--- conflicted
+++ resolved
@@ -18,10 +18,6 @@
 import org.dspace.eperson.EPerson;
 import org.dspace.eperson.service.EPersonService;
 import org.dspace.services.ConfigurationService;
-<<<<<<< HEAD
-=======
-import org.dspace.services.factory.DSpaceServicesFactory;
->>>>>>> 2b4f22be
 import org.springframework.beans.factory.annotation.Autowired;
 
 /**
@@ -45,20 +41,11 @@
     }
 
     @Override
-<<<<<<< HEAD
     public List<RequestItemAuthor> getRequestItemAuthor(Context context, Item item)
             throws SQLException {
         boolean helpdeskOverridesSubmitter = configuration
             .getBooleanProperty("request.item.helpdesk.override", false);
         String helpDeskEmail = configuration.getProperty("mail.helpdesk");
-=======
-    public RequestItemAuthor getRequestItemAuthor(Context context, Item item) throws SQLException {
-        ConfigurationService configurationService
-                = DSpaceServicesFactory.getInstance().getConfigurationService();
-        boolean helpdeskOverridesSubmitter = configurationService
-            .getBooleanProperty("request.item.helpdesk.override", false);
-        String helpDeskEmail = configurationService.getProperty("mail.helpdesk");
->>>>>>> 2b4f22be
 
         if (helpdeskOverridesSubmitter && StringUtils.isNotBlank(helpDeskEmail)) {
             List<RequestItemAuthor> authors = new ArrayList<>(1);
