/**
 * The contents of this file are subject to the license and copyright
 * detailed in the LICENSE and NOTICE files at the root of the source
 * tree and available online at
 *
 * http://www.dspace.org/license/
 */
package org.dspace.app.util;

import java.sql.SQLException;
import java.util.List;
import javax.servlet.http.HttpServletRequest;

import org.apache.logging.log4j.Logger;
import org.dspace.authenticate.factory.AuthenticateServiceFactory;
import org.dspace.authorize.AuthorizeConfiguration;
import org.dspace.authorize.AuthorizeException;
import org.dspace.authorize.ResourcePolicy;
import org.dspace.authorize.factory.AuthorizeServiceFactory;
import org.dspace.authorize.service.AuthorizeService;
import org.dspace.content.Bitstream;
import org.dspace.content.Bundle;
import org.dspace.content.Collection;
import org.dspace.content.Community;
import org.dspace.content.DSpaceObject;
import org.dspace.content.Item;
import org.dspace.content.factory.ContentServiceFactory;
import org.dspace.content.service.CollectionService;
import org.dspace.content.service.ItemService;
import org.dspace.core.Constants;
import org.dspace.core.Context;
import org.dspace.eperson.EPerson;
import org.dspace.eperson.Group;
import org.dspace.eperson.factory.EPersonServiceFactory;
import org.dspace.eperson.service.GroupService;
import org.dspace.services.factory.DSpaceServicesFactory;
import org.dspace.utils.DSpace;
import org.dspace.xmlworkflow.factory.XmlWorkflowServiceFactory;
import org.dspace.xmlworkflow.storedcomponents.CollectionRole;
import org.dspace.xmlworkflow.storedcomponents.service.CollectionRoleService;

/**
 * This class is an addition to the AuthorizeManager that perform authorization
 * check on not CRUD (ADD, WRITE, etc.) actions.
 *
 * @author bollini
 */
public class AuthorizeUtil {

    private static final Logger log = org.apache.logging.log4j.LogManager.getLogger(AuthorizeUtil.class);
    /**
     * Default constructor
     */
    private AuthorizeUtil() { }

    /**
     * Is allowed manage (create, remove, edit) bitstream's policies in the
     * current context?
     *
     * @param context   the DSpace Context Object
     * @param bitstream the bitstream that the policy refer to
     * @throws AuthorizeException if authorization error
     *                            if the current context (current user) is not allowed to
     *                            manage the bitstream's policies
     * @throws SQLException       if database error
     *                            if a db error occur
     */
    public static void authorizeManageBitstreamPolicy(Context context,
                                                      Bitstream bitstream) throws AuthorizeException, SQLException {
        Bundle bundle = bitstream.getBundles().get(0);
        authorizeManageBundlePolicy(context, bundle);
    }

    /**
     * Is allowed manage (create, remove, edit) bundle's policies in the
     * current context?
     *
     * @param context the DSpace Context Object
     * @param bundle  the bundle that the policy refer to
     * @throws AuthorizeException if authorization error
     *                            if the current context (current user) is not allowed to
     *                            manage the bundle's policies
     * @throws SQLException       if database error
     *                            if a db error occur
     */
    public static void authorizeManageBundlePolicy(Context context,
                                                   Bundle bundle) throws AuthorizeException, SQLException {
        Item item = bundle.getItems().get(0);
        authorizeManageItemPolicy(context, item);
    }

    /**
     * Is allowed manage (create, remove, edit) item's policies in the
     * current context?
     *
     * @param context the DSpace Context Object
     * @param item    the item that the policy refer to
     * @throws AuthorizeException if authorization error
     *                            if the current context (current user) is not allowed to
     *                            manage the item's policies
     * @throws SQLException       if database error
     *                            if a db error occur
     */
    public static void authorizeManageItemPolicy(Context context, Item item)
        throws AuthorizeException, SQLException {
        AuthorizeService authorizeService = AuthorizeServiceFactory.getInstance().getAuthorizeService();
        if (AuthorizeConfiguration.canItemAdminManagePolicies()) {
            AuthorizeServiceFactory.getInstance().getAuthorizeService().authorizeAction(context, item, Constants.ADMIN);
        } else if (AuthorizeConfiguration.canCollectionAdminManageItemPolicies()) {
            authorizeService.authorizeAction(context, item
                .getOwningCollection(), Constants.ADMIN);
        } else if (AuthorizeConfiguration.canCommunityAdminManageItemPolicies()) {
            authorizeService
                .authorizeAction(context, item.getOwningCollection()
                                              .getCommunities().get(0), Constants.ADMIN);
        } else if (!authorizeService.isAdmin(context)) {
            throw new AuthorizeException(
                "Only system admin are allowed to manage item policies");
        }
    }

    /**
     * Is allowed manage (create, remove, edit) collection's policies in the
     * current context?
     *
     * @param context    the DSpace Context Object
     * @param collection the collection that the policy refer to
     * @throws AuthorizeException if authorization error
     *                            if the current context (current user) is not allowed to
     *                            manage the collection's policies
     * @throws SQLException       if database error
     *                            if a db error occur
     */
    public static void authorizeManageCollectionPolicy(Context context,
                                                       Collection collection) throws AuthorizeException, SQLException {
        AuthorizeService authorizeService = AuthorizeServiceFactory.getInstance().getAuthorizeService();
        if (AuthorizeConfiguration.canCollectionAdminManagePolicies()) {
            authorizeService.authorizeAction(context, collection,
                                             Constants.ADMIN);
        } else if (AuthorizeConfiguration
            .canCommunityAdminManageCollectionPolicies()) {
            authorizeService.authorizeAction(context, collection
                .getCommunities().get(0), Constants.ADMIN);
        } else if (!authorizeService.isAdmin(context)) {
            throw new AuthorizeException(
                "Only system admin are allowed to manage collection policies");
        }
    }

    /**
     * Is allowed manage (create, remove, edit) community's policies in the
     * current context?
     *
     * @param context   the DSpace Context Object
     * @param community the community that the policy refer to
     * @throws AuthorizeException if authorization error
     *                            if the current context (current user) is not allowed to
     *                            manage the community's policies
     * @throws SQLException       if database error
     *                            if a db error occur
     */
    public static void authorizeManageCommunityPolicy(Context context,
                                                      Community community) throws AuthorizeException, SQLException {
        AuthorizeService authorizeService = AuthorizeServiceFactory.getInstance().getAuthorizeService();
        if (AuthorizeConfiguration.canCommunityAdminManagePolicies()) {
            authorizeService.authorizeAction(context, community,
                                             Constants.ADMIN);
        } else if (!authorizeService.isAdmin(context)) {
            throw new AuthorizeException(
                "Only system admin are allowed to manage community policies");
        }
    }

    /**
     * Throw an AuthorizeException if the current user is not a System Admin
     *
     * @param context the DSpace Context Object
     * @throws AuthorizeException if authorization error
     *                            if the current user is not a System Admin
     * @throws SQLException       if database error
     *                            if a db error occur
     */
    public static void requireAdminRole(Context context)
        throws AuthorizeException, SQLException {
        AuthorizeService authorizeService = AuthorizeServiceFactory.getInstance().getAuthorizeService();
        if (!authorizeService.isAdmin(context)) {
            throw new AuthorizeException(
                "Only system admin are allowed to perform this action");
        }
    }

    /**
     * Is the current user allowed to manage (add, remove, replace) the item's
     * CC License
     *
     * @param context the DSpace Context Object
     * @param item    the item that the CC License refer to
     * @throws AuthorizeException if authorization error
     *                            if the current user is not allowed to
     *                            manage the item's CC License
     * @throws SQLException       if database error
     *                            if a db error occur
     */
    public static void authorizeManageCCLicense(Context context, Item item)
        throws AuthorizeException, SQLException {
        AuthorizeService authorizeService = AuthorizeServiceFactory.getInstance().getAuthorizeService();
        CollectionService collectionService = ContentServiceFactory.getInstance().getCollectionService();
        ItemService itemService = ContentServiceFactory.getInstance().getItemService();
        try {
            authorizeService.authorizeAction(context, item, Constants.ADD, false);
            authorizeService.authorizeAction(context, item, Constants.REMOVE, false);
        } catch (AuthorizeException authex) {
            if (AuthorizeConfiguration.canItemAdminManageCCLicense()) {
                authorizeService
                    .authorizeAction(context, item, Constants.ADMIN);
            } else if (AuthorizeConfiguration.canCollectionAdminManageCCLicense()) {
                authorizeService.authorizeAction(context, itemService
                    .getParentObject(context, item), Constants.ADMIN);
            } else if (AuthorizeConfiguration.canCommunityAdminManageCCLicense()) {
                Collection collection = (Collection) itemService
                    .getParentObject(context, item);
                authorizeService.authorizeAction(context, collectionService.getParentObject(context, collection),
                        Constants.ADMIN);
            } else {
                requireAdminRole(context);
            }
        }
    }

    /**
     * Is the current user allowed to manage (create, remove, edit) the
     * collection's template item?
     *
     * @param context    the DSpace Context Object
     * @param collection the collection
     * @throws AuthorizeException if authorization error
     *                            if the current user is not allowed to manage the collection's
     *                            template item
     * @throws SQLException       if database error
     *                            if a db error occur
     */
    public static void authorizeManageTemplateItem(Context context,
                                                   Collection collection) throws AuthorizeException, SQLException {
        AuthorizeService authorizeService = AuthorizeServiceFactory.getInstance().getAuthorizeService();
        CollectionService collectionService = ContentServiceFactory.getInstance().getCollectionService();
        boolean isAuthorized = collectionService.canEditBoolean(context, collection, false);

        if (!isAuthorized
            && AuthorizeConfiguration
            .canCollectionAdminManageTemplateItem()) {
            authorizeService.authorizeAction(context, collection,
                                             Constants.ADMIN);
        } else if (!isAuthorized
            && AuthorizeConfiguration
            .canCommunityAdminManageCollectionTemplateItem()) {
            List<Community> communities = collection.getCommunities();
            Community parent = communities != null && communities.size() > 0 ? communities.get(0)
                : null;
            authorizeService.authorizeAction(context, parent, Constants.ADMIN);
        } else if (!isAuthorized && !authorizeService.isAdmin(context)) {
            throw new AuthorizeException(
                "You are not authorized to create a template item for the collection");
        }
    }

    /**
     * Can the current user manage (create, remove, edit) the submitters group of
     * the collection?
     *
     * @param context    the DSpace Context Object
     * @param collection the collection
     * @throws AuthorizeException if authorization error
     *                            if the current user is not allowed to manage the collection's
     *                            submitters group
     * @throws SQLException       if database error
     *                            if a db error occur
     */
    public static void authorizeManageSubmittersGroup(Context context,
                                                      Collection collection) throws AuthorizeException, SQLException {
        AuthorizeService authorizeService = AuthorizeServiceFactory.getInstance().getAuthorizeService();
        if (AuthorizeConfiguration.canCollectionAdminManageSubmitters()) {
            authorizeService.authorizeAction(context, collection,
                                             Constants.ADMIN);
        } else if (AuthorizeConfiguration
            .canCommunityAdminManageCollectionSubmitters()) {
            authorizeService.authorizeAction(context, collection
                .getCommunities().get(0), Constants.ADMIN);
        } else if (!authorizeService.isAdmin(context)) {
            throw new AuthorizeException(
                "Only system admin are allowed to manage collection submitters");
        }
    }

    /**
     * Can the current user manage (create, remove, edit) the workflow groups of
     * the collection?
     *
     * @param context    the DSpace Context Object
     * @param collection the collection
     * @throws AuthorizeException if authorization error
     *                            if the current user is not allowed to manage the collection's
     *                            workflow groups
     * @throws SQLException       if database error
     *                            if a db error occur
     */
    public static void authorizeManageWorkflowsGroup(Context context,
                                                     Collection collection) throws AuthorizeException, SQLException {
        AuthorizeService authorizeService = AuthorizeServiceFactory.getInstance().getAuthorizeService();
        if (AuthorizeConfiguration.canCollectionAdminManageWorkflows()) {
            authorizeService.authorizeAction(context, collection,
                                             Constants.ADMIN);
        } else if (AuthorizeConfiguration
            .canCommunityAdminManageCollectionWorkflows()) {
            authorizeService.authorizeAction(context, collection
                .getCommunities().get(0), Constants.ADMIN);
        } else if (!authorizeService.isAdmin(context)) {
            throw new AuthorizeException(
                "Only system admin are allowed to manage collection workflow");
        }
    }

    /**
     * Can the current user create/edit the admins group of the collection?
     * please note that the remove action need a separate check
     *
     * @param context    the DSpace Context Object
     * @param collection the collection
     * @throws AuthorizeException if authorization error
     *                            if the current user is not allowed to create/edit the
     *                            collection's admins group
     * @throws SQLException       if database error
     *                            if a db error occur
     * @see #authorizeRemoveAdminGroup(Context, Collection)
     */
    public static void authorizeManageAdminGroup(Context context,
                                                 Collection collection) throws AuthorizeException, SQLException {
        AuthorizeService authorizeService = AuthorizeServiceFactory.getInstance().getAuthorizeService();
        if (AuthorizeConfiguration.canCollectionAdminManageAdminGroup()) {
            authorizeService.authorizeAction(context, collection,
                                             Constants.ADMIN);
        } else if (AuthorizeConfiguration
            .canCommunityAdminManageCollectionAdminGroup()) {
            authorizeService.authorizeAction(context, collection
                .getCommunities().get(0), Constants.ADMIN);
        } else if (!authorizeService.isAdmin(context)) {
            throw new AuthorizeException(
                "Only system admin are allowed to manage collection admin");
        }
    }

    /**
     * Can the current user remove the admins group of the collection?
     * please note that the create/edit actions need separate check
     *
     * @param context    the DSpace Context Object
     * @param collection the collection
     * @throws AuthorizeException if authorization error
     *                            if the current user is not allowed to remove the
     *                            collection's admins group
     * @throws SQLException       if database error
     *                            if a db error occur
     * @see #authorizeManageAdminGroup(Context, Collection)
     */
    public static void authorizeRemoveAdminGroup(Context context,
                                                 Collection collection) throws AuthorizeException, SQLException {
        AuthorizeService authorizeService = AuthorizeServiceFactory.getInstance().getAuthorizeService();
        List<Community> parentCommunities = collection.getCommunities();
        if (AuthorizeConfiguration
            .canCommunityAdminManageCollectionAdminGroup()
            && parentCommunities != null && parentCommunities.size() > 0) {
            authorizeService.authorizeAction(context, collection
                .getCommunities().get(0), Constants.ADMIN);
        } else if (!authorizeService.isAdmin(context)) {
            throw new AuthorizeException(
                "Only system admin can remove the admin group of a collection");
        }
    }

    /**
     * Can the current user create/edit the admins group of the community?
     * please note that the remove action need a separate check
     *
     * @param context   the DSpace Context Object
     * @param community the community
     * @throws AuthorizeException if authorization error
     *                            if the current user is not allowed to create/edit the
     *                            community's admins group
     * @throws SQLException       if database error
     *                            if a db error occur
     * @see #authorizeRemoveAdminGroup(Context, Collection)
     */
    public static void authorizeManageAdminGroup(Context context,
                                                 Community community) throws AuthorizeException, SQLException {
        AuthorizeService authorizeService = AuthorizeServiceFactory.getInstance().getAuthorizeService();
        if (AuthorizeConfiguration.canCommunityAdminManageAdminGroup()) {
            authorizeService.authorizeAction(context, community,
                                             Constants.ADMIN);
        } else if (!authorizeService.isAdmin(context)) {
            throw new AuthorizeException(
                "Only system admin are allowed to manage community admin");
        }
    }

    /**
     * Can the current user remove the admins group of the community?
     * please note that the create/edit actions need separate check
     *
     * @param context   the DSpace Context Object
     * @param community the community
     * @throws AuthorizeException if authorization error
     *                            if the current user is not allowed to remove the
     *                            collection's admins group
     * @throws SQLException       if database error
     *                            if a db error occur
     * @see #authorizeManageAdminGroup(Context, Community)
     */
    public static void authorizeRemoveAdminGroup(Context context,
                                                 Community community) throws SQLException, AuthorizeException {
        AuthorizeService authorizeService = AuthorizeServiceFactory.getInstance().getAuthorizeService();
        List<Community> parentCommunities = community.getParentCommunities();
        Community parentCommunity = null;
        if (0 < parentCommunities.size()) {
            parentCommunity = parentCommunities.get(0);
        }
        if (AuthorizeConfiguration.canCommunityAdminManageAdminGroup()
            && parentCommunity != null) {
            authorizeService.authorizeAction(context, parentCommunity,
                                             Constants.ADMIN);
        } else if (!authorizeService.isAdmin(context)) {
            throw new AuthorizeException(
                "Only system admin can remove the admin group of the community");
        }
    }

    /**
     * Can the current user remove or edit the supplied policy?
     *
     * @param c  the DSpace Context Object
     * @param rp a resource policy
     * @throws AuthorizeException if authorization error
     *                            if the current context (current user) is not allowed to
     *                            remove/edit the policy
     * @throws SQLException       if database error
     *                            if a db error occur
     */
    public static void authorizeManagePolicy(Context c, ResourcePolicy rp)
        throws SQLException, AuthorizeException {
        switch (rp.getdSpaceObject().getType()) {
            case Constants.BITSTREAM:
                authorizeManageBitstreamPolicy(c, (Bitstream) rp.getdSpaceObject());
                break;
            case Constants.BUNDLE:
                authorizeManageBundlePolicy(c, (Bundle) rp.getdSpaceObject());
                break;

            case Constants.ITEM:
                authorizeManageItemPolicy(c, (Item) rp.getdSpaceObject());
                break;
            case Constants.COLLECTION:
                authorizeManageCollectionPolicy(c, (Collection) rp.getdSpaceObject());
                break;
            case Constants.COMMUNITY:
                authorizeManageCommunityPolicy(c, (Community) rp.getdSpaceObject());
                break;

            default:
                requireAdminRole(c);
                break;
        }
    }

    /**
     * Can the current user withdraw the item?
     *
     * @param context the DSpace Context Object
     * @param item    the item
     * @throws SQLException       if database error
     *                            if a db error occur
     * @throws AuthorizeException if authorization error
     *                            if the current user is not allowed to perform the item
     *                            withdraw
     */
    public static void authorizeWithdrawItem(Context context, Item item)
        throws SQLException, AuthorizeException {
        boolean authorized = false;
        AuthorizeService authorizeService = AuthorizeServiceFactory.getInstance().getAuthorizeService();
        if (AuthorizeConfiguration.canCollectionAdminPerformItemWithdrawn()) {
            authorized = authorizeService.authorizeActionBoolean(context, item
                .getOwningCollection(), Constants.ADMIN);
        } else if (AuthorizeConfiguration.canCommunityAdminPerformItemWithdrawn()) {
            authorized = authorizeService
                .authorizeActionBoolean(context, item.getOwningCollection()
                                                     .getCommunities().get(0), Constants.ADMIN);
        }

        if (!authorized) {
            authorized = authorizeService.authorizeActionBoolean(context, item
                .getOwningCollection(), Constants.REMOVE, false);
        }

        // authorized
        if (!authorized) {
            throw new AuthorizeException(
                "To withdraw item must be COLLECTION_ADMIN or have REMOVE authorization on owning Collection");
        }
    }

    /**
     * Can the current user reinstate the item?
     *
     * @param context the DSpace Context Object
     * @param item    the item
     * @throws SQLException       if database error
     *                            if a db error occur
     * @throws AuthorizeException if authorization error
     *                            if the current user is not allowed to perform the item
     *                            reinstatement
     */
    public static void authorizeReinstateItem(Context context, Item item)
        throws SQLException, AuthorizeException {
        AuthorizeService authorizeService = AuthorizeServiceFactory.getInstance().getAuthorizeService();
        List<Collection> colls = item.getCollections();

        for (Collection coll : colls) {
            if (!AuthorizeConfiguration
                .canCollectionAdminPerformItemReinstatiate()) {
                if (AuthorizeConfiguration
                    .canCommunityAdminPerformItemReinstatiate()
                    && authorizeService.authorizeActionBoolean(context,
                                                               coll.getCommunities().get(0), Constants.ADMIN)) {
                    // authorized
                } else {
                    authorizeService.authorizeAction(context, coll,
                                                     Constants.ADD, false);
                }
            } else {
                authorizeService.authorizeAction(context, coll,
                                                 Constants.ADD);
            }
        }
    }

    /**
     * This method will check whether the current user is authorized to manage the default read group
     * @param context       The relevant DSpace context
     * @param collection    The collection for which this will be checked
     * @throws AuthorizeException   If something goes wrong
     * @throws SQLException If something goes wrong
     */
    public static void authorizeManageDefaultReadGroup(Context context,
                                                      Collection collection) throws AuthorizeException, SQLException {
        AuthorizeService authorizeService = AuthorizeServiceFactory.getInstance().getAuthorizeService();
        authorizeService.authorizeAction(context, collection, Constants.ADMIN);
    }

    /**
     * This method checks whether the current user has sufficient rights to modify the group.
     * Depending on the kind of group and due to delegated administration, separate checks need to be done to verify
     * whether the user is allowed to modify the group.
     *
     * @param context the context of which the user will be checked
     * @param group   the group to be checked
     * @throws SQLException
     * @throws AuthorizeException
     */
    public static void authorizeManageGroup(Context context, Group group) throws SQLException, AuthorizeException {
        AuthorizeService authorizeService = AuthorizeServiceFactory.getInstance().getAuthorizeService();
        GroupService groupService = EPersonServiceFactory.getInstance().getGroupService();
        CollectionRoleService collectionRoleService = XmlWorkflowServiceFactory.getInstance()
                                                                               .getCollectionRoleService();
        if (authorizeService.isAdmin(context)) {
            return;
        }

        DSpaceObject parentObject = groupService.getParentObject(context, group);
        if (parentObject == null) {
            throw new AuthorizeException("not authorized to manage this group");
        }
        if (parentObject.getType() == Constants.COLLECTION) {
            Collection collection = (Collection) parentObject;

            if (group.equals(collection.getSubmitters())) {
                authorizeManageSubmittersGroup(context, collection);
                return;
            }


            List<CollectionRole> collectionRoles = collectionRoleService.findByCollection(context, collection);
            for (CollectionRole role : collectionRoles) {
                if (group.equals(role.getGroup())) {
                    authorizeManageWorkflowsGroup(context, collection);
                    return;
                }
            }

            if (group.equals(collection.getAdministrators())) {
                authorizeManageAdminGroup(context, collection);
                return;
            }
            // if we reach this point, it means that the group is related
            // to a collection but as it is not the submitters, nor the administrators,
            // nor a workflow groups it must be a default item/bitstream groups
            authorizeManageDefaultReadGroup(context, collection);
            return;
        }
        if (parentObject.getType() == Constants.COMMUNITY) {
            Community community = (Community) parentObject;
            authorizeManageAdminGroup(context, community);
            return;
        }

        throw new AuthorizeException("not authorized to manage this group");
    }

    /**
<<<<<<< HEAD
     * This method will return a boolean indicating whether the current user is allowed to register a new
     * account or not
     * @param context   The relevant DSpace context
     * @param request   The current request
     * @return          A boolean indicating whether the current user can register a new account or not
     * @throws SQLException If something goes wrong
     */
    public static boolean authorizeNewAccountRegistration(Context context, HttpServletRequest request)
        throws SQLException {
        if (DSpaceServicesFactory.getInstance().getConfigurationService()
                                 .getBooleanProperty("user.registration", true)) {
            // This allowSetPassword is currently the only mthod that would return true only when it's
            // actually expected to be returning true.
            // For example the LDAP canSelfRegister will return true due to auto-register, while that
            // does not imply a new user can register explicitly
            return AuthenticateServiceFactory.getInstance().getAuthenticationService()
                                             .allowSetPassword(context, request, null);
        }
        return false;
    }

    /**
     * This method will return a boolean indicating whether it's allowed to update the password for the EPerson
     * with the given email and canLogin property
     * @param context   The relevant DSpace context
     * @param email     The email to be checked
     * @return          A boolean indicating if the password can be updated or not
     */
    public static boolean authorizeUpdatePassword(Context context, String email) {
        try {
            EPerson eperson = EPersonServiceFactory.getInstance().getEPersonService().findByEmail(context, email);
            if (eperson != null && eperson.canLogIn()) {
                HttpServletRequest request = new DSpace().getRequestService().getCurrentRequest()
                                                         .getHttpServletRequest();
                return AuthenticateServiceFactory.getInstance().getAuthenticationService()
                                                 .allowSetPassword(context, request, null);
            }
        } catch (SQLException e) {
            log.error("Something went wrong trying to retrieve EPerson for email: " + email, e);
        }
        return false;
=======
     * This method checks if the community Admin can manage accounts
     * 
     * @return true if is able
     */
    public static boolean canCommunityAdminManageAccounts() {
        boolean isAble = false;
        if (AuthorizeConfiguration.canCommunityAdminManagePolicies()
            || AuthorizeConfiguration.canCommunityAdminManageAdminGroup()
            || AuthorizeConfiguration.canCommunityAdminManageCollectionPolicies()
            || AuthorizeConfiguration.canCommunityAdminManageCollectionSubmitters()
            || AuthorizeConfiguration.canCommunityAdminManageCollectionWorkflows()
            || AuthorizeConfiguration.canCommunityAdminManageCollectionAdminGroup()) {
            isAble = true;
        }
        return isAble;
    }

    /**
     * This method checks if the Collection Admin can manage accounts
     * 
     * @return true if is able
     */
    public static boolean canCollectionAdminManageAccounts() {
        boolean isAble = false;
        if (AuthorizeConfiguration.canCollectionAdminManagePolicies()
            || AuthorizeConfiguration.canCollectionAdminManageSubmitters()
            || AuthorizeConfiguration.canCollectionAdminManageWorkflows()
            || AuthorizeConfiguration.canCollectionAdminManageAdminGroup()) {
            isAble = true;
        }
        return isAble;
>>>>>>> 124117c1
    }
}<|MERGE_RESOLUTION|>--- conflicted
+++ resolved
@@ -613,7 +613,6 @@
     }
 
     /**
-<<<<<<< HEAD
      * This method will return a boolean indicating whether the current user is allowed to register a new
      * account or not
      * @param context   The relevant DSpace context
@@ -655,9 +654,11 @@
             log.error("Something went wrong trying to retrieve EPerson for email: " + email, e);
         }
         return false;
-=======
+    }
+
+    /**
      * This method checks if the community Admin can manage accounts
-     * 
+     *
      * @return true if is able
      */
     public static boolean canCommunityAdminManageAccounts() {
@@ -675,7 +676,7 @@
 
     /**
      * This method checks if the Collection Admin can manage accounts
-     * 
+     *
      * @return true if is able
      */
     public static boolean canCollectionAdminManageAccounts() {
@@ -687,6 +688,5 @@
             isAble = true;
         }
         return isAble;
->>>>>>> 124117c1
     }
 }