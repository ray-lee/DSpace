--- conflicted
+++ resolved
@@ -29,8 +29,7 @@
      * @return The list of String values of all the metadata values as constructed by the responsible bean
      * @throws SQLException If something goes wrong
      */
-<<<<<<< HEAD
-    String getValue(Context context, Item item) throws SQLException;
+    List<String> getValues(Context context, Item item) throws SQLException;
 
     /**
      * Generic setter for the useForPlace property
@@ -43,7 +42,4 @@
      * @return  The useForPlace to be used by this bean
      */
     boolean getUseForPlace();
-=======
-    List<String> getValues(Context context, Item item) throws SQLException;
->>>>>>> 0692701f
 }