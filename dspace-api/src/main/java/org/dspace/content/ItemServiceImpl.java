/**
 * The contents of this file are subject to the license and copyright
 * detailed in the LICENSE and NOTICE files at the root of the source
 * tree and available online at
 *
 * http://www.dspace.org/license/
 */
package org.dspace.content;

import java.io.IOException;
import java.io.InputStream;
import java.sql.SQLException;
import java.util.ArrayList;
import java.util.Date;
import java.util.HashMap;
import java.util.Iterator;
import java.util.LinkedList;
import java.util.List;
import java.util.Map;
import java.util.UUID;

import org.apache.commons.collections4.CollectionUtils;
import org.apache.commons.lang3.StringUtils;
<<<<<<< HEAD
import org.apache.log4j.Logger;
=======
import org.apache.logging.log4j.Logger;
>>>>>>> 0692701f
import org.dspace.app.util.AuthorizeUtil;
import org.dspace.authorize.AuthorizeConfiguration;
import org.dspace.authorize.AuthorizeException;
import org.dspace.authorize.ResourcePolicy;
import org.dspace.authorize.service.AuthorizeService;
import org.dspace.authorize.service.ResourcePolicyService;
import org.dspace.content.authority.Choices;
import org.dspace.content.dao.ItemDAO;
import org.dspace.content.service.BitstreamFormatService;
import org.dspace.content.service.BitstreamService;
import org.dspace.content.service.BundleService;
import org.dspace.content.service.CollectionService;
import org.dspace.content.service.CommunityService;
import org.dspace.content.service.InstallItemService;
import org.dspace.content.service.ItemService;
import org.dspace.content.service.MetadataSchemaService;
import org.dspace.content.service.RelationshipService;
import org.dspace.content.service.WorkspaceItemService;
import org.dspace.content.virtual.VirtualBean;
import org.dspace.content.virtual.VirtualMetadataPopulator;
import org.dspace.core.Constants;
import org.dspace.core.Context;
import org.dspace.core.LogManager;
import org.dspace.eperson.EPerson;
import org.dspace.eperson.Group;
import org.dspace.event.Event;
import org.dspace.harvest.HarvestedItem;
import org.dspace.harvest.service.HarvestedItemService;
import org.dspace.identifier.IdentifierException;
import org.dspace.identifier.service.IdentifierService;
import org.dspace.services.ConfigurationService;
import org.dspace.versioning.service.VersioningService;
import org.dspace.workflow.WorkflowItemService;
import org.springframework.beans.factory.annotation.Autowired;

/**
 * Service implementation for the Item object.
 * This class is responsible for all business logic calls for the Item object and is autowired by spring.
 * This class should never be accessed directly.
 *
 * @author kevinvandevelde at atmire.com
 */
public class ItemServiceImpl extends DSpaceObjectServiceImpl<Item> implements ItemService {

    /**
     * log4j category
     */
    private static final Logger log = org.apache.logging.log4j.LogManager.getLogger(Item.class);

    @Autowired(required = true)
    protected ItemDAO itemDAO;

    @Autowired(required = true)
    protected CommunityService communityService;
    @Autowired(required = true)
    protected AuthorizeService authorizeService;
    @Autowired(required = true)
    protected BundleService bundleService;
    @Autowired(required = true)
    protected BitstreamFormatService bitstreamFormatService;
    @Autowired(required = true)
    protected MetadataSchemaService metadataSchemaService;
    @Autowired(required = true)
    protected BitstreamService bitstreamService;
    @Autowired(required = true)
    protected InstallItemService installItemService;
    @Autowired(required = true)
    protected ResourcePolicyService resourcePolicyService;
    @Autowired(required = true)
    protected CollectionService collectionService;
    @Autowired(required = true)
    protected IdentifierService identifierService;
    @Autowired(required = true)
    protected VersioningService versioningService;
    @Autowired(required = true)
    protected HarvestedItemService harvestedItemService;
    @Autowired(required = true)
    protected ConfigurationService configurationService;

    @Autowired(required = true)
    protected WorkspaceItemService workspaceItemService;
    @Autowired(required = true)
    protected WorkflowItemService workflowItemService;

    @Autowired(required = true)
    protected RelationshipService relationshipService;

    @Autowired(required = true)
    protected VirtualMetadataPopulator virtualMetadataPopulator;

    protected ItemServiceImpl() {
        super();
    }

    @Override
    public Thumbnail getThumbnail(Context context, Item item, boolean requireOriginal) throws SQLException {
        Bitstream thumbBitstream;
        List<Bundle> originalBundles = getBundles(item, "ORIGINAL");
        Bitstream primaryBitstream = null;
        if (CollectionUtils.isNotEmpty(originalBundles)) {
            primaryBitstream = originalBundles.get(0).getPrimaryBitstream();
        }
        if (primaryBitstream != null) {
            if (primaryBitstream.getFormat(context).getMIMEType().equals("text/html")) {
                return null;
            }

            thumbBitstream = bitstreamService
                .getBitstreamByName(item, "THUMBNAIL", primaryBitstream.getName() + ".jpg");

        } else {
            if (requireOriginal) {
                primaryBitstream = bitstreamService.getFirstBitstream(item, "ORIGINAL");
            }

            thumbBitstream = bitstreamService.getFirstBitstream(item, "THUMBNAIL");
        }

        if (thumbBitstream != null) {
            return new Thumbnail(thumbBitstream, primaryBitstream);
        }

        return null;
    }

    @Override
    public Item find(Context context, UUID id) throws SQLException {
        Item item = itemDAO.findByID(context, Item.class, id);
        if (item == null) {
            if (log.isDebugEnabled()) {
                log.debug(LogManager.getHeader(context, "find_item",
                                               "not_found,item_id=" + id));
            }
            return null;
        }

        // not null, return item
        if (log.isDebugEnabled()) {
            log.debug(LogManager.getHeader(context, "find_item", "item_id="
                + id));
        }

        return item;
    }

    @Override
    public Item create(Context context, WorkspaceItem workspaceItem) throws SQLException, AuthorizeException {
        if (workspaceItem.getItem() != null) {
            throw new IllegalArgumentException(
                "Attempting to create an item for a workspace item that already contains an item");
        }
        Item item = createItem(context);
        workspaceItem.setItem(item);


        log.info(LogManager.getHeader(context, "create_item", "item_id="
            + item.getID()));

        return item;
    }

    @Override
    public Item createTemplateItem(Context context, Collection collection) throws SQLException, AuthorizeException {
        if (collection == null || collection.getTemplateItem() != null) {
            throw new IllegalArgumentException("Collection is null or already contains template item.");
        }
        AuthorizeUtil.authorizeManageTemplateItem(context, collection);

        if (collection.getTemplateItem() == null) {
            Item template = createItem(context);
            collection.setTemplateItem(template);
            template.setTemplateItemOf(collection);

            log.info(LogManager.getHeader(context, "create_template_item",
                                          "collection_id=" + collection.getID() + ",template_item_id="
                                              + template.getID()));

            return template;
        } else {
            return collection.getTemplateItem();
        }
    }

    @Override
    public Iterator<Item> findAll(Context context) throws SQLException {
        return itemDAO.findAll(context, true);
    }

    @Override
    public Iterator<Item> findAll(Context context, Integer limit, Integer offset) throws SQLException {
        return itemDAO.findAll(context, true, limit, offset);
    }

    @Override
    public Iterator<Item> findAllUnfiltered(Context context) throws SQLException {
        return itemDAO.findAll(context, true, true);
    }

    @Override
    public Iterator<Item> findBySubmitter(Context context, EPerson eperson) throws SQLException {
        return itemDAO.findBySubmitter(context, eperson);
    }

    @Override
    public Iterator<Item> findBySubmitterDateSorted(Context context, EPerson eperson, Integer limit)
        throws SQLException {

        MetadataField metadataField = metadataFieldService
            .findByElement(context, MetadataSchemaEnum.DC.getName(), "date", "accessioned");
        if (metadataField == null) {
            throw new IllegalArgumentException(
                "Required metadata field '" + MetadataSchemaEnum.DC.getName() + ".date.accessioned' doesn't exist!");
        }

        return itemDAO.findBySubmitter(context, eperson, metadataField, limit);
    }

    @Override
    public Iterator<Item> findByCollection(Context context, Collection collection) throws SQLException {
        return findByCollection(context, collection, null, null);
    }

    @Override
    public Iterator<Item> findByCollection(Context context, Collection collection, Integer limit, Integer offset)
        throws SQLException {
        return itemDAO.findArchivedByCollection(context, collection, limit, offset);
    }

    @Override
    public Iterator<Item> findAllByCollection(Context context, Collection collection) throws SQLException {
        return itemDAO.findAllByCollection(context, collection);
    }

    @Override
    public Iterator<Item> findAllByCollection(Context context, Collection collection, Integer limit, Integer offset)
        throws SQLException {
        return itemDAO.findAllByCollection(context, collection, limit, offset);
    }

    @Override
    public Iterator<Item> findInArchiveOrWithdrawnDiscoverableModifiedSince(Context context, Date since)
        throws SQLException {
        return itemDAO.findAll(context, true, true, true, since);
    }

    @Override
    public Iterator<Item> findInArchiveOrWithdrawnNonDiscoverableModifiedSince(Context context, Date since)
        throws SQLException {
        return itemDAO.findAll(context, true, true, false, since);
    }

    @Override
    public void updateLastModified(Context context, Item item) throws SQLException, AuthorizeException {
        item.setLastModified(new Date());
        update(context, item);
        //Also fire a modified event since the item HAS been modified
        context.addEvent(new Event(Event.MODIFY, Constants.ITEM, item.getID(), null, getIdentifiers(context, item)));
    }

    @Override
    public boolean isIn(Item item, Collection collection) throws SQLException {
        List<Collection> collections = item.getCollections();
        return collections != null && collections.contains(collection);
    }

    @Override
    public List<Community> getCommunities(Context context, Item item) throws SQLException {
        List<Community> result = new ArrayList<>();
        List<Collection> collections = item.getCollections();
        for (Collection collection : collections) {
            result.addAll(communityService.getAllParents(context, collection));
        }

        return result;
    }

    @Override
    public List<Bundle> getBundles(Item item, String name) throws SQLException {
        List<Bundle> matchingBundles = new ArrayList<>();
        // now only keep bundles with matching names
        List<Bundle> bunds = item.getBundles();
        for (Bundle bund : bunds) {
            if (name.equals(bund.getName())) {
                matchingBundles.add(bund);
            }
        }
        return matchingBundles;
    }

    @Override
    public void addBundle(Context context, Item item, Bundle bundle) throws SQLException, AuthorizeException {
        // Check authorisation
        authorizeService.authorizeAction(context, item, Constants.ADD);

        log.info(LogManager.getHeader(context, "add_bundle", "item_id="
            + item.getID() + ",bundle_id=" + bundle.getID()));

        // Check it's not already there
        if (item.getBundles().contains(bundle)) {
            // Bundle is already there; no change
            return;
        }

        // now add authorization policies from owning item
        // hmm, not very "multiple-inclusion" friendly
        authorizeService.inheritPolicies(context, item, bundle);

        // Add the bundle to in-memory list
        item.addBundle(bundle);
        bundle.addItem(item);

        context.addEvent(new Event(Event.ADD, Constants.ITEM, item.getID(),
                                   Constants.BUNDLE, bundle.getID(), bundle.getName(),
                                   getIdentifiers(context, item)));
    }

    @Override
    public void removeBundle(Context context, Item item, Bundle bundle)
        throws SQLException, AuthorizeException, IOException {
        // Check authorisation
        authorizeService.authorizeAction(context, item, Constants.REMOVE);

        log.info(LogManager.getHeader(context, "remove_bundle", "item_id="
            + item.getID() + ",bundle_id=" + bundle.getID()));

        context.addEvent(new Event(Event.REMOVE, Constants.ITEM, item.getID(),
                                   Constants.BUNDLE, bundle.getID(), bundle.getName(), getIdentifiers(context, item)));

        bundleService.delete(context, bundle);
    }

    @Override
    public Bitstream createSingleBitstream(Context context, InputStream is, Item item, String name)
        throws AuthorizeException, IOException, SQLException {
        // Authorisation is checked by methods below
        // Create a bundle
        Bundle bnd = bundleService.create(context, item, name);
        Bitstream bitstream = bitstreamService.create(context, bnd, is);
        addBundle(context, item, bnd);

        // FIXME: Create permissions for new bundle + bitstream
        return bitstream;
    }

    @Override
    public Bitstream createSingleBitstream(Context context, InputStream is, Item item)
        throws AuthorizeException, IOException, SQLException {
        return createSingleBitstream(context, is, item, "ORIGINAL");
    }

    @Override
    public List<Bitstream> getNonInternalBitstreams(Context context, Item item) throws SQLException {
        List<Bitstream> bitstreamList = new ArrayList<>();

        // Go through the bundles and bitstreams picking out ones which aren't
        // of internal formats
        List<Bundle> bunds = item.getBundles();

        for (Bundle bund : bunds) {
            List<Bitstream> bitstreams = bund.getBitstreams();

            for (Bitstream bitstream : bitstreams) {
                if (!bitstream.getFormat(context).isInternal()) {
                    // Bitstream is not of an internal format
                    bitstreamList.add(bitstream);
                }
            }
        }

        return bitstreamList;
    }

    protected Item createItem(Context context) throws SQLException, AuthorizeException {
        Item item = itemDAO.create(context, new Item());
        // set discoverable to true (default)
        item.setDiscoverable(true);

        // Call update to give the item a last modified date. OK this isn't
        // amazingly efficient but creates don't happen that often.
        context.turnOffAuthorisationSystem();
        update(context, item);
        context.restoreAuthSystemState();

        context.addEvent(new Event(Event.CREATE, Constants.ITEM, item.getID(),
                                   null, getIdentifiers(context, item)));

        log.info(LogManager.getHeader(context, "create_item", "item_id=" + item.getID()));

        return item;
    }

    @Override
    public void removeDSpaceLicense(Context context, Item item) throws SQLException, AuthorizeException, IOException {
        // get all bundles with name "LICENSE" (these are the DSpace license
        // bundles)
        List<Bundle> bunds = getBundles(item, "LICENSE");

        for (Bundle bund : bunds) {
            // FIXME: probably serious troubles with Authorizations
            // fix by telling system not to check authorization?
            removeBundle(context, item, bund);
        }
    }


    @Override
    public void removeLicenses(Context context, Item item) throws SQLException, AuthorizeException, IOException {
        // Find the License format
        BitstreamFormat bf = bitstreamFormatService.findByShortDescription(context, "License");
        int licensetype = bf.getID();

        // search through bundles, looking for bitstream type license
        List<Bundle> bunds = item.getBundles();

        for (Bundle bund : bunds) {
            boolean removethisbundle = false;

            List<Bitstream> bits = bund.getBitstreams();

            for (Bitstream bit : bits) {
                BitstreamFormat bft = bit.getFormat(context);

                if (bft.getID() == licensetype) {
                    removethisbundle = true;
                }
            }


            // probably serious troubles with Authorizations
            // fix by telling system not to check authorization?
            if (removethisbundle) {
                removeBundle(context, item, bund);
            }
        }
    }

    @Override
    public void update(Context context, Item item) throws SQLException, AuthorizeException {
        // Check authorisation
        // only do write authorization if user is not an editor
        if (!canEdit(context, item)) {
            authorizeService.authorizeAction(context, item, Constants.WRITE);
        }

        log.info(LogManager.getHeader(context, "update_item", "item_id="
            + item.getID()));

        super.update(context, item);

        // Set sequence IDs for bitstreams in item
        int sequence = 0;
        List<Bundle> bunds = item.getBundles();

        // find the highest current sequence number
        for (Bundle bund : bunds) {
            List<Bitstream> streams = bund.getBitstreams();

            for (Bitstream bitstream : streams) {
                if (bitstream.getSequenceID() > sequence) {
                    sequence = bitstream.getSequenceID();
                }
            }
        }

        // start sequencing bitstreams without sequence IDs
        sequence++;


        for (Bundle bund : bunds) {
            List<Bitstream> streams = bund.getBitstreams();

            for (Bitstream stream : streams) {
                if (stream.getSequenceID() < 0) {
                    stream.setSequenceID(sequence);
                    sequence++;
                    bitstreamService.update(context, stream);
//                    modified = true;
                }
            }
        }

        if (item.isMetadataModified() || item.isModified()) {
            // Set the last modified date
            item.setLastModified(new Date());

            itemDAO.save(context, item);

            if (item.isMetadataModified()) {
                context.addEvent(new Event(Event.MODIFY_METADATA, item.getType(), item.getID(), item.getDetails(),
                                           getIdentifiers(context, item)));
            }

            context.addEvent(new Event(Event.MODIFY, Constants.ITEM, item.getID(),
                                       null, getIdentifiers(context, item)));
            item.clearModified();
            item.clearDetails();
        }
    }

    @Override
    public void withdraw(Context context, Item item) throws SQLException, AuthorizeException {
        // Check permission. User either has to have REMOVE on owning collection
        // or be COLLECTION_EDITOR of owning collection
        AuthorizeUtil.authorizeWithdrawItem(context, item);

        String timestamp = DCDate.getCurrent().toString();

        // Add suitable provenance - includes user, date, collections +
        // bitstream checksums
        EPerson e = context.getCurrentUser();

        // Build some provenance data while we're at it.
        StringBuilder prov = new StringBuilder();

        prov.append("Item withdrawn by ").append(e.getFullName()).append(" (")
            .append(e.getEmail()).append(") on ").append(timestamp).append("\n")
            .append("Item was in collections:\n");

        List<Collection> colls = item.getCollections();

        for (Collection coll : colls) {
            prov.append(coll.getName()).append(" (ID: ").append(coll.getID()).append(")\n");
        }

        // Set withdrawn flag. timestamp will be set; last_modified in update()
        item.setWithdrawn(true);

        // in_archive flag is now false
        item.setArchived(false);

        prov.append(installItemService.getBitstreamProvenanceMessage(context, item));

        addMetadata(context, item, MetadataSchemaEnum.DC.getName(), "description", "provenance", "en", prov.toString());

        // Update item in DB
        update(context, item);

        context.addEvent(new Event(Event.MODIFY, Constants.ITEM, item.getID(),
                                   "WITHDRAW", getIdentifiers(context, item)));

        // switch all READ authorization policies to WITHDRAWN_READ
        authorizeService.switchPoliciesAction(context, item, Constants.READ, Constants.WITHDRAWN_READ);
        for (Bundle bnd : item.getBundles()) {
            authorizeService.switchPoliciesAction(context, bnd, Constants.READ, Constants.WITHDRAWN_READ);
            for (Bitstream bs : bnd.getBitstreams()) {
                authorizeService.switchPoliciesAction(context, bs, Constants.READ, Constants.WITHDRAWN_READ);
            }
        }

        // Write log
        log.info(LogManager.getHeader(context, "withdraw_item", "user="
            + e.getEmail() + ",item_id=" + item.getID()));
    }

    @Override
    public void reinstate(Context context, Item item) throws SQLException, AuthorizeException {
        // check authorization
        AuthorizeUtil.authorizeReinstateItem(context, item);

        String timestamp = DCDate.getCurrent().toString();

        // Check permission. User must have ADD on all collections.
        // Build some provenance data while we're at it.
        List<Collection> colls = item.getCollections();

        // Add suitable provenance - includes user, date, collections +
        // bitstream checksums
        EPerson e = context.getCurrentUser();
        StringBuilder prov = new StringBuilder();
        prov.append("Item reinstated by ").append(e.getFullName()).append(" (")
            .append(e.getEmail()).append(") on ").append(timestamp).append("\n")
            .append("Item was in collections:\n");

        for (Collection coll : colls) {
            prov.append(coll.getName()).append(" (ID: ").append(coll.getID()).append(")\n");
        }

        // Clear withdrawn flag
        item.setWithdrawn(false);

        // in_archive flag is now true
        item.setArchived(true);

        // Add suitable provenance - includes user, date, collections +
        // bitstream checksums
        prov.append(installItemService.getBitstreamProvenanceMessage(context, item));

        addMetadata(context, item, MetadataSchemaEnum.DC.getName(), "description", "provenance", "en", prov.toString());

        // Update item in DB
        update(context, item);

        context.addEvent(new Event(Event.MODIFY, Constants.ITEM, item.getID(),
                                   "REINSTATE", getIdentifiers(context, item)));

        // restore all WITHDRAWN_READ authorization policies back to READ
        for (Bundle bnd : item.getBundles()) {
            authorizeService.switchPoliciesAction(context, bnd, Constants.WITHDRAWN_READ, Constants.READ);
            for (Bitstream bs : bnd.getBitstreams()) {
                authorizeService.switchPoliciesAction(context, bs, Constants.WITHDRAWN_READ, Constants.READ);
            }
        }

        // check if the item was withdrawn before the fix DS-3097
        if (authorizeService.getPoliciesActionFilter(context, item, Constants.WITHDRAWN_READ).size() != 0) {
            authorizeService.switchPoliciesAction(context, item, Constants.WITHDRAWN_READ, Constants.READ);
        } else {
            // authorization policies
            if (colls.size() > 0) {
                // remove the item's policies and replace them with
                // the defaults from the collection
                adjustItemPolicies(context, item, item.getOwningCollection());
            }
        }

        // Write log
        log.info(LogManager.getHeader(context, "reinstate_item", "user="
            + e.getEmail() + ",item_id=" + item.getID()));
    }

    @Override
    public void delete(Context context, Item item) throws SQLException, AuthorizeException, IOException {
        authorizeService.authorizeAction(context, item, Constants.DELETE);
        rawDelete(context, item);
    }

    @Override
    public int getSupportsTypeConstant() {
        return Constants.ITEM;
    }

    protected void rawDelete(Context context, Item item) throws AuthorizeException, SQLException, IOException {
        authorizeService.authorizeAction(context, item, Constants.REMOVE);

        context.addEvent(new Event(Event.DELETE, Constants.ITEM, item.getID(),
                                   item.getHandle(), getIdentifiers(context, item)));

        log.info(LogManager.getHeader(context, "delete_item", "item_id="
            + item.getID()));

        // Remove bundles
        removeAllBundles(context, item);

        // Remove any Handle
        handleService.unbindHandle(context, item);

        // remove version attached to the item
        removeVersion(context, item);

        // Also delete the item if it appears in a harvested collection.
        HarvestedItem hi = harvestedItemService.find(context, item);

        if (hi != null) {
            harvestedItemService.delete(context, hi);
        }

        //Only clear collections after we have removed everything else from the item
        item.clearCollections();
        item.setOwningCollection(null);

        // Finally remove item row
        itemDAO.delete(context, item);
    }

    @Override
    public void removeAllBundles(Context context, Item item) throws AuthorizeException, SQLException, IOException {
        Iterator<Bundle> bundles = item.getBundles().iterator();
        while (bundles.hasNext()) {
            Bundle bundle = bundles.next();
            bundles.remove();
            deleteBundle(context, item, bundle);
        }
    }

    protected void deleteBundle(Context context, Item item, Bundle b)
        throws AuthorizeException, SQLException, IOException {
        // Check authorisation
        authorizeService.authorizeAction(context, item, Constants.REMOVE);

        bundleService.delete(context, b);

        log.info(LogManager.getHeader(context, "remove_bundle", "item_id="
            + item.getID() + ",bundle_id=" + b.getID()));
        context
            .addEvent(new Event(Event.REMOVE, Constants.ITEM, item.getID(), Constants.BUNDLE, b.getID(), b.getName()));
    }

    protected void removeVersion(Context context, Item item) throws AuthorizeException, SQLException {
        if (versioningService.getVersion(context, item) != null) {
            versioningService.removeVersion(context, item);
        } else {
            try {
                identifierService.delete(context, item);
            } catch (IdentifierException e) {
                throw new RuntimeException(e);
            }
        }
    }

    @Override
    public boolean isOwningCollection(Item item, Collection collection) {
        Collection owningCollection = item.getOwningCollection();

        return owningCollection != null && collection.getID().equals(owningCollection.getID());
    }

    @Override
    public void replaceAllItemPolicies(Context context, Item item, List<ResourcePolicy> newpolicies)
        throws SQLException, AuthorizeException {
        // remove all our policies, add new ones
        authorizeService.removeAllPolicies(context, item);
        authorizeService.addPolicies(context, newpolicies, item);
    }

    @Override
    public void replaceAllBitstreamPolicies(Context context, Item item, List<ResourcePolicy> newpolicies)
        throws SQLException, AuthorizeException {
        // remove all policies from bundles, add new ones
        List<Bundle> bunds = item.getBundles();

        for (Bundle mybundle : bunds) {
            bundleService.replaceAllBitstreamPolicies(context, mybundle, newpolicies);
        }
    }

    @Override
    public void removeGroupPolicies(Context context, Item item, Group group) throws SQLException, AuthorizeException {
        // remove Group's policies from Item
        authorizeService.removeGroupPolicies(context, item, group);

        // remove all policies from bundles
        List<Bundle> bunds = item.getBundles();

        for (Bundle mybundle : bunds) {
            List<Bitstream> bs = mybundle.getBitstreams();

            for (Bitstream bitstream : bs) {
                // remove bitstream policies
                authorizeService.removeGroupPolicies(context, bitstream, group);
            }

            // change bundle policies
            authorizeService.removeGroupPolicies(context, mybundle, group);
        }
    }

    @Override
    public void inheritCollectionDefaultPolicies(Context context, Item item, Collection collection)
        throws SQLException, AuthorizeException {
        adjustItemPolicies(context, item, collection);
        adjustBundleBitstreamPolicies(context, item, collection);

        log.debug(LogManager.getHeader(context, "item_inheritCollectionDefaultPolicies",
                                       "item_id=" + item.getID()));
    }

    @Override
    public void adjustBundleBitstreamPolicies(Context context, Item item, Collection collection)
        throws SQLException, AuthorizeException {
        List<ResourcePolicy> defaultCollectionPolicies = authorizeService
            .getPoliciesActionFilter(context, collection, Constants.DEFAULT_BITSTREAM_READ);

        if (defaultCollectionPolicies.size() < 1) {
            throw new SQLException("Collection " + collection.getID()
                                       + " (" + collection.getHandle() + ")"
                                       + " has no default bitstream READ policies");
        }

        // remove all policies from bundles, add new ones
        // Remove bundles
        List<Bundle> bunds = item.getBundles();
        for (Bundle mybundle : bunds) {

            // if come from InstallItem: remove all submission/workflow policies
            authorizeService.removeAllPoliciesByDSOAndType(context, mybundle, ResourcePolicy.TYPE_SUBMISSION);
            authorizeService.removeAllPoliciesByDSOAndType(context, mybundle, ResourcePolicy.TYPE_WORKFLOW);
            addDefaultPoliciesNotInPlace(context, mybundle, defaultCollectionPolicies);

            for (Bitstream bitstream : mybundle.getBitstreams()) {
                // if come from InstallItem: remove all submission/workflow policies
                authorizeService.removeAllPoliciesByDSOAndType(context, bitstream, ResourcePolicy.TYPE_SUBMISSION);
                authorizeService.removeAllPoliciesByDSOAndType(context, bitstream, ResourcePolicy.TYPE_WORKFLOW);
                addDefaultPoliciesNotInPlace(context, bitstream, defaultCollectionPolicies);
            }
        }
    }

    @Override
    public void adjustItemPolicies(Context context, Item item, Collection collection)
        throws SQLException, AuthorizeException {
        // read collection's default READ policies
        List<ResourcePolicy> defaultCollectionPolicies = authorizeService
            .getPoliciesActionFilter(context, collection, Constants.DEFAULT_ITEM_READ);

        // MUST have default policies
        if (defaultCollectionPolicies.size() < 1) {
            throw new SQLException("Collection " + collection.getID()
                                       + " (" + collection.getHandle() + ")"
                                       + " has no default item READ policies");
        }

        try {
            //ignore the authorizations for now.
            context.turnOffAuthorisationSystem();

            // if come from InstallItem: remove all submission/workflow policies
            authorizeService.removeAllPoliciesByDSOAndType(context, item, ResourcePolicy.TYPE_SUBMISSION);
            authorizeService.removeAllPoliciesByDSOAndType(context, item, ResourcePolicy.TYPE_WORKFLOW);

            // add default policies only if not already in place
            addDefaultPoliciesNotInPlace(context, item, defaultCollectionPolicies);
        } finally {
            context.restoreAuthSystemState();
        }
    }

    @Override
    public void move(Context context, Item item, Collection from, Collection to)
        throws SQLException, AuthorizeException, IOException {
        // Use the normal move method, and default to not inherit permissions
        this.move(context, item, from, to, false);
    }

    @Override
    public void move(Context context, Item item, Collection from, Collection to, boolean inheritDefaultPolicies)
        throws SQLException, AuthorizeException, IOException {
        // Check authorisation on the item before that the move occur
        // otherwise we will need edit permission on the "target collection" to archive our goal
        // only do write authorization if user is not an editor
        if (!canEdit(context, item)) {
            authorizeService.authorizeAction(context, item, Constants.WRITE);
        }

        // Move the Item from one Collection to the other
        collectionService.addItem(context, to, item);
        collectionService.removeItem(context, from, item);

        // If we are moving from the owning collection, update that too
        if (isOwningCollection(item, from)) {
            // Update the owning collection
            log.info(LogManager.getHeader(context, "move_item",
                                          "item_id=" + item.getID() + ", from " +
                                              "collection_id=" + from.getID() + " to " +
                                              "collection_id=" + to.getID()));
            item.setOwningCollection(to);

            // If applicable, update the item policies
            if (inheritDefaultPolicies) {
                log.info(LogManager.getHeader(context, "move_item",
                                              "Updating item with inherited policies"));
                inheritCollectionDefaultPolicies(context, item, to);
            }

            // Update the item
            context.turnOffAuthorisationSystem();
            update(context, item);
            context.restoreAuthSystemState();
        } else {
            // Although we haven't actually updated anything within the item
            // we'll tell the event system that it has, so that any consumers that
            // care about the structure of the repository can take account of the move

            // Note that updating the owning collection above will have the same effect,
            // so we only do this here if the owning collection hasn't changed.

            context.addEvent(new Event(Event.MODIFY, Constants.ITEM, item.getID(),
                                       null, getIdentifiers(context, item)));
        }
    }

    @Override
    public boolean hasUploadedFiles(Item item) throws SQLException {
        List<Bundle> bundles = getBundles(item, "ORIGINAL");
        for (Bundle bundle : bundles) {
            if (CollectionUtils.isNotEmpty(bundle.getBitstreams())) {
                return true;
            }
        }
        return false;
    }

    @Override
    public List<Collection> getCollectionsNotLinked(Context context, Item item) throws SQLException {
        List<Collection> allCollections = collectionService.findAll(context);
        List<Collection> linkedCollections = item.getCollections();
        List<Collection> notLinkedCollections = new ArrayList<>(allCollections.size() - linkedCollections.size());

        if ((allCollections.size() - linkedCollections.size()) == 0) {
            return notLinkedCollections;
        }
        for (Collection collection : allCollections) {
            boolean alreadyLinked = false;
            for (Collection linkedCommunity : linkedCollections) {
                if (collection.getID().equals(linkedCommunity.getID())) {
                    alreadyLinked = true;
                    break;
                }
            }

            if (!alreadyLinked) {
                notLinkedCollections.add(collection);
            }
        }

        return notLinkedCollections;
    }

    @Override
    public boolean canEdit(Context context, Item item) throws SQLException {
        // can this person write to the item?
        if (authorizeService.authorizeActionBoolean(context, item,
                                                    Constants.WRITE)) {
            return true;
        }

        // is this collection not yet created, and an item template is created
        if (item.getOwningCollection() == null) {
            if (!isInProgressSubmission(context, item)) {
                return true;
            } else {
                return false;
            }
        }

        return collectionService.canEditBoolean(context, item.getOwningCollection(), false);
    }

    /**
     * Check if the item is an inprogress submission
     *
     * @param context The relevant DSpace Context.
     * @param item    item to check
     * @return <code>true</code> if the item is an inprogress submission, i.e. a WorkspaceItem or WorkflowItem
     * @throws SQLException An exception that provides information on a database access error or other errors.
     */
    public boolean isInProgressSubmission(Context context, Item item) throws SQLException {
        return workspaceItemService.findByItem(context, item) != null
            || workflowItemService.findByItem(context, item) != null;
    }

    /*
    With every finished submission a bunch of resource policy entries which have null value for the dspace_object
    column are generated in the database.
prevent the generation of resource policy entry values with null dspace_object as value

    */

    /**
     * Add the default policies, which have not been already added to the given DSpace object
     *
     * @param context                   The relevant DSpace Context.
     * @param dso                       The DSpace Object to add policies to
     * @param defaultCollectionPolicies list of policies
     * @throws SQLException       An exception that provides information on a database access error or other errors.
     * @throws AuthorizeException Exception indicating the current user of the context does not have permission
     *                            to perform a particular action.
     */
    protected void addDefaultPoliciesNotInPlace(Context context, DSpaceObject dso,
                                                List<ResourcePolicy> defaultCollectionPolicies)
        throws SQLException, AuthorizeException {
        for (ResourcePolicy defaultPolicy : defaultCollectionPolicies) {
            if (!authorizeService
                .isAnIdenticalPolicyAlreadyInPlace(context, dso, defaultPolicy.getGroup(), Constants.READ,
                                                   defaultPolicy.getID())) {
                ResourcePolicy newPolicy = resourcePolicyService.clone(context, defaultPolicy);
                newPolicy.setdSpaceObject(dso);
                newPolicy.setAction(Constants.READ);
                newPolicy.setRpType(ResourcePolicy.TYPE_INHERITED);
                resourcePolicyService.update(context, newPolicy);
            }
        }
    }

    /**
     * Returns an iterator of Items possessing the passed metadata field, or only
     * those matching the passed value, if value is not Item.ANY
     *
     * @param context   DSpace context object
     * @param schema    metadata field schema
     * @param element   metadata field element
     * @param qualifier metadata field qualifier
     * @param value     field value or Item.ANY to match any value
     * @return an iterator over the items matching that authority value
     * @throws SQLException       if database error
     *                            An exception that provides information on a database access error or other errors.
     * @throws AuthorizeException if authorization error
     *                            Exception indicating the current user of the context does not have permission
     *                            to perform a particular action.
     * @throws IOException        if IO error
     *                            A general class of exceptions produced by failed or interrupted I/O operations.
     */
    @Override
    public Iterator<Item> findByMetadataField(Context context,
                                              String schema, String element, String qualifier, String value)
        throws SQLException, AuthorizeException, IOException {
        MetadataSchema mds = metadataSchemaService.find(context, schema);
        if (mds == null) {
            throw new IllegalArgumentException("No such metadata schema: " + schema);
        }
        MetadataField mdf = metadataFieldService.findByElement(context, mds, element, qualifier);
        if (mdf == null) {
            throw new IllegalArgumentException(
                "No such metadata field: schema=" + schema + ", element=" + element + ", qualifier=" + qualifier);
        }

        if (Item.ANY.equals(value)) {
            return itemDAO.findByMetadataField(context, mdf, null, true);
        } else {
            return itemDAO.findByMetadataField(context, mdf, value, true);
        }
    }

    @Override
    public Iterator<Item> findByMetadataQuery(Context context, List<List<MetadataField>> listFieldList,
                                              List<String> query_op, List<String> query_val, List<UUID> collectionUuids,
                                              String regexClause, int offset, int limit)
        throws SQLException, AuthorizeException, IOException {
        return itemDAO
            .findByMetadataQuery(context, listFieldList, query_op, query_val, collectionUuids, regexClause, offset,
                                 limit);
    }

    @Override
    public DSpaceObject getAdminObject(Context context, Item item, int action) throws SQLException {
        DSpaceObject adminObject = null;
        //Items are always owned by collections
        Collection collection = (Collection) getParentObject(context, item);
        Community community = null;
        if (collection != null) {
            if (CollectionUtils.isNotEmpty(collection.getCommunities())) {
                community = collection.getCommunities().get(0);
            }
        }

        switch (action) {
            case Constants.ADD:
                // ADD a cc license is less general than add a bitstream but we can't/won't
                // add complex logic here to know if the ADD action on the item is required by a cc or
                // a generic bitstream so simply we ignore it.. UI need to enforce the requirements.
                if (AuthorizeConfiguration.canItemAdminPerformBitstreamCreation()) {
                    adminObject = item;
                } else if (AuthorizeConfiguration.canCollectionAdminPerformBitstreamCreation()) {
                    adminObject = collection;
                } else if (AuthorizeConfiguration.canCommunityAdminPerformBitstreamCreation()) {
                    adminObject = community;
                }
                break;
            case Constants.REMOVE:
                // see comments on ADD action, same things...
                if (AuthorizeConfiguration.canItemAdminPerformBitstreamDeletion()) {
                    adminObject = item;
                } else if (AuthorizeConfiguration.canCollectionAdminPerformBitstreamDeletion()) {
                    adminObject = collection;
                } else if (AuthorizeConfiguration.canCommunityAdminPerformBitstreamDeletion()) {
                    adminObject = community;
                }
                break;
            case Constants.DELETE:
                if (item.getOwningCollection() != null) {
                    if (AuthorizeConfiguration.canCollectionAdminPerformItemDeletion()) {
                        adminObject = collection;
                    } else if (AuthorizeConfiguration.canCommunityAdminPerformItemDeletion()) {
                        adminObject = community;
                    }
                } else {
                    if (AuthorizeConfiguration.canCollectionAdminManageTemplateItem()) {
                        adminObject = collection;
                    } else if (AuthorizeConfiguration.canCommunityAdminManageCollectionTemplateItem()) {
                        adminObject = community;
                    }
                }
                break;
            case Constants.WRITE:
                // if it is a template item we need to check the
                // collection/community admin configuration
                if (item.getOwningCollection() == null) {
                    if (AuthorizeConfiguration.canCollectionAdminManageTemplateItem()) {
                        adminObject = collection;
                    } else if (AuthorizeConfiguration.canCommunityAdminManageCollectionTemplateItem()) {
                        adminObject = community;
                    }
                } else {
                    adminObject = item;
                }
                break;
            default:
                adminObject = item;
                break;
        }
        return adminObject;
    }

    @Override
    public DSpaceObject getParentObject(Context context, Item item) throws SQLException {
        Collection ownCollection = item.getOwningCollection();
        if (ownCollection != null) {
            return ownCollection;
        } else {
            // is a template item?
            return item.getTemplateItemOf();
        }
    }

    @Override
    public Iterator<Item> findByAuthorityValue(Context context, String schema, String element, String qualifier,
                                               String value) throws SQLException, AuthorizeException {
        MetadataSchema mds = metadataSchemaService.find(context, schema);
        if (mds == null) {
            throw new IllegalArgumentException("No such metadata schema: " + schema);
        }
        MetadataField mdf = metadataFieldService.findByElement(context, mds, element, qualifier);
        if (mdf == null) {
            throw new IllegalArgumentException(
                "No such metadata field: schema=" + schema + ", element=" + element + ", qualifier=" + qualifier);
        }

        return itemDAO.findByAuthorityValue(context, mdf, value, true);
    }

    @Override
    public Iterator<Item> findByMetadataFieldAuthority(Context context, String mdString, String authority)
        throws SQLException, AuthorizeException {
        String[] elements = getElementsFilled(mdString);
        String schema = elements[0];
        String element = elements[1];
        String qualifier = elements[2];
        MetadataSchema mds = metadataSchemaService.find(context, schema);
        if (mds == null) {
            throw new IllegalArgumentException("No such metadata schema: " + schema);
        }
        MetadataField mdf = metadataFieldService.findByElement(context, mds, element, qualifier);
        if (mdf == null) {
            throw new IllegalArgumentException(
                "No such metadata field: schema=" + schema + ", element=" + element + ", qualifier=" + qualifier);
        }
        return findByAuthorityValue(context, mds.getName(), mdf.getElement(), mdf.getQualifier(), authority);
    }

    @Override
    public boolean isItemListedForUser(Context context, Item item) {
        try {
            if (authorizeService.isAdmin(context)) {
                return true;
            }
            if (authorizeService.authorizeActionBoolean(context, item, org.dspace.core.Constants.READ)) {
                if (item.isDiscoverable()) {
                    return true;
                }
            }
            log.debug("item(" + item.getID() + ") " + item.getName() + " is unlisted.");
            return false;
        } catch (SQLException e) {
            log.error(e.getMessage());
            return false;
        }
    }

    @Override
    public int countItems(Context context, Collection collection) throws SQLException {
        return itemDAO.countItems(context, collection, true, false);
    }

    @Override
    public int countAllItems(Context context, Collection collection) throws SQLException {
        return itemDAO.countItems(context, collection, true, false) + itemDAO.countItems(context, collection,
                                                                                         false, true);
    }

    @Override
    public int countItems(Context context, Community community) throws SQLException {
        // First we need a list of all collections under this community in the hierarchy
        List<Collection> collections = communityService.getAllCollections(context, community);

        // Now, lets count unique items across that list of collections
        return itemDAO.countItems(context, collections, true, false);
    }

    @Override
    public int countAllItems(Context context, Community community) throws SQLException {
        // First we need a list of all collections under this community in the hierarchy
        List<Collection> collections = communityService.getAllCollections(context, community);

        // Now, lets count unique items across that list of collections
        return itemDAO.countItems(context, collections, true, false) + itemDAO.countItems(context, collections,
                                                                                          false, true);
    }

    @Override
    protected void getAuthoritiesAndConfidences(String fieldKey, Collection collection, List<String> values,
                                                List<String> authorities, List<Integer> confidences, int i) {
        Choices c = choiceAuthorityService.getBestMatch(fieldKey, values.get(i), collection, null);
        authorities.add(c.values.length > 0 && c.values[0] != null ? c.values[0].authority : null);
        confidences.add(c.confidence);
    }

    @Override
    public Item findByIdOrLegacyId(Context context, String id) throws SQLException {
        if (StringUtils.isNumeric(id)) {
            return findByLegacyId(context, Integer.parseInt(id));
        } else {
            return find(context, UUID.fromString(id));
        }
    }

    @Override
    public Item findByLegacyId(Context context, int id) throws SQLException {
        return itemDAO.findByLegacyId(context, id, Item.class);
    }

    @Override
    public Iterator<Item> findByLastModifiedSince(Context context, Date last)
        throws SQLException {
        return itemDAO.findByLastModifiedSince(context, last);
    }

    @Override
    public int countTotal(Context context) throws SQLException {
        return itemDAO.countRows(context);
    }

    @Override
    public int countNotArchivedItems(Context context) throws SQLException {
        // return count of items not in archive and also not withdrawn
        return itemDAO.countItems(context, false, false);
    }

    @Override
    public int countWithdrawnItems(Context context) throws SQLException {
        // return count of items that are not in archive and withdrawn
        return itemDAO.countItems(context, false, true);
    }

    @Override
    public boolean canCreateNewVersion(Context context, Item item) throws SQLException {
        if (authorizeService.isAdmin(context, item)) {
            return true;
        }

        if (context.getCurrentUser() != null
            && context.getCurrentUser().equals(item.getSubmitter())) {
            return configurationService.getPropertyAsType(
                "versioning.submitterCanCreateNewVersion", false);
        }

        return false;
    }

    /**
     * This method will return a list of MetadataValue objects that contains all the regular
     * metadata of the item passed along in the parameters as well as all the virtual metadata
     * which will be generated and processed together with the {@link VirtualMetadataPopulator}
     * by processing the item's relationships
     * @param item         the Item to be processed
     * @param schema       the schema for the metadata field. <em>Must</em> match
     *                     the <code>name</code> of an existing metadata schema.
     * @param element      the element name. <code>DSpaceObject.ANY</code> matches any
     *                     element. <code>null</code> doesn't really make sense as all
     *                     metadata must have an element.
     * @param qualifier    the qualifier. <code>null</code> means unqualified, and
     *                     <code>DSpaceObject.ANY</code> means any qualifier (including
     *                     unqualified.)
     * @param lang         the ISO639 language code, optionally followed by an underscore
     *                     and the ISO3166 country code. <code>null</code> means only
     *                     values with no language are returned, and
     *                     <code>DSpaceObject.ANY</code> means values with any country code or
     *                     no country code are returned.
     * @return
     */
    @Override
    public List<MetadataValue> getMetadata(Item item, String schema, String element, String qualifier, String lang) {
        //Fields of the relation schema are virtual metadata
        //except for relation.type which is the type of item in the model
        if (StringUtils.equals(schema, MetadataSchemaEnum.RELATION.getName()) && !StringUtils.equals(element, "type")) {

            List<RelationshipMetadataValue> relationMetadata = getRelationshipMetadata(item, false);
            List<MetadataValue> listToReturn = new LinkedList<>();
            for (MetadataValue metadataValue : relationMetadata) {
                if (StringUtils.equals(metadataValue.getMetadataField().getElement(), element)) {
                    listToReturn.add(metadataValue);
                }
            }
            return listToReturn;

        } else {
            List<MetadataValue> dbMetadataValues = super.getMetadata(item, schema, element, qualifier, lang);

            if (!(StringUtils.equals(schema, "*") && StringUtils.equals(element, "*") &&
                StringUtils.equals(qualifier, "*") && StringUtils.equals(lang, "*"))) {
                return dbMetadataValues;
            }
            List<MetadataValue> fullMetadataValueList = new LinkedList<>();
            fullMetadataValueList.addAll(getRelationshipMetadata(item, true));
            fullMetadataValueList.addAll(dbMetadataValues);

            return fullMetadataValueList;
        }

    }

    @Override
<<<<<<< HEAD
    public List<RelationshipMetadataValue> getRelationshipMetadata(Item item, boolean extra) {
=======
    public List<MetadataValue> getRelationshipMetadata(Item item, boolean enableVirtualMetadata) {
>>>>>>> 0692701f
        Context context = new Context();
        List<RelationshipMetadataValue> fullMetadataValueList = new LinkedList<>();
        try {
            List<MetadataValue> list = item.getMetadata();
            String entityType = getEntityTypeStringFromMetadata(list);
            if (StringUtils.isNotBlank(entityType)) {
                List<Relationship> relationships = relationshipService.findByItem(context, item);
                for (Relationship relationship : relationships) {
<<<<<<< HEAD
                    fullMetadataValueList
                        .addAll(handleItemRelationship(context, item, entityType, relationship, extra));
=======
                    fullMetadataValueList.addAll(handleItemRelationship(context, item, entityType,
                                                                        relationship, enableVirtualMetadata));
>>>>>>> 0692701f
                }

            }
        } catch (SQLException e) {
            log.error(e, e);
        }
        return fullMetadataValueList;
    }

<<<<<<< HEAD
    private List<RelationshipMetadataValue> handleItemRelationship(Context context, Item item, String entityType,
                                                                   Relationship relationship, boolean extra)
        throws SQLException {
        List<RelationshipMetadataValue> resultingMetadataValueList = new LinkedList<>();
=======
    private List<MetadataValue> handleItemRelationship(Context context, Item item, String entityType,
                                                       Relationship relationship, boolean enableVirtualMetadata)
        throws SQLException {
        List<MetadataValue> resultingMetadataValueList = new LinkedList<>();
>>>>>>> 0692701f
        RelationshipType relationshipType = relationship.getRelationshipType();
        HashMap<String, VirtualBean> hashMaps = new HashMap<>();
        String relationName = "";
        Item otherItem = null;
        int place = 0;
        if (StringUtils.equals(relationshipType.getLeftType().getLabel(), entityType)) {
            hashMaps = (HashMap<String, VirtualBean>) virtualMetadataPopulator
                .getMap().get(relationshipType.getLeftLabel());
            otherItem = relationship.getRightItem();
            relationName = relationship.getRelationshipType().getLeftLabel();
            place = relationship.getLeftPlace();
        } else if (StringUtils.equals(relationshipType.getRightType().getLabel(), entityType)) {
            hashMaps = (HashMap<String, VirtualBean>) virtualMetadataPopulator
                .getMap().get(relationshipType.getRightLabel());
            otherItem = relationship.getLeftItem();
            relationName = relationship.getRelationshipType().getRightLabel();
            place = relationship.getRightPlace();
        }

        if (hashMaps != null && enableVirtualMetadata) {
            resultingMetadataValueList.addAll(handleRelationshipTypeMetadataMappping(context, item, hashMaps,
                                                                                     otherItem, relationName,
                                                                                     relationship.getID(), place));
        }
        resultingMetadataValueList
            .add(getRelationMetadataFromOtherItem(context, otherItem, relationName, relationship.getID()));
        return resultingMetadataValueList;
    }

    private List<RelationshipMetadataValue> handleRelationshipTypeMetadataMappping(Context context, Item item,
                                                                                   HashMap<String, VirtualBean> hashMaps,
                                                                                   Item otherItem, String relationName,
                                                                                   Integer relationshipId, int place)
        throws SQLException {
        List<RelationshipMetadataValue> resultingMetadataValueList = new LinkedList<>();
        for (Map.Entry<String, VirtualBean> entry : hashMaps.entrySet()) {
            String key = entry.getKey();
            VirtualBean virtualBean = entry.getValue();

<<<<<<< HEAD
            RelationshipMetadataValue metadataValue = constructMetadataValue(context, key);
            metadataValue = constructResultingMetadataValue(context, item, otherItem, virtualBean, metadataValue,
                                                            relationshipId);
            metadataValue.setUseForPlace(virtualBean.getUseForPlace());
            metadataValue.setPlace(place);
            if (StringUtils.isNotBlank(metadataValue.getValue())) {
                resultingMetadataValueList.add(metadataValue);
=======
            for (String value : virtualBean.getValues(context, otherItem)) {
                MetadataValue metadataValue = constructMetadataValue(key);
                metadataValue = constructResultingMetadataValue(item, value, metadataValue);
                if (StringUtils.isNotBlank(metadataValue.getValue())) {
                    resultingMetadataValueList.add(metadataValue);
                }
>>>>>>> 0692701f
            }
        }
        return resultingMetadataValueList;
    }

<<<<<<< HEAD
    private RelationshipMetadataValue getRelationMetadataFromOtherItem(Context context, Item otherItem,
                                                                       String relationName,
                                                                       Integer relationshipId) {
        RelationshipMetadataValue metadataValue = constructMetadataValue(context, "relation." + relationName);
        metadataValue.setAuthority("virtual::" + relationshipId);
=======
    private MetadataValue getRelationMetadataFromOtherItem(Item otherItem, String relationName) {
        MetadataValue metadataValue = constructMetadataValue(
                MetadataSchemaEnum.RELATION.getName() + "." + relationName);
        metadataValue.setAuthority("virtual");
>>>>>>> 0692701f
        metadataValue.setValue(otherItem.getID().toString());
        return metadataValue;
    }

    private String getEntityTypeStringFromMetadata(List<MetadataValue> list) {
        String entityType = null;
        for (MetadataValue mdv : list) {
            if (StringUtils.equals(mdv.getMetadataField().getMetadataSchema().getName(),
                                   "relationship")
                && StringUtils.equals(mdv.getMetadataField().getElement(),
                                      "type")) {

                entityType = mdv.getValue();
            }
        }
        return entityType;
    }

<<<<<<< HEAD
    private RelationshipMetadataValue constructResultingMetadataValue(Context context, Item item, Item otherItem,
                                                                      VirtualBean virtualBean,
                                                                      RelationshipMetadataValue metadataValue,
                                                                      Integer relationshipId)
        throws SQLException {
        metadataValue.setValue(virtualBean.getValue(context, otherItem));
        metadataValue.setAuthority("virtual::" + relationshipId);
=======
    private MetadataValue constructResultingMetadataValue(Item item, String value, MetadataValue metadataValue) {
        metadataValue.setValue(value);
        metadataValue.setAuthority("virtual");
>>>>>>> 0692701f
        metadataValue.setConfidence(-1);
        metadataValue.setDSpaceObject(item);
        return metadataValue;
    }

    private RelationshipMetadataValue constructMetadataValue(Context context, String key) {
        try {
            String[] splittedKey = key.split("\\.");
            RelationshipMetadataValue metadataValue = new RelationshipMetadataValue();
            String metadataSchema = splittedKey.length > 0 ? splittedKey[0] : null;
            String metadataElement = splittedKey.length > 1 ? splittedKey[1] : null;
            String metadataQualifier = splittedKey.length > 2 ? splittedKey[2] : null;
            MetadataField metadataField = metadataFieldService
                .findByElement(context, metadataSchema, metadataElement, metadataQualifier);
            if (metadataField == null) {
                log.error(
                    "A MetadataValue was attempted to construct with MetadataField for paremeters: metadataschema: "
                        + metadataSchema + ", metadataelement:" + metadataElement +
                        ", metadataqualifier: " + metadataQualifier);
                return null;
            }
            metadataValue.setMetadataField(metadataField);
            metadataValue.setLanguage(Item.ANY);
            return metadataValue;
        } catch (SQLException e) {
            log.error(e.getMessage(), e);
        }
        return null;
    }
}<|MERGE_RESOLUTION|>--- conflicted
+++ resolved
@@ -21,11 +21,7 @@
 
 import org.apache.commons.collections4.CollectionUtils;
 import org.apache.commons.lang3.StringUtils;
-<<<<<<< HEAD
-import org.apache.log4j.Logger;
-=======
 import org.apache.logging.log4j.Logger;
->>>>>>> 0692701f
 import org.dspace.app.util.AuthorizeUtil;
 import org.dspace.authorize.AuthorizeConfiguration;
 import org.dspace.authorize.AuthorizeException;
@@ -1326,11 +1322,7 @@
     }
 
     @Override
-<<<<<<< HEAD
     public List<RelationshipMetadataValue> getRelationshipMetadata(Item item, boolean extra) {
-=======
-    public List<MetadataValue> getRelationshipMetadata(Item item, boolean enableVirtualMetadata) {
->>>>>>> 0692701f
         Context context = new Context();
         List<RelationshipMetadataValue> fullMetadataValueList = new LinkedList<>();
         try {
@@ -1339,13 +1331,8 @@
             if (StringUtils.isNotBlank(entityType)) {
                 List<Relationship> relationships = relationshipService.findByItem(context, item);
                 for (Relationship relationship : relationships) {
-<<<<<<< HEAD
                     fullMetadataValueList
                         .addAll(handleItemRelationship(context, item, entityType, relationship, extra));
-=======
-                    fullMetadataValueList.addAll(handleItemRelationship(context, item, entityType,
-                                                                        relationship, enableVirtualMetadata));
->>>>>>> 0692701f
                 }
 
             }
@@ -1355,17 +1342,11 @@
         return fullMetadataValueList;
     }
 
-<<<<<<< HEAD
     private List<RelationshipMetadataValue> handleItemRelationship(Context context, Item item, String entityType,
-                                                                   Relationship relationship, boolean extra)
+                                                                   Relationship relationship,
+                                                                   boolean enableVirtualMetadata)
         throws SQLException {
         List<RelationshipMetadataValue> resultingMetadataValueList = new LinkedList<>();
-=======
-    private List<MetadataValue> handleItemRelationship(Context context, Item item, String entityType,
-                                                       Relationship relationship, boolean enableVirtualMetadata)
-        throws SQLException {
-        List<MetadataValue> resultingMetadataValueList = new LinkedList<>();
->>>>>>> 0692701f
         RelationshipType relationshipType = relationship.getRelationshipType();
         HashMap<String, VirtualBean> hashMaps = new HashMap<>();
         String relationName = "";
@@ -1396,7 +1377,8 @@
     }
 
     private List<RelationshipMetadataValue> handleRelationshipTypeMetadataMappping(Context context, Item item,
-                                                                                   HashMap<String, VirtualBean> hashMaps,
+                                                                                   HashMap<String, VirtualBean>
+                                                                                       hashMaps,
                                                                                    Item otherItem, String relationName,
                                                                                    Integer relationshipId, int place)
         throws SQLException {
@@ -1405,39 +1387,26 @@
             String key = entry.getKey();
             VirtualBean virtualBean = entry.getValue();
 
-<<<<<<< HEAD
-            RelationshipMetadataValue metadataValue = constructMetadataValue(context, key);
-            metadataValue = constructResultingMetadataValue(context, item, otherItem, virtualBean, metadataValue,
-                                                            relationshipId);
-            metadataValue.setUseForPlace(virtualBean.getUseForPlace());
-            metadataValue.setPlace(place);
-            if (StringUtils.isNotBlank(metadataValue.getValue())) {
-                resultingMetadataValueList.add(metadataValue);
-=======
             for (String value : virtualBean.getValues(context, otherItem)) {
-                MetadataValue metadataValue = constructMetadataValue(key);
-                metadataValue = constructResultingMetadataValue(item, value, metadataValue);
+                RelationshipMetadataValue metadataValue = constructMetadataValue(context, key);
+                metadataValue = constructResultingMetadataValue(item, value, metadataValue, relationshipId);
+                metadataValue.setUseForPlace(virtualBean.getUseForPlace());
+                metadataValue.setPlace(place);
                 if (StringUtils.isNotBlank(metadataValue.getValue())) {
                     resultingMetadataValueList.add(metadataValue);
                 }
->>>>>>> 0692701f
             }
         }
         return resultingMetadataValueList;
     }
 
-<<<<<<< HEAD
     private RelationshipMetadataValue getRelationMetadataFromOtherItem(Context context, Item otherItem,
                                                                        String relationName,
                                                                        Integer relationshipId) {
-        RelationshipMetadataValue metadataValue = constructMetadataValue(context, "relation." + relationName);
+        RelationshipMetadataValue metadataValue = constructMetadataValue(context,
+                                                                         MetadataSchemaEnum.RELATION
+                                                                             .getName() + "." + relationName);
         metadataValue.setAuthority("virtual::" + relationshipId);
-=======
-    private MetadataValue getRelationMetadataFromOtherItem(Item otherItem, String relationName) {
-        MetadataValue metadataValue = constructMetadataValue(
-                MetadataSchemaEnum.RELATION.getName() + "." + relationName);
-        metadataValue.setAuthority("virtual");
->>>>>>> 0692701f
         metadataValue.setValue(otherItem.getID().toString());
         return metadataValue;
     }
@@ -1456,19 +1425,11 @@
         return entityType;
     }
 
-<<<<<<< HEAD
-    private RelationshipMetadataValue constructResultingMetadataValue(Context context, Item item, Item otherItem,
-                                                                      VirtualBean virtualBean,
+    private RelationshipMetadataValue constructResultingMetadataValue(Item item, String value,
                                                                       RelationshipMetadataValue metadataValue,
-                                                                      Integer relationshipId)
-        throws SQLException {
-        metadataValue.setValue(virtualBean.getValue(context, otherItem));
+                                                                      Integer relationshipId) {
+        metadataValue.setValue(value);
         metadataValue.setAuthority("virtual::" + relationshipId);
-=======
-    private MetadataValue constructResultingMetadataValue(Item item, String value, MetadataValue metadataValue) {
-        metadataValue.setValue(value);
-        metadataValue.setAuthority("virtual");
->>>>>>> 0692701f
         metadataValue.setConfidence(-1);
         metadataValue.setDSpaceObject(item);
         return metadataValue;
