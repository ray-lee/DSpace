/**
 * The contents of this file are subject to the license and copyright
 * detailed in the LICENSE and NOTICE files at the root of the source
 * tree and available online at
 *
 * http://www.dspace.org/license/
 */
package org.dspace.content.crosswalk;

import java.io.CharArrayWriter;
import java.io.FileNotFoundException;
import java.io.FileOutputStream;
import java.io.IOException;
import java.io.OutputStream;
import java.io.PrintWriter;
import java.sql.SQLException;
import java.util.ArrayList;
import java.util.HashMap;
import java.util.List;
import java.util.Map;
import javax.xml.transform.Transformer;
import javax.xml.transform.TransformerException;

import org.apache.commons.lang3.ArrayUtils;
import org.dspace.authorize.AuthorizeException;
import org.dspace.content.Collection;
import org.dspace.content.Community;
import org.dspace.content.DSpaceObject;
import org.dspace.content.Item;
import org.dspace.content.MetadataValue;
import org.dspace.content.Site;
import org.dspace.content.authority.Choices;
import org.dspace.content.dto.MetadataValueDTO;
import org.dspace.content.factory.ContentServiceFactory;
import org.dspace.content.service.CollectionService;
import org.dspace.content.service.CommunityService;
import org.dspace.content.service.ItemService;
import org.dspace.core.Constants;
import org.dspace.core.Context;
import org.dspace.core.factory.CoreServiceFactory;
import org.dspace.handle.factory.HandleServiceFactory;
import org.dspace.services.ConfigurationService;
import org.dspace.services.factory.DSpaceServicesFactory;
import org.jdom.Document;
import org.jdom.Element;
import org.jdom.Namespace;
import org.jdom.Verifier;
import org.jdom.output.Format;
import org.jdom.output.XMLOutputter;
import org.jdom.transform.JDOMResult;
import org.jdom.transform.JDOMSource;
import org.slf4j.Logger;
import org.slf4j.LoggerFactory;

/**
 * Configurable XSLT-driven dissemination Crosswalk
 * <p>
 * See the XSLTCrosswalk superclass for details on configuration.
 * </p>
 * <h3>Additional Configuration of Dissemination crosswalk:</h3>
 * The disseminator also needs to be configured with an XML Namespace
 * (including prefix and URI) and an XML Schema for output format.  This
 * is configured on additional properties in the DSpace Configuration, i.e.:
 * <pre>
 *   crosswalk.dissemination.<i>PluginName</i>.namespace.<i>Prefix</i> = <i>namespace-URI</i>
 *   crosswalk.dissemination.<i>PluginName</i>.schemaLocation = <i>schemaLocation value</i>
 *   crosswalk.dissemination.<i>PluginName</i>.preferList = <i>boolean</i> (default is false)
 * </pre>
 * For example:
 * <pre>
 *   crosswalk.dissemination.qdc.namespace.dc = http://purl.org/dc/elements/1.1/
 *   crosswalk.dissemination.qdc.namespace.dcterms = http://purl.org/dc/terms/
 *   crosswalk.dissemination.qdc.schemaLocation = \
 *      http://purl.org/dc/elements/1.1/ http://dublincore.org/schemas/xmls/qdc/2003/04/02/qualifieddc.xsd
 *   crosswalk.dissemination.qdc.preferList = true
 * </pre>
 *
 * @author Larry Stone
 * @author Scott Phillips
 * @author Pascal-Nicolas Becker
 * @see XSLTCrosswalk
 */
public class XSLTDisseminationCrosswalk
    extends XSLTCrosswalk
    implements ParameterizedDisseminationCrosswalk {
    /**
     * log4j category
     */
    private static final Logger LOG = LoggerFactory.getLogger(XSLTDisseminationCrosswalk.class);

    /**
     * DSpace context, will be created if XSLTDisseminationCrosswalk had been started by command-line.
     */
    private static Context context;

    private static final String DIRECTION = "dissemination";

    protected static final CommunityService communityService
            = ContentServiceFactory.getInstance().getCommunityService();
    protected static final CollectionService collectionService
            = ContentServiceFactory.getInstance().getCollectionService();
    protected static final ItemService itemService
            = ContentServiceFactory.getInstance().getItemService();
    protected static final ConfigurationService configurationService
            = DSpaceServicesFactory.getInstance().getConfigurationService();

    private static final String aliases[] = makeAliases(DIRECTION);

    public static String[] getPluginNames() {
        return (String[]) ArrayUtils.clone(aliases);
    }

    // namespace and schema; don't worry about initializing these
    // until there's an instance, so do it in constructor.
    private String schemaLocation = null;

    private Namespace namespaces[] = null;

    private boolean preferList = false;

    // load the namespace and schema from config
    private void init()
        throws CrosswalkInternalException {
        if (namespaces != null || schemaLocation != null) {
            return;
        }
        String myAlias = getPluginInstanceName();
        if (myAlias == null) {
            LOG.error("Must use PluginService to instantiate XSLTDisseminationCrosswalk so the class knows its name.");
            throw new CrosswalkInternalException(
                "Must use PluginService to instantiate XSLTDisseminationCrosswalk so the class knows its name.");
        }

        // all configs for this plugin instance start with this:
        String prefix = CONFIG_PREFIX + DIRECTION + "." + myAlias + ".";

        // get the schema location string, should already be in the
        // right format for value of "schemaLocation" attribute.
        schemaLocation = configurationService.getProperty(prefix + "schemaLocation");
        if (schemaLocation == null) {
            LOG.warn("No schemaLocation for crosswalk=" + myAlias + ", key=" + prefix + "schemaLocation");
        } else if (schemaLocation.length() > 0 && schemaLocation.indexOf(' ') < 0) {
            // sanity check: schemaLocation should have space.
            LOG.warn("Possible INVALID schemaLocation (no space found) for crosswalk=" +
                         myAlias + ", key=" + prefix + "schemaLocation" +
                         "\n\tCorrect format is \"{namespace} {schema-URL}\"");
        }

        // grovel for namespaces of the form:
        //  crosswalk.diss.{PLUGIN_NAME}.namespace.{PREFIX} = {URI}
        String nsPrefix = prefix + "namespace.";
<<<<<<< HEAD
        List<String> configKeys = configurationService.getPropertyKeys();
        List<Namespace> nsList = new ArrayList<>();
        for (String key : configKeys) {
            if (key.startsWith(nsPrefix)) {
                nsList.add(Namespace.getNamespace(key.substring(nsPrefix.length()),
                                                  configurationService.getProperty(key)));
            }
=======
        List<String> configKeys = configurationService.getPropertyKeys(nsPrefix);
        List<Namespace> nsList = new ArrayList<>();
        for (String key : configKeys) {
            nsList.add(Namespace.getNamespace(key.substring(nsPrefix.length()),
                                              configurationService.getProperty(key)));
>>>>>>> 6e560545
        }
        namespaces = nsList.toArray(new Namespace[nsList.size()]);

        preferList = configurationService.getBooleanProperty(prefix + "preferList", false);
    }

    /**
     * Return the namespace used by this crosswalk.
     *
     * @see DisseminationCrosswalk
     */
    @Override
    public Namespace[] getNamespaces() {
        try {
            init();
        } catch (CrosswalkInternalException e) {
            LOG.error(e.toString());
        }
        return (Namespace[]) ArrayUtils.clone(namespaces);
    }

    /**
     * Return the schema location used by this crosswalk.
     *
     * @see DisseminationCrosswalk
     */
    @Override
    public String getSchemaLocation() {
        try {
            init();
        } catch (CrosswalkInternalException e) {
            LOG.error(e.toString());
        }
        return schemaLocation;
    }

    @Override
    public Element disseminateElement(Context context, DSpaceObject dso)
        throws CrosswalkException, IOException, SQLException, AuthorizeException {
        return disseminateElement(context, dso, new HashMap());
    }

    @Override
    public Element disseminateElement(Context context, DSpaceObject dso,
                                      Map<String, String> parameters)
        throws CrosswalkException,
        IOException, SQLException, AuthorizeException {
        int type = dso.getType();
        if (!(type == Constants.ITEM ||
            type == Constants.COLLECTION ||
            type == Constants.COMMUNITY)) {
            throw new CrosswalkObjectNotSupported(
                "XSLTDisseminationCrosswalk can only crosswalk items, collections, and communities.");
        }

        init();

        Transformer xform = getTransformer(DIRECTION);
        if (xform == null) {
            throw new CrosswalkInternalException(
                "Failed to initialize transformer, probably error loading stylesheet.");
        }

        for (Map.Entry<String, String> parameter : parameters.entrySet()) {
            LOG.debug("Setting parameter {} to {}", parameter.getKey(), parameter.getValue());
            xform.setParameter(parameter.getKey(), parameter.getValue());
        }

        try {
            Document ddim = new Document(createDIM(dso));
            JDOMResult result = new JDOMResult();
            xform.transform(new JDOMSource(ddim), result);
            Element root = result.getDocument().getRootElement();
            root.detach();
            return root;
        } catch (TransformerException e) {
            LOG.error("Got error: " + e.toString());
            throw new CrosswalkInternalException("XSL translation failed: " + e.toString(), e);
        }
    }

    /**
     * Disseminate the DSpace item, collection, or community.
     *
     * @param context context
     * @throws CrosswalkException crosswalk error
     * @throws IOException        if IO error
     * @throws SQLException       if database error
     * @throws AuthorizeException if authorization error
     * @see DisseminationCrosswalk
     */
    @Override
    public List<Element> disseminateList(Context context, DSpaceObject dso)
        throws CrosswalkException,
        IOException, SQLException, AuthorizeException {
        int type = dso.getType();
        if (!(type == Constants.ITEM ||
            type == Constants.COLLECTION ||
            type == Constants.COMMUNITY)) {
            throw new CrosswalkObjectNotSupported(
                "XSLTDisseminationCrosswalk can only crosswalk a items, collections, and communities.");
        }

        init();

        Transformer xform = getTransformer(DIRECTION);
        if (xform == null) {
            throw new CrosswalkInternalException(
                "Failed to initialize transformer, probably error loading stylesheet.");
        }

        try {
            JDOMResult result = new JDOMResult();
            xform.transform(new JDOMSource(createDIM(dso).getChildren()), result);
            return result.getResult();
        } catch (TransformerException e) {
            LOG.error("Got error: " + e.toString());
            throw new CrosswalkInternalException("XSL translation failed: " + e.toString(), e);
        }
    }

    /**
     * Determine is this crosswalk can dessiminate the given object.
     *
     * @see DisseminationCrosswalk
     */
    @Override
    public boolean canDisseminate(DSpaceObject dso) {
        return dso.getType() == Constants.ITEM;
    }

    /**
     * return true if this crosswalk prefers the list form over an single
     * element, otherwise false.
     *
     * @see DisseminationCrosswalk
     */
    @Override
    public boolean preferList() {
        try {
            init();
        } catch (CrosswalkInternalException e) {
            LOG.error(e.toString());
        }
        return preferList;
    }

    /**
     * Generate an intermediate representation of a DSpace object.
     *
     * @param dso  The dspace object to build a representation of.
     * @param dcvs list of metadata
     * @return element
     */
    public static Element createDIM(DSpaceObject dso, List<MetadataValueDTO> dcvs) {
        Element dim = new Element("dim", DIM_NS);
        String type = Constants.typeText[dso.getType()];
        dim.setAttribute("dspaceType", type);

        for (int i = 0; i < dcvs.size(); i++) {
            MetadataValueDTO dcv = dcvs.get(i);
            Element field =
                createField(dcv.getSchema(), dcv.getElement(), dcv.getQualifier(),
                            dcv.getLanguage(), dcv.getValue(), dcv.getAuthority(), dcv.getConfidence());
            dim.addContent(field);
        }
        return dim;
    }

    /**
     * Generate an intermediate representation of a DSpace object.
     *
     * @param dso The dspace object to build a representation of.
     * @return element
     */
    public static Element createDIM(DSpaceObject dso) {
        if (dso.getType() == Constants.ITEM) {
            Item item = (Item) dso;
            return createDIM(dso, item2Metadata(item));
        } else {
            Element dim = new Element("dim", DIM_NS);
            String type = Constants.typeText[dso.getType()];
            dim.setAttribute("dspaceType", type);

            if (dso.getType() == Constants.COLLECTION) {
                Collection collection = (Collection) dso;

                String description = collectionService.getMetadataFirstValue(collection,
                        CollectionService.MD_INTRODUCTORY_TEXT, Item.ANY);
                String description_abstract = collectionService.getMetadataFirstValue(collection,
                        CollectionService.MD_SHORT_DESCRIPTION, Item.ANY);
                String description_table = collectionService.getMetadataFirstValue(collection,
                        CollectionService.MD_SIDEBAR_TEXT, Item.ANY);
                String identifier_uri = "hdl:" + collection.getHandle();
                String provenance = collectionService.getMetadataFirstValue(collection,
                        CollectionService.MD_PROVENANCE_DESCRIPTION, Item.ANY);
                String rights = collectionService.getMetadataFirstValue(collection,
                        CollectionService.MD_COPYRIGHT_TEXT, Item.ANY);
                String rights_license = collectionService.getMetadataFirstValue(collection,
                        CollectionService.MD_LICENSE, Item.ANY);
                String title = collectionService.getMetadataFirstValue(collection,
                        CollectionService.MD_NAME, Item.ANY);

                dim.addContent(createField("dc", "description", null, null, description));
                dim.addContent(createField("dc", "description", "abstract", null, description_abstract));
                dim.addContent(createField("dc", "description", "tableofcontents", null, description_table));
                dim.addContent(createField("dc", "identifier", "uri", null, identifier_uri));
                dim.addContent(createField("dc", "provenance", null, null, provenance));
                dim.addContent(createField("dc", "rights", null, null, rights));
                dim.addContent(createField("dc", "rights", "license", null, rights_license));
                dim.addContent(createField("dc", "title", null, null, title));
            } else if (dso.getType() == Constants.COMMUNITY) {
                Community community = (Community) dso;

                String description = communityService.getMetadataFirstValue(community,
                        CommunityService.MD_INTRODUCTORY_TEXT, Item.ANY);
                String description_abstract = communityService.getMetadataFirstValue(community,
                        CommunityService.MD_SHORT_DESCRIPTION, Item.ANY);
                String description_table = communityService.getMetadataFirstValue(community,
                        CommunityService.MD_SIDEBAR_TEXT, Item.ANY);
                String identifier_uri = "hdl:" + community.getHandle();
                String rights = communityService.getMetadataFirstValue(community,
                        CommunityService.MD_COPYRIGHT_TEXT, Item.ANY);
                String title = communityService.getMetadataFirstValue(community,
                        CommunityService.MD_NAME, Item.ANY);

                dim.addContent(createField("dc", "description", null, null, description));
                dim.addContent(createField("dc", "description", "abstract", null, description_abstract));
                dim.addContent(createField("dc", "description", "tableofcontents", null, description_table));
                dim.addContent(createField("dc", "identifier", "uri", null, identifier_uri));
                dim.addContent(createField("dc", "rights", null, null, rights));
                dim.addContent(createField("dc", "title", null, null, title));
            } else if (dso.getType() == Constants.SITE) {
                Site site = (Site) dso;

                String identifier_uri = "hdl:" + site.getHandle();
                String title = site.getName();
                String url = site.getURL();

                //FIXME: adding two URIs for now (site handle and URL), in case site isn't using handles
                dim.addContent(createField("dc", "identifier", "uri", null, identifier_uri));
                dim.addContent(createField("dc", "identifier", "uri", null, url));
                dim.addContent(createField("dc", "title", null, null, title));
            }
            // XXX FIXME: Nothing to crosswalk for bitstream?
            return dim;
        }
    }

    protected static List<MetadataValueDTO> item2Metadata(Item item) {
        List<MetadataValue> dcvs = itemService.getMetadata(item, Item.ANY, Item.ANY, Item.ANY,
                                                           Item.ANY);
        List<MetadataValueDTO> result = new ArrayList<>();
        for (MetadataValue metadataValue : dcvs) {
            result.add(new MetadataValueDTO(metadataValue));
        }

        return result;
    }


    /**
     * Create a new DIM field element with the given attributes.
     *
     * @param schema    The schema the DIM field belongs to.
     * @param element   The element the DIM field belongs to.
     * @param qualifier The qualifier the DIM field belongs to.
     * @param language  The language the DIM field belongs to.
     * @param value     The value of the DIM field.
     * @return A new DIM field element
     */
    private static Element createField(String schema, String element, String qualifier, String language, String value) {
        return createField(schema, element, qualifier, language, value, null, -1);
    }

    /**
     * Create a new DIM field element with the given attributes.
     *
     * @param schema     The schema the DIM field belongs to.
     * @param element    The element the DIM field belongs to.
     * @param qualifier  The qualifier the DIM field belongs to.
     * @param language   The language the DIM field belongs to.
     * @param value      The value of the DIM field.
     * @param authority  The authority
     * @param confidence confidence in the authority
     * @return A new DIM field element
     */
    private static Element createField(String schema, String element, String qualifier, String language, String value,
                                       String authority, int confidence) {
        Element field = new Element("field", DIM_NS);
        field.setAttribute("mdschema", schema);
        field.setAttribute("element", element);
        if (qualifier != null) {
            field.setAttribute("qualifier", qualifier);
        }
        if (language != null) {
            field.setAttribute("lang", language);
        }

        field.setText(checkedString(value));

        if (authority != null) {
            field.setAttribute("authority", authority);
            field.setAttribute("confidence", Choices.getConfidenceText(confidence));
        }

        return field;
    }

    // Return string with non-XML characters (i.e. low control chars) excised.
    private static String checkedString(String value) {
        if (value == null) {
            return null;
        }
        String reason = Verifier.checkCharacterData(value);
        if (reason == null) {
            return value;
        } else {
            if (LOG.isDebugEnabled()) {
                LOG.debug("Filtering out non-XML characters in string, reason=" + reason);
            }
            StringBuilder result = new StringBuilder(value.length());
            for (int i = 0; i < value.length(); ++i) {
                char c = value.charAt(i);
                if (Verifier.isXMLCharacter((int) c)) {
                    result.append(c);
                }
            }
            return result.toString();
        }
    }

    /**
     * Simple command-line rig for testing the DIM output of a stylesheet.
     * Usage:  {@code java XSLTDisseminationCrosswalk  <crosswalk-name> <handle> [output-file]}
     *
     * @param argv the command line arguments given
     * @throws Exception if error
     */
    public static void main(String[] argv) throws Exception {
        LOG.error("started.");
        if (argv.length < 2 || argv.length > 3) {
            System.err.println("Usage:  java XSLTDisseminationCrosswalk <crosswalk-name> <handle> [output-file]");
            LOG.error("You started Dissemination Crosswalk Test/Export with a wrong number of parameters.");
            System.exit(1);
        }

        String xwalkname = argv[0];
        String handle = argv[1];
        OutputStream out = System.out;
        if (argv.length > 2) {
            try {
                out = new FileOutputStream(argv[2]);
            } catch (FileNotFoundException e) {
                System.err.format("Can't write to the specified file: %s%n",
                                  e.getMessage());
                System.err.println("Will write output to stdout.");
            }
        }

        DisseminationCrosswalk xwalk
            = (DisseminationCrosswalk) CoreServiceFactory.getInstance()
                                                         .getPluginService()
                                                         .getNamedPlugin(DisseminationCrosswalk.class, xwalkname);
        if (xwalk == null) {
            System.err.format("Error: Cannot find a DisseminationCrosswalk plugin for: \"%s\"%n", xwalkname);
            LOG.error("Cannot find the Dissemination Crosswalk plugin.");
            System.exit(1);
        }

        context = new Context();
        context.turnOffAuthorisationSystem();

        DSpaceObject dso = null;
        try {
            dso = HandleServiceFactory.getInstance().getHandleService().resolveToObject(context, handle);
        } catch (SQLException e) {
            System.err
                .println("Error: A problem with the database connection occurred, check logs for further information.");
            System.exit(1);
        }

        if (null == dso) {
            System.err.format("Can't find a DSpaceObject with the handle \"%s\"%n", handle);
            System.exit(1);
        }

        if (!xwalk.canDisseminate(dso)) {
            System.err.println("Dissemination Crosswalk can't disseminate this DSpaceObject.");
            LOG.error("Dissemination Crosswalk can't disseminate this DSpaceObject.");
            System.exit(1);
        }

        Element root = null;
        try {
            root = xwalk.disseminateElement(context, dso);
        } catch (CrosswalkException | IOException | SQLException | AuthorizeException e) {
            // as this script is for testing dissemination crosswalks, we want
            // verbose information in case of an exception.
            System.err.println("An error occurred while processing the dissemination crosswalk.");
            System.err.println("=== Error Message ===");
            System.err.println(e.getMessage());
            System.err.println("===  Stack Trace  ===");
            e.printStackTrace(System.err);
            System.err.println("=====================");
            LOG.error("Caught: {}.", e.toString());
            LOG.error(e.getMessage());
            CharArrayWriter traceWriter = new CharArrayWriter(2048);
            e.printStackTrace(new PrintWriter(traceWriter));
            LOG.error(traceWriter.toString());
            System.exit(1);
        }

        try {
            XMLOutputter xmlout = new XMLOutputter(Format.getPrettyFormat());
            xmlout.output(new Document(root), out);
        } catch (IOException e) {
            // as this script is for testing dissemination crosswalks, we want
            // verbose information in case of an exception.
            System.err.println("An error occurred after processing the dissemination crosswalk.");
            System.err.println("The error occurred while trying to print the generated XML.");
            System.err.println("=== Error Message ===");
            System.err.println(e.getMessage());
            System.err.println("===  Stack Trace  ===");
            e.printStackTrace(System.err);
            System.err.println("=====================");
            LOG.error("Caught: {}.", e.toString());
            LOG.error(e.getMessage());
            CharArrayWriter traceWriter = new CharArrayWriter(2048);
            e.printStackTrace(new PrintWriter(traceWriter));
            LOG.error(traceWriter.toString());
            System.exit(1);
        }

        context.complete();
        if (out instanceof FileOutputStream) {
            out.close();
        }
    }
}<|MERGE_RESOLUTION|>--- conflicted
+++ resolved
@@ -149,21 +149,11 @@
         // grovel for namespaces of the form:
         //  crosswalk.diss.{PLUGIN_NAME}.namespace.{PREFIX} = {URI}
         String nsPrefix = prefix + "namespace.";
-<<<<<<< HEAD
-        List<String> configKeys = configurationService.getPropertyKeys();
-        List<Namespace> nsList = new ArrayList<>();
-        for (String key : configKeys) {
-            if (key.startsWith(nsPrefix)) {
-                nsList.add(Namespace.getNamespace(key.substring(nsPrefix.length()),
-                                                  configurationService.getProperty(key)));
-            }
-=======
         List<String> configKeys = configurationService.getPropertyKeys(nsPrefix);
         List<Namespace> nsList = new ArrayList<>();
         for (String key : configKeys) {
             nsList.add(Namespace.getNamespace(key.substring(nsPrefix.length()),
                                               configurationService.getProperty(key)));
->>>>>>> 6e560545
         }
         namespaces = nsList.toArray(new Namespace[nsList.size()]);
 
