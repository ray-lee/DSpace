--- conflicted
+++ resolved
@@ -111,17 +111,9 @@
 
     static {
         List<String> aliasList = new ArrayList<>();
-<<<<<<< HEAD
-        List<String> pe = configurationService.getPropertyKeys();
-        for (String key : pe) {
-            if (key.startsWith(CONFIG_PREFIX)) {
-                aliasList.add(key.substring(CONFIG_PREFIX.length()));
-            }
-=======
         List<String> keys = configurationService.getPropertyKeys(CONFIG_PREFIX);
         for (String key : keys) {
             aliasList.add(key.substring(CONFIG_PREFIX.length()));
->>>>>>> 6e560545
         }
         aliases = (String[]) aliasList.toArray(new String[aliasList.size()]);
     }
