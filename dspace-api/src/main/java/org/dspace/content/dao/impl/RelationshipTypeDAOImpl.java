/**
 * The contents of this file are subject to the license and copyright
 * detailed in the LICENSE and NOTICE files at the root of the source
 * tree and available online at
 *
 * http://www.dspace.org/license/
 */
package org.dspace.content.dao.impl;

import java.sql.SQLException;
import java.util.LinkedList;
import java.util.List;
import javax.persistence.criteria.CriteriaBuilder;
import javax.persistence.criteria.CriteriaQuery;
import javax.persistence.criteria.Root;

import org.dspace.content.EntityType;
import org.dspace.content.RelationshipType;
import org.dspace.content.RelationshipType_;
import org.dspace.content.dao.RelationshipTypeDAO;
import org.dspace.core.AbstractHibernateDAO;
import org.dspace.core.Context;

/**
 * Hibernate implementation of the Database Access Object interface class for
 * the RelationshipType object.
 * This class is responsible for all database calls for the RelationshipType
 * object and is autowired by Spring.
 * This class should never be accessed directly.
 *
 * @author kevinvandevelde at atmire.com
 */
public class RelationshipTypeDAOImpl extends AbstractHibernateDAO<RelationshipType> implements RelationshipTypeDAO {

    @Override
    public RelationshipType findbyTypesAndTypeName(Context context, EntityType leftType, EntityType rightType,
                                                 String leftwardType, String rightwardType)
        throws SQLException {
        CriteriaBuilder criteriaBuilder = getCriteriaBuilder(context);
        CriteriaQuery criteriaQuery = getCriteriaQuery(criteriaBuilder, RelationshipType.class);
        Root<RelationshipType> relationshipTypeRoot = criteriaQuery.from(RelationshipType.class);
        criteriaQuery.select(relationshipTypeRoot);
        criteriaQuery.where(
            criteriaBuilder.and(
                criteriaBuilder.equal(relationshipTypeRoot.get(RelationshipType_.leftType), leftType),
                criteriaBuilder.equal(relationshipTypeRoot.get(RelationshipType_.rightType), rightType),
                criteriaBuilder.equal(relationshipTypeRoot.get(RelationshipType_.leftwardType), leftwardType),
                criteriaBuilder.equal(relationshipTypeRoot.get(RelationshipType_.rightwardType), rightwardType)));
        return uniqueResult(context, criteriaQuery, false, RelationshipType.class);
    }

    @Override
    public List<RelationshipType> findByLeftwardOrRightwardTypeName(Context context, String type) throws SQLException {

        return findByLeftwardOrRightwardTypeName(context, type, -1, -1);
    }

    @Override
    public List<RelationshipType> findByLeftwardOrRightwardTypeName(Context context, String type, Integer limit,
                                                                    Integer offset)
            throws SQLException {

        CriteriaBuilder criteriaBuilder = getCriteriaBuilder(context);
        CriteriaQuery criteriaQuery = getCriteriaQuery(criteriaBuilder, RelationshipType.class);
        Root<RelationshipType> relationshipTypeRoot = criteriaQuery.from(RelationshipType.class);
        criteriaQuery.select(relationshipTypeRoot);
        criteriaQuery.where(
            criteriaBuilder.or(
                criteriaBuilder.equal(relationshipTypeRoot.get(RelationshipType_.leftwardType), type),
                criteriaBuilder.equal(relationshipTypeRoot.get(RelationshipType_.rightwardType), type)
            )
        );
        return list(context, criteriaQuery, true, RelationshipType.class, limit, offset);
    }

    @Override
    public List<RelationshipType> findByEntityType(Context context, EntityType entityType) throws SQLException {
        return findByEntityType(context, entityType, -1, -1);
    }

    @Override
    public List<RelationshipType> findByEntityType(Context context, EntityType entityType,
                                                   Integer limit, Integer offset) throws SQLException {

        CriteriaBuilder criteriaBuilder = getCriteriaBuilder(context);
        CriteriaQuery criteriaQuery = getCriteriaQuery(criteriaBuilder, RelationshipType.class);
        Root<RelationshipType> relationshipTypeRoot = criteriaQuery.from(RelationshipType.class);
        criteriaQuery.select(relationshipTypeRoot);
        criteriaQuery.where(
            criteriaBuilder.or(criteriaBuilder.
                                    equal(relationshipTypeRoot.get(RelationshipType_.leftType), entityType),
                               criteriaBuilder
                                   .equal(relationshipTypeRoot.get(RelationshipType_.rightType), entityType)
            )
        );
<<<<<<< HEAD
        criteriaQuery.orderBy(criteriaBuilder.asc(relationshipTypeRoot.get(RelationshipType_.ID)));
=======
        List<javax.persistence.criteria.Order> orderList = new LinkedList<>();
        orderList.add(criteriaBuilder.asc(relationshipTypeRoot.get(RelationshipType_.ID)));
        criteriaQuery.orderBy(orderList);
>>>>>>> d9d24427
        return list(context, criteriaQuery, false, RelationshipType.class, limit, offset);
    }

    @Override
    public List<RelationshipType> findByEntityType(Context context, EntityType entityType, Boolean isLeft)
            throws SQLException {
        return findByEntityType(context, entityType, isLeft, -1, -1);
    }

    @Override
    public List<RelationshipType> findByEntityType(Context context, EntityType entityType, Boolean isLeft,
                                                   Integer limit, Integer offset) throws SQLException {

        CriteriaBuilder criteriaBuilder = getCriteriaBuilder(context);
        CriteriaQuery criteriaQuery = getCriteriaQuery(criteriaBuilder, RelationshipType.class);
        Root<RelationshipType> relationshipTypeRoot = criteriaQuery.from(RelationshipType.class);
        criteriaQuery.select(relationshipTypeRoot);
        if (isLeft) {
            criteriaQuery.where(
                    criteriaBuilder.equal(relationshipTypeRoot.get(RelationshipType_.leftType), entityType)
            );
        } else {
            criteriaQuery.where(
                    criteriaBuilder.equal(relationshipTypeRoot.get(RelationshipType_.rightType), entityType)
            );
        }
        return list(context, criteriaQuery, false, RelationshipType.class, limit, offset);
    }

    @Override
    public int countByEntityType(Context context, EntityType entityType) throws SQLException {
        CriteriaBuilder criteriaBuilder = getCriteriaBuilder(context);
        CriteriaQuery criteriaQuery = getCriteriaQuery(criteriaBuilder, RelationshipType.class);
        Root<RelationshipType> relationshipTypeRoot = criteriaQuery.from(RelationshipType.class);
        criteriaQuery.select(relationshipTypeRoot);
<<<<<<< HEAD
        criteriaQuery.where(
            criteriaBuilder.or(criteriaBuilder.
                                    equal(relationshipTypeRoot.get(RelationshipType_.leftType), entityType),
                               criteriaBuilder
                                   .equal(relationshipTypeRoot.get(RelationshipType_.rightType), entityType)
            )
        );
        return count(context, criteriaQuery, criteriaBuilder, relationshipTypeRoot);
    }
=======
        criteriaQuery.where(criteriaBuilder.or(
                            criteriaBuilder.equal(relationshipTypeRoot.get(RelationshipType_.leftType), entityType),
                            criteriaBuilder.equal(relationshipTypeRoot.get(RelationshipType_.rightType), entityType)
                            ));
        return count(context, criteriaQuery, criteriaBuilder, relationshipTypeRoot);
    }

>>>>>>> d9d24427
}<|MERGE_RESOLUTION|>--- conflicted
+++ resolved
@@ -93,13 +93,9 @@
                                    .equal(relationshipTypeRoot.get(RelationshipType_.rightType), entityType)
             )
         );
-<<<<<<< HEAD
-        criteriaQuery.orderBy(criteriaBuilder.asc(relationshipTypeRoot.get(RelationshipType_.ID)));
-=======
         List<javax.persistence.criteria.Order> orderList = new LinkedList<>();
         orderList.add(criteriaBuilder.asc(relationshipTypeRoot.get(RelationshipType_.ID)));
         criteriaQuery.orderBy(orderList);
->>>>>>> d9d24427
         return list(context, criteriaQuery, false, RelationshipType.class, limit, offset);
     }
 
@@ -135,17 +131,6 @@
         CriteriaQuery criteriaQuery = getCriteriaQuery(criteriaBuilder, RelationshipType.class);
         Root<RelationshipType> relationshipTypeRoot = criteriaQuery.from(RelationshipType.class);
         criteriaQuery.select(relationshipTypeRoot);
-<<<<<<< HEAD
-        criteriaQuery.where(
-            criteriaBuilder.or(criteriaBuilder.
-                                    equal(relationshipTypeRoot.get(RelationshipType_.leftType), entityType),
-                               criteriaBuilder
-                                   .equal(relationshipTypeRoot.get(RelationshipType_.rightType), entityType)
-            )
-        );
-        return count(context, criteriaQuery, criteriaBuilder, relationshipTypeRoot);
-    }
-=======
         criteriaQuery.where(criteriaBuilder.or(
                             criteriaBuilder.equal(relationshipTypeRoot.get(RelationshipType_.leftType), entityType),
                             criteriaBuilder.equal(relationshipTypeRoot.get(RelationshipType_.rightType), entityType)
@@ -153,5 +138,4 @@
         return count(context, criteriaQuery, criteriaBuilder, relationshipTypeRoot);
     }
 
->>>>>>> d9d24427
 }