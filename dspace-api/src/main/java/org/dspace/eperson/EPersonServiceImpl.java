--- conflicted
+++ resolved
@@ -580,16 +580,16 @@
     }
 
     @Override
-<<<<<<< HEAD
     public EPerson findByProfileItem(Context context, Item profile) throws SQLException {
         List<MetadataValue> owners = itemService.getMetadata(profile, "dspace", "object", "owner", ANY);
         if (CollectionUtils.isEmpty(owners)) {
             return null;
         }
         return find(context, UUIDUtils.fromString(owners.get(0).getAuthority()));
-=======
+    }
+
+    @Override
     public String getName(EPerson dso) {
         return dso.getName();
->>>>>>> 16e36461
     }
 }