--- conflicted
+++ resolved
@@ -680,13 +680,8 @@
                 email.send();
             }
         } catch (MessagingException e) {
-<<<<<<< HEAD
-            log.warn(LogManager.getHeader(context, "notifyOfArchive",
+            log.warn(LogHelper.getHeader(context, "notifyOfArchive",
                     "cannot email user" + " item_id=" + item.getID()), e);
-=======
-            log.warn(LogHelper.getHeader(context, "notifyOfArchive",
-                    "cannot email user" + " item_id=" + item.getID()));
->>>>>>> 5064352d
         }
     }
 
