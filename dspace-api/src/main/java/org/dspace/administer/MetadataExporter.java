package org.dspace.administer;

import java.io.BufferedWriter;
import java.io.FileWriter;
import java.io.IOException;
import java.sql.SQLException;
import java.util.HashMap;
import java.util.Map;

import org.apache.commons.cli.CommandLine;
import org.apache.commons.cli.CommandLineParser;
import org.apache.commons.cli.Options;
import org.apache.commons.cli.ParseException;
import org.apache.commons.cli.PosixParser;
<<<<<<< HEAD
import org.apache.xml.serialize.EncodingInfo;
=======
>>>>>>> a68d3779
import org.apache.xml.serialize.Method;
import org.apache.xml.serialize.OutputFormat;
import org.apache.xml.serialize.XMLSerializer;
import org.dspace.content.MetadataField;
import org.dspace.content.MetadataSchema;
import org.dspace.core.Context;
import org.xml.sax.SAXException;


/**
 * @author Graham Triggs
 *
 * This class creates an xml document as passed in the arguments and
 * from the metadata schemas for the repository.
 * 
 * The form of the XML is as follows
 * 
 * <metadata-schemas>
 *   <schema>
 *     <name>dc</name>
 *     <namespace>http://dublincore.org/documents/dcmi-terms/</namespace>
 *   </schema>
 * </metadata-schemas>
 */
public class MetadataExporter
{

    /**
     * @param args
     * @throws ParseException 
     * @throws SAXException 
     * @throws IOException 
     * @throws SQLException 
     * @throws RegistryExportException 
     */
    public static void main(String[] args) throws ParseException, SQLException, IOException, SAXException, RegistryExportException
    {
        // create an options object and populate it
        CommandLineParser parser = new PosixParser();
        Options options = new Options();
        options.addOption("f", "file",   true, "output xml file for registry");
        options.addOption("s", "schema", true, "the name of the schema to export");
        CommandLine line = parser.parse(options, args);
        
        String file   = null;
        String schema = null;

        if (line.hasOption('f'))
        {
            file   = line.getOptionValue('f');
        }
        else
        {
            usage();
            System.exit(0);
        }
        
        if (line.hasOption('s'))
        {
            schema = line.getOptionValue('s');
        }

        saveRegistry(file, schema);
    }

    public static void saveRegistry(String file, String schema) throws SQLException, IOException, SAXException, RegistryExportException
    {
        // create a context
        Context context = new Context();
        context.setIgnoreAuthorization(true);

        OutputFormat xmlFormat = new OutputFormat(Method.XML, "UTF-8", true);
        xmlFormat.setLineWidth(120);
        xmlFormat.setIndent(4);
        
        XMLSerializer xmlSerializer = new XMLSerializer(new BufferedWriter(new FileWriter(file)), xmlFormat);
        //        XMLSerializer xmlSerializer = new XMLSerializer(System.out, xmlFormat);
        xmlSerializer.startDocument();
        xmlSerializer.startElement("dspace-dc-types", null);
        
        // Save the schema defintion(s)
        saveSchema(context, xmlSerializer, schema);

        MetadataField[] mdFields = null;

        // If a single schema has been specified
        if (schema != null && !"".equals(schema))
        {
            // Get the id of that schema
            MetadataSchema mdSchema = MetadataSchema.find(context, schema);
            if (mdSchema == null)
            {
                throw new RegistryExportException("no schema to export");
            }
            
            // Get the metadata fields only for the specified schema
            mdFields = MetadataField.findAllInSchema(context, mdSchema.getID());
        }
        else
        {
            // Get the metadata fields for all the schemas
            mdFields = MetadataField.findAll(context);
        }
        
        // Output the metadata fields
        for (MetadataField mdField : mdFields)
        {
            saveType(context, xmlSerializer, mdField);
        }
        
        xmlSerializer.endElement("dspace-dc-types");
        xmlSerializer.endDocument();
        
        // abort the context, as we shouldn't have changed it!!
        context.abort();
    }
    
    /**
     * Serialize the schema registry. If the parameter 'schema' is null or empty, save all schemas
     * @param context
     * @param xmlSerializer
     * @param schema
     * @throws SQLException
     * @throws SAXException
     * @throws RegistryExportException
     */
    public static void saveSchema(Context context, XMLSerializer xmlSerializer, String schema) throws SQLException, SAXException, RegistryExportException
    {
        if (schema != null && !"".equals(schema))
        {
            // Find a single named schema
            MetadataSchema mdSchema = MetadataSchema.find(context, schema);
            
            saveSchema(xmlSerializer, mdSchema);
        }
        else
        {
            // Find all schemas
            MetadataSchema[] mdSchemas = MetadataSchema.findAll(context);
            
            for (MetadataSchema mdSchema : mdSchemas)
            {
                saveSchema(xmlSerializer, mdSchema);
            }
        }
    }
    
    /**
     * Serialize a single schema (namespace) registry entry
     * 
     * @param xmlSerializer
     * @param mdSchema
     * @throws SAXException
     * @throws RegistryExportException
     */
    private static void saveSchema(XMLSerializer xmlSerializer, MetadataSchema mdSchema) throws SAXException, RegistryExportException
    {
        // If we haven't got a schema, it's an error
        if (mdSchema == null)
        {
            throw new RegistryExportException("no schema to export");
        }
        
        String name      = mdSchema.getName();
        String namespace = mdSchema.getNamespace();
        
        if (name == null || "".equals(name))
        {
            System.out.println("name is null, skipping");
            return;
        }

        if (namespace == null || "".equals(namespace))
        {
            System.out.println("namespace is null, skipping");
            return;
        }

        // Output the parent tag
        xmlSerializer.startElement("dc-schema", null);
        
        // Output the schema name
        xmlSerializer.startElement("name", null);
        xmlSerializer.characters(name.toCharArray(), 0, name.length());
        xmlSerializer.endElement("name");

        // Output the schema namespace
        xmlSerializer.startElement("namespace", null);
        xmlSerializer.characters(namespace.toCharArray(), 0, namespace.length());
        xmlSerializer.endElement("namespace");

        xmlSerializer.endElement("dc-schema");
    }
    
    /**
     * Serialize a single metadata field registry entry to xml
     * 
     * @param context
     * @param xmlSerializer
     * @param mdField
     * @throws SAXException
     * @throws RegistryExportException
     * @throws SQLException
     * @throws IOException 
     */
    private static void saveType(Context context, XMLSerializer xmlSerializer, MetadataField mdField) throws SAXException, RegistryExportException, SQLException, IOException
    {
        // If we haven't been given a field, it's an error
        if (mdField == null)
        {
            throw new RegistryExportException("no field to export");
        }
        
        // Get the data from the metadata field
        String schemaName = getSchemaName(context, mdField);
        String element = mdField.getElement();
        String qualifier = mdField.getQualifier();
        String scopeNote = mdField.getScopeNote();

        // We must have a schema and element
        if (schemaName == null || element == null)
        {
            throw new RegistryExportException("incomplete field information");
        }

        // Output the parent tag
        xmlSerializer.startElement("dc-type", null);

        // Output the schema name
        xmlSerializer.startElement("schema", null);
        xmlSerializer.characters(schemaName.toCharArray(), 0, schemaName.length());
        xmlSerializer.endElement("schema");

        // Output the element
        xmlSerializer.startElement("element", null);
        xmlSerializer.characters(element.toCharArray(), 0, element.length());
        xmlSerializer.endElement("element");

        // Output the qualifier, if present
        if (qualifier != null)
        {
            xmlSerializer.startElement("qualifier", null);
            xmlSerializer.characters(qualifier.toCharArray(), 0, qualifier.length());
            xmlSerializer.endElement("qualifier");
        }
        else
        {
            xmlSerializer.comment("unqualified");
        }
        
        // Output the scope note, if present
        if (scopeNote != null)
        {
            xmlSerializer.startElement("scope_note", null);
            xmlSerializer.characters(scopeNote.toCharArray(), 0, scopeNote.length());
            xmlSerializer.endElement("scope_note");
        }
        else
        {
            xmlSerializer.comment("no scope note");
        }
        
        xmlSerializer.endElement("dc-type");
    }
    
    /**
     * Helper method to retrieve a schema name for the field.
     * Caches the name after looking up the id.
     */
    static Map<Integer, String> schemaMap = new HashMap<Integer, String>();
    private static String getSchemaName(Context context, MetadataField mdField) throws SQLException, RegistryExportException
    {
        // Get name from cache
        String name = schemaMap.get(new Integer(mdField.getSchemaID()));

        if (name == null)
        {
            // Name not retrieved before, so get the schema now
            MetadataSchema mdSchema = MetadataSchema.find(context, mdField.getSchemaID());
            if (mdSchema != null)
            {
                name = mdSchema.getName();
                schemaMap.put(new Integer(mdSchema.getID()), name);
            }
            else
            {
                // Can't find the schema
                throw new RegistryExportException("Can't get schema name for field");
            }
        }
        return name;
    }
    
    /**
     * Print the usage message to stdout
     */
    public static void usage()
    {
        String usage = "Use this class with the following options:\n" +
                        " -f <xml output file> : specify the output file for the schemas\n" +
                        " -s <schema> : name of the schema to export\n";
        System.out.println(usage);
    }
}<|MERGE_RESOLUTION|>--- conflicted
+++ resolved
@@ -12,10 +12,6 @@
 import org.apache.commons.cli.Options;
 import org.apache.commons.cli.ParseException;
 import org.apache.commons.cli.PosixParser;
-<<<<<<< HEAD
-import org.apache.xml.serialize.EncodingInfo;
-=======
->>>>>>> a68d3779
 import org.apache.xml.serialize.Method;
 import org.apache.xml.serialize.OutputFormat;
 import org.apache.xml.serialize.XMLSerializer;
@@ -112,7 +108,7 @@
             }
             
             // Get the metadata fields only for the specified schema
-            mdFields = MetadataField.findAllInSchema(context, mdSchema.getID());
+            mdFields = MetadataField.findAllInSchema(context, mdSchema.getSchemaID());
         }
         else
         {
@@ -298,7 +294,7 @@
             if (mdSchema != null)
             {
                 name = mdSchema.getName();
-                schemaMap.put(new Integer(mdSchema.getID()), name);
+                schemaMap.put(new Integer(mdSchema.getSchemaID()), name);
             }
             else
             {
