--- conflicted
+++ resolved
@@ -39,20 +39,19 @@
  */
 package org.dspace.authorize;
 
+import java.sql.SQLException;
 import java.util.ArrayList;
+import java.util.Iterator;
 import java.util.List;
 
-import org.apache.log4j.Logger;
-
-import org.dspace.authorize.dao.ResourcePolicyDAO;
-import org.dspace.authorize.dao.ResourcePolicyDAOFactory;
 import org.dspace.content.DSpaceObject;
 import org.dspace.core.Constants;
 import org.dspace.core.Context;
 import org.dspace.eperson.EPerson;
 import org.dspace.eperson.Group;
-import org.dspace.eperson.dao.GroupDAO;
-import org.dspace.eperson.dao.GroupDAOFactory;
+import org.dspace.storage.rdbms.DatabaseManager;
+import org.dspace.storage.rdbms.TableRow;
+import org.dspace.storage.rdbms.TableRowIterator;
 
 /**
  * AuthorizeManager handles all authorization checks for DSpace. For better
@@ -71,13 +70,11 @@
  */
 public class AuthorizeManager
 {
-    private static Logger log = Logger.getLogger(AuthorizeManager.class);
-
     /**
      * Utility method, checks that the current user of the given context can
      * perform all of the specified actions on the given object. An
      * <code>AuthorizeException</code> if all the authorizations fail.
-     *
+     * 
      * @param c
      *            context with the current user
      * @param o
@@ -88,9 +85,11 @@
      * @throws AuthorizeException
      *             if any one of the specified actions cannot be performed by
      *             the current user on the given object.
+     * @throws SQLException
+     *             if there's a database problem
      */
     public static void authorizeAnyOf(Context c, DSpaceObject o, int[] actions)
-            throws AuthorizeException
+            throws AuthorizeException, SQLException
     {
         AuthorizeException ex = null;
 
@@ -118,19 +117,19 @@
      * Checks that the context's current user can perform the given action on
      * the given object. Throws an exception if the user is not authorized,
      * otherwise the method call does nothing.
-     *
+     * 
      * @param c
      *            context
      * @param o
      *            a DSpaceObject
      * @param action
      *            action to perform from <code>org.dspace.core.Constants</code>
-     *
+     * 
      * @throws AuthorizeException
      *             if the user is denied
      */
     public static void authorizeAction(Context c, DSpaceObject o, int action)
-            throws AuthorizeException
+            throws AuthorizeException, SQLException
     {
         if (o == null)
         {
@@ -196,14 +195,14 @@
 
             throw new AuthorizeException("Authorization denied for action "
                     + actionText + " on " + Constants.typeText[otype] + ":"
-                    + oid + " by user " + userid + " in context " + c, o, action);
+                    + oid + " by user " + userid, o, action);
         }
     }
 
     /**
      * same authorize, returns boolean for those who don't want to deal with
      * catching exceptions.
-     *
+     * 
      * @param c
      *            DSpace context, containing current user
      * @param o
@@ -211,12 +210,12 @@
      * @param a
      *            action being attempted, from
      *            <code>org.dspace.core.Constants</code>
-     *
+     * 
      * @return <code>true</code> if the current user in the context is
      *         authorized to perform the given action on the given object
      */
     public static boolean authorizeActionBoolean(Context c, DSpaceObject o,
-            int a)
+            int a) throws SQLException
     {
         boolean isAuthorized = true;
 
@@ -241,7 +240,7 @@
      * Check to see if the given user can perform the given action on the given
      * object. Always returns true if the ignore authorization flat is set in
      * the current context.
-     *
+     * 
      * @param c
      *            current context. User is irrelevant; "ignore authorization"
      *            flag is relevant
@@ -254,12 +253,11 @@
      *            user attempting action
      * @return <code>true</code> if user is authorized to perform the given
      *         action, <code>false</code> otherwise
+     * @throws SQLException
      */
     private static boolean authorize(Context c, DSpaceObject o, int action,
-            EPerson e)
-    {
-        GroupDAO groupDAO = GroupDAOFactory.getInstance(c);
-
+            EPerson e) throws SQLException
+    {
         int userid;
 
         // return FALSE if there is no DSpaceObject
@@ -301,8 +299,8 @@
                     return true; // match
                 }
 
-                if ((rp.getGroupID() != -1) &&
-                        groupDAO.currentUserInGroup(rp.getGroupID()))
+                if ((rp.getGroupID() != -1)
+                        && (Group.isMember(c, rp.getGroupID())))
                 {
                     // group was set, and eperson is a member
                     // of that group
@@ -323,17 +321,15 @@
      * Check to see if the current user is an admin. Always return
      * <code>true</code> if c.ignoreAuthorization is set. Anonymous users
      * can't be Admins (EPerson set to NULL)
-     *
+     * 
      * @param c
      *            current context
-     *
+     * 
      * @return <code>true</code> if user is an admin or ignore authorization
      *         flag set
      */
-    public static boolean isAdmin(Context c)
-    {
-        GroupDAO groupDAO = GroupDAOFactory.getInstance(c);
-
+    public static boolean isAdmin(Context c) throws SQLException
+    {
         // if we're ignoring authorization, user is member of admin
         if (c.ignoreAuthorization())
         {
@@ -348,8 +344,7 @@
         }
         else
         {
-            // FIXME: horrible assumption about the admin group having ID '1'.
-            return groupDAO.currentUserInGroup(1);
+            return Group.isMember(c, 1);
         }
     }
 
@@ -359,7 +354,7 @@
 
     /**
      * Add a policy for an individual eperson
-     *
+     * 
      * @param c
      *            context. Current user irrelevant
      * @param o
@@ -368,26 +363,25 @@
      *            ID of action from <code>org.dspace.core.Constants</code>
      * @param e
      *            eperson who can perform the action
-     *
+     * 
      * @throws AuthorizeException
      *             if current user in context is not authorized to add policies
      */
     public static void addPolicy(Context c, DSpaceObject o, int actionID,
-            EPerson e) throws AuthorizeException
-    {
-        ResourcePolicyDAO dao = ResourcePolicyDAOFactory.getInstance(c);
-        ResourcePolicy rp = dao.create();
+            EPerson e) throws SQLException, AuthorizeException
+    {
+        ResourcePolicy rp = ResourcePolicy.create(c);
 
         rp.setResource(o);
         rp.setAction(actionID);
         rp.setEPerson(e);
 
-        dao.update(rp);
+        rp.update();
     }
 
     /**
      * Add a policy for a group
-     *
+     * 
      * @param c
      *            current context
      * @param o
@@ -396,36 +390,34 @@
      *            ID of action from <code>org.dspace.core.Constants</code>
      * @param g
      *            group to add policy for
+     * @throws SQLException
+     *             if there's a database problem
      * @throws AuthorizeException
      *             if the current user is not authorized to add this policy
      */
     public static void addPolicy(Context c, DSpaceObject o, int actionID,
-            Group g) throws AuthorizeException
-    {
-        ResourcePolicyDAO dao = ResourcePolicyDAOFactory.getInstance(c);
-        ResourcePolicy rp = dao.create();
+            Group g) throws SQLException, AuthorizeException
+    {
+        ResourcePolicy rp = ResourcePolicy.create(c);
 
         rp.setResource(o);
         rp.setAction(actionID);
         rp.setGroup(g);
 
-        dao.update(rp);
+        rp.update();
     }
 
     /**
      * Return a List of the policies for an object
-     *
+     * 
      * @param c  current context
      * @param o  object to retrieve policies for
-     *
+     * 
      * @return List of <code>ResourcePolicy</code> objects
      */
-    @Deprecated
     public static List<ResourcePolicy> getPolicies(Context c, DSpaceObject o)
-    {
-<<<<<<< HEAD
-        return ResourcePolicyDAOFactory.getInstance(c).getPolicies(o);
-=======
+            throws SQLException
+    {
     	TableRowIterator tri = DatabaseManager.queryTable(c, "resourcepolicy",
                 "SELECT * FROM resourcepolicy WHERE resource_type_id= ? AND resource_id= ? ",
                 o.getType(),o.getID());
@@ -459,7 +451,6 @@
         }
 
         return policies;
->>>>>>> a68d3779
     }
 
     /**
@@ -471,10 +462,8 @@
      * @return List of <code>ResourcePolicy</code> objects
      */
     public static List<ResourcePolicy> getPoliciesForGroup(Context c, Group g)
-    {
-<<<<<<< HEAD
-        return ResourcePolicyDAOFactory.getInstance(c).getPolicies(g);
-=======
+            throws SQLException
+    {
     	TableRowIterator tri = DatabaseManager.queryTable(c, "resourcepolicy",
                 "SELECT * FROM resourcepolicy WHERE epersongroup_id= ? ",
                 g.getID());
@@ -508,25 +497,23 @@
         }
 
         return policies;
->>>>>>> a68d3779
-    }
-
+    }
+    
     /**
      * Return a list of policies for an object that match the action
-     *
+     * 
      * @param c
      *            context
      * @param o
      *            DSpaceObject policies relate to
      * @param actionID
      *            action (defined in class Constants)
+     * @throws SQLException
+     *             if there's a database problem
      */
     public static List<ResourcePolicy> getPoliciesActionFilter(Context c, DSpaceObject o,
-            int actionID)
-    {
-<<<<<<< HEAD
-        return ResourcePolicyDAOFactory.getInstance(c).getPolicies(o, actionID);
-=======
+            int actionID) throws SQLException
+    {
     	TableRowIterator tri = DatabaseManager.queryTable(c, "resourcepolicy",
                 "SELECT * FROM resourcepolicy WHERE resource_type_id= ? "+
                 "AND resource_id= ? AND action_id= ? ", 
@@ -561,52 +548,51 @@
         }
 
         return policies;
->>>>>>> a68d3779
     }
 
     /**
      * Add policies to an object to match those from a previous object
-     *
+     * 
      * @param c  context
      * @param src
      *            source of policies
      * @param dest
      *            destination of inherited policies
+     * @throws SQLException
+     *             if there's a database problem
      * @throws AuthorizeException
      *             if the current user is not authorized to add these policies
      */
     public static void inheritPolicies(Context c, DSpaceObject src,
-            DSpaceObject dest) throws AuthorizeException
-    {
-        ResourcePolicyDAO dao = ResourcePolicyDAOFactory.getInstance(c);
-
+            DSpaceObject dest) throws SQLException, AuthorizeException
+    {
         // find all policies for the source object
-        List<ResourcePolicy> policies = dao.getPolicies(src);
+        List<ResourcePolicy> policies = getPolicies(c, src);
 
         addPolicies(c, policies, dest);
     }
 
     /**
      * Copies policies from a list of resource policies to a given DSpaceObject
-     *
+     * 
      * @param c
      *            DSpace context
      * @param policies
      *            List of ResourcePolicy objects
      * @param dest
      *            object to have policies added
+     * @throws SQLException
+     *             if there's a database problem
      * @throws AuthorizeException
      *             if the current user is not authorized to add these policies
      */
     public static void addPolicies(Context c, List<ResourcePolicy> policies, DSpaceObject dest)
-            throws AuthorizeException
-    {
-        ResourcePolicyDAO dao = ResourcePolicyDAOFactory.getInstance(c);
-
+            throws SQLException, AuthorizeException
+    {
         // now add them to the destination object
         for (ResourcePolicy srp : policies)
         {
-            ResourcePolicy drp = dao.create();
+            ResourcePolicy drp = ResourcePolicy.create(c);
 
             // copy over values
             drp.setResource(dest);
@@ -617,32 +603,33 @@
             drp.setEndDate(srp.getEndDate());
 
             // and write out new policy
-            dao.update(drp);
+            drp.update();
         }
     }
 
     /**
      * removes ALL policies for an object.  FIXME doesn't check authorization
-     *
+     * 
      * @param c
      *            DSpace context
      * @param o
      *            object to remove policies for
-     */
-    public static void removeAllPolicies(Context c, DSpaceObject dso)
-    {
-        ResourcePolicyDAO dao = ResourcePolicyDAOFactory.getInstance(c);
-
-        for (ResourcePolicy rp : dao.getPolicies(dso))
-        {
-            dao.delete(rp.getID());
-        }
+     * @throws SQLException
+     *             if there's a database problem
+     */
+    public static void removeAllPolicies(Context c, DSpaceObject o)
+            throws SQLException
+    {
+        // FIXME: authorization check?
+    	 DatabaseManager.updateQuery(c, "DELETE FROM resourcepolicy WHERE "
+                 + "resource_type_id= ? AND resource_id= ? ",
+                 o.getType(), o.getID());
     }
 
     /**
      * Remove all policies from an object that match a given action. FIXME
      * doesn't check authorization
-     *
+     * 
      * @param context
      *            current context
      * @param dso
@@ -650,9 +637,11 @@
      * @param actionID
      *            ID of action to match from
      *            <code>org.dspace.core.Constants</code>, or -1=all
+     * @throws SQLException
+     *             if there's a database problem
      */
     public static void removePoliciesActionFilter(Context context,
-            DSpaceObject dso, int actionID)
+            DSpaceObject dso, int actionID) throws SQLException
     {
         if (actionID == -1)
         {
@@ -661,66 +650,56 @@
         }
         else
         {
-            ResourcePolicyDAO dao =
-                ResourcePolicyDAOFactory.getInstance(context);
-            for (ResourcePolicy rp : dao.getPolicies(dso, actionID))
-            {
-                dao.delete(rp.getID());
-            }
+        	DatabaseManager.updateQuery(context,
+                    "DELETE FROM resourcepolicy WHERE resource_type_id= ? AND "+
+                    "resource_id= ? AND action_id= ? ",
+                    dso.getType(), dso.getID(), actionID);
         }
     }
 
     /**
      * Removes all policies relating to a particular group. FIXME doesn't check
      * authorization
-     *
+     * 
      * @param c
      *            current context
      * @param groupID
      *            ID of the group
-     */
-    public static void removeGroupPolicies(Context context, int groupID)
-    {
-        ResourcePolicyDAO dao = ResourcePolicyDAOFactory.getInstance(context);
-        Group group = GroupDAOFactory.getInstance(context).retrieve(groupID);
-
-        if (group == null)
-        {
-            throw new IllegalArgumentException("Couldn't find group with id " +
-                    groupID);
-        }
-
-        for (ResourcePolicy rp : dao.getPolicies(group))
-        {
-            dao.delete(rp.getID());
-        }
+     * @throws SQLException
+     *             if there's a database problem
+     */
+    public static void removeGroupPolicies(Context c, int groupID)
+            throws SQLException
+    {
+        DatabaseManager.updateQuery(c, "DELETE FROM resourcepolicy WHERE "
+                + "epersongroup_id= ? ", groupID);
     }
 
     /**
      * Removes all policies from a group for a particular object that belong to
      * a Group. FIXME doesn't check authorization
-     *
+     * 
      * @param c
      *            current context
      * @param o
      *            the object
      * @param g
      *            the group
+     * @throws SQLException
+     *             if there's a database problem
      */
     public static void removeGroupPolicies(Context c, DSpaceObject o, Group g)
-    {
-        ResourcePolicyDAO dao = ResourcePolicyDAOFactory.getInstance(c);
-
-        for (ResourcePolicy rp : dao.getPolicies(o, g))
-        {
-            dao.delete(rp.getID());
-        }
+            throws SQLException
+    {
+        DatabaseManager.updateQuery(c, "DELETE FROM resourcepolicy WHERE "
+                + "resource_type_id= ? AND resource_id= ? AND epersongroup_id= ? ",
+                o.getType(), o.getID(), g.getID());
     }
 
     /**
      * Returns all groups authorized to perform an action on an object. Returns
      * empty array if no matches.
-     *
+     * 
      * @param c
      *            current context
      * @param o
@@ -729,19 +708,12 @@
      *            ID of action frm <code>org.dspace.core.Constants</code>
      * @return array of <code>Group</code>s that can perform the specified
      *         action on the specified object
-     */
-    public static Group[] getAuthorizedGroups(Context c, DSpaceObject dso,
-            int actionID)
-    {
-<<<<<<< HEAD
-        ResourcePolicyDAO dao = ResourcePolicyDAOFactory.getInstance(c);
-        List<Group> groups = new ArrayList<Group>();
-
-        for (ResourcePolicy rp : dao.getPolicies(dso, actionID))
-        {
-            groups.add(rp.getGroup());
-        }
-=======
+     * @throws java.sql.SQLException
+     *             if there's a database problem
+     */
+    public static Group[] getAuthorizedGroups(Context c, DSpaceObject o,
+            int actionID) throws java.sql.SQLException
+    {
         // do query matching groups, actions, and objects
         TableRowIterator tri = DatabaseManager.queryTable(c, "resourcepolicy",
                 "SELECT * FROM resourcepolicy WHERE resource_type_id= ? "+
@@ -787,8 +759,7 @@
 
         Group[] groupArray = new Group[groups.size()];
         groupArray = groups.toArray(groupArray);
->>>>>>> a68d3779
-
-        return groups.toArray(new Group[0]);
+
+        return groupArray;
     }
 }