--- conflicted
+++ resolved
@@ -45,17 +45,10 @@
         <property name="metadataFieldMapping" ref="PubmedMetadataFieldMapping"/>
         <property name="baseAddress" value="https://eutils.ncbi.nlm.nih.gov/entrez/eutils/"/>
         <property name="supportedExtensions">
-<<<<<<< HEAD
-               <list>
-                     <value>xml</value>
-               </list>
-          </property>
-=======
             <list>
                  <value>xml</value>
             </list>
         </property>
->>>>>>> d1ee942b
     </bean>
 
 
