--- conflicted
+++ resolved
@@ -114,13 +114,10 @@
     static SystemWideAlertService systemWideAlertService;
     static SubscribeService subscribeService;
     static SupervisionOrderService supervisionOrderService;
-<<<<<<< HEAD
     static NotifyService notifyService;
 
-=======
     static QAEventService qaEventService;
     static SolrSuggestionStorageService solrSuggestionService;
->>>>>>> a4e580d3
 
     protected Context context;
 
@@ -184,12 +181,9 @@
                                                       .getServicesByType(SystemWideAlertService.class).get(0);
         subscribeService = ContentServiceFactory.getInstance().getSubscribeService();
         supervisionOrderService = SupervisionOrderServiceFactory.getInstance().getSupervisionOrderService();
-<<<<<<< HEAD
         notifyService = NotifyServiceFactory.getInstance().getNotifyService();
-=======
         qaEventService = new DSpace().getSingletonService(QAEventService.class);
         solrSuggestionService = new DSpace().getSingletonService(SolrSuggestionStorageService.class);
->>>>>>> a4e580d3
     }
 
 
@@ -226,11 +220,8 @@
         systemWideAlertService = null;
         subscribeService = null;
         supervisionOrderService = null;
-<<<<<<< HEAD
         notifyService = null;
-=======
         qaEventService = null;
->>>>>>> a4e580d3
 
     }
 
