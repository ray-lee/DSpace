/**
 * The contents of this file are subject to the license and copyright
 * detailed in the LICENSE and NOTICE files at the root of the source
 * tree and available online at
 *
 * http://www.dspace.org/license/
 */
package org.dspace.builder;

import java.sql.SQLException;
import java.util.List;

import org.apache.commons.collections4.CollectionUtils;
import org.apache.logging.log4j.LogManager;
import org.apache.logging.log4j.Logger;
<<<<<<< HEAD
import org.dspace.app.orcid.factory.OrcidServiceFactory;
import org.dspace.app.orcid.service.OrcidHistoryService;
import org.dspace.app.orcid.service.OrcidQueueService;
=======
import org.dspace.app.orcid.service.OrcidTokenService;
>>>>>>> ad4f1d8b
import org.dspace.app.requestitem.factory.RequestItemServiceFactory;
import org.dspace.app.requestitem.service.RequestItemService;
import org.dspace.authorize.AuthorizeException;
import org.dspace.authorize.factory.AuthorizeServiceFactory;
import org.dspace.authorize.service.AuthorizeService;
import org.dspace.authorize.service.ResourcePolicyService;
import org.dspace.builder.util.AbstractBuilderCleanupUtil;
import org.dspace.content.Bitstream;
import org.dspace.content.factory.ContentServiceFactory;
import org.dspace.content.service.BitstreamFormatService;
import org.dspace.content.service.BitstreamService;
import org.dspace.content.service.BundleService;
import org.dspace.content.service.CollectionService;
import org.dspace.content.service.CommunityService;
import org.dspace.content.service.EntityTypeService;
import org.dspace.content.service.InstallItemService;
import org.dspace.content.service.ItemService;
import org.dspace.content.service.MetadataFieldService;
import org.dspace.content.service.MetadataSchemaService;
import org.dspace.content.service.RelationshipService;
import org.dspace.content.service.RelationshipTypeService;
import org.dspace.content.service.SiteService;
import org.dspace.content.service.WorkspaceItemService;
import org.dspace.core.Context;
import org.dspace.discovery.IndexingService;
import org.dspace.eperson.factory.EPersonServiceFactory;
import org.dspace.eperson.service.EPersonService;
import org.dspace.eperson.service.GroupService;
import org.dspace.eperson.service.RegistrationDataService;
import org.dspace.scripts.factory.ScriptServiceFactory;
import org.dspace.scripts.service.ProcessService;
import org.dspace.services.factory.DSpaceServicesFactory;
import org.dspace.utils.DSpace;
import org.dspace.versioning.factory.VersionServiceFactory;
import org.dspace.versioning.service.VersionHistoryService;
import org.dspace.versioning.service.VersioningService;
import org.dspace.xmlworkflow.factory.XmlWorkflowServiceFactory;
import org.dspace.xmlworkflow.service.XmlWorkflowService;
import org.dspace.xmlworkflow.storedcomponents.service.ClaimedTaskService;
import org.dspace.xmlworkflow.storedcomponents.service.InProgressUserService;
import org.dspace.xmlworkflow.storedcomponents.service.PoolTaskService;
import org.dspace.xmlworkflow.storedcomponents.service.WorkflowItemRoleService;
import org.dspace.xmlworkflow.storedcomponents.service.XmlWorkflowItemService;

/**
 * Abstract builder class that holds references to all available services
 *
 * @param <T>   This parameter represents the Model object for the Builder
 * @param <S>   This parameter represents the Service object for the builder
 * @author Jonas Van Goolen - (jonas@atmire.com)
 */
public abstract class AbstractBuilder<T, S> {

    static CommunityService communityService;
    static CollectionService collectionService;
    static ItemService itemService;
    static InstallItemService installItemService;
    static WorkspaceItemService workspaceItemService;
    static XmlWorkflowItemService workflowItemService;
    static XmlWorkflowService workflowService;
    static EPersonService ePersonService;
    static GroupService groupService;
    static BundleService bundleService;
    static BitstreamService bitstreamService;
    static BitstreamFormatService bitstreamFormatService;
    static AuthorizeService authorizeService;
    static ResourcePolicyService resourcePolicyService;
    static IndexingService indexingService;
    static RegistrationDataService registrationDataService;
    static VersionHistoryService versionHistoryService;
    static ClaimedTaskService claimedTaskService;
    static InProgressUserService inProgressUserService;
    static PoolTaskService poolTaskService;
    static WorkflowItemRoleService workflowItemRoleService;
    static MetadataFieldService metadataFieldService;
    static MetadataSchemaService metadataSchemaService;
    static SiteService siteService;
    static RelationshipService relationshipService;
    static RelationshipTypeService relationshipTypeService;
    static EntityTypeService entityTypeService;
    static ProcessService processService;
    static RequestItemService requestItemService;
    static VersioningService versioningService;
<<<<<<< HEAD
    static OrcidHistoryService orcidHistoryService;
    static OrcidQueueService orcidQueueService;
=======
    static OrcidTokenService orcidTokenService;
>>>>>>> ad4f1d8b

    protected Context context;

    /**
     * This static class will make sure that the objects built with the builders are disposed of in a foreign-key
     * constraint safe manner by predefining an order
     */
    private static final AbstractBuilderCleanupUtil abstractBuilderCleanupUtil
            = new AbstractBuilderCleanupUtil();
    /**
     * log4j category
     */
    private static final Logger log = LogManager.getLogger();

    protected AbstractBuilder(Context context) {
        this.context = context;
        //Register this specific builder to be deleted later on
        abstractBuilderCleanupUtil.addToMap(this);
    }

    public static void init() {
        communityService = ContentServiceFactory.getInstance().getCommunityService();
        collectionService = ContentServiceFactory.getInstance().getCollectionService();
        itemService = ContentServiceFactory.getInstance().getItemService();
        installItemService = ContentServiceFactory.getInstance().getInstallItemService();
        workspaceItemService = ContentServiceFactory.getInstance().getWorkspaceItemService();
        workflowItemService = XmlWorkflowServiceFactory.getInstance().getXmlWorkflowItemService();
        workflowService = XmlWorkflowServiceFactory.getInstance().getXmlWorkflowService();
        ePersonService = EPersonServiceFactory.getInstance().getEPersonService();
        groupService = EPersonServiceFactory.getInstance().getGroupService();
        bundleService = ContentServiceFactory.getInstance().getBundleService();
        bitstreamService = ContentServiceFactory.getInstance().getBitstreamService();
        bitstreamFormatService = ContentServiceFactory.getInstance().getBitstreamFormatService();
        authorizeService = AuthorizeServiceFactory.getInstance().getAuthorizeService();
        resourcePolicyService = AuthorizeServiceFactory.getInstance().getResourcePolicyService();
        indexingService = DSpaceServicesFactory.getInstance().getServiceManager()
                                               .getServiceByName(IndexingService.class.getName(),
                                                                 IndexingService.class);
        registrationDataService = EPersonServiceFactory.getInstance().getRegistrationDataService();
        versionHistoryService = VersionServiceFactory.getInstance().getVersionHistoryService();
        metadataFieldService = ContentServiceFactory.getInstance().getMetadataFieldService();
        metadataSchemaService = ContentServiceFactory.getInstance().getMetadataSchemaService();
        siteService = ContentServiceFactory.getInstance().getSiteService();
        relationshipService = ContentServiceFactory.getInstance().getRelationshipService();
        relationshipTypeService = ContentServiceFactory.getInstance().getRelationshipTypeService();
        entityTypeService = ContentServiceFactory.getInstance().getEntityTypeService();
        processService = ScriptServiceFactory.getInstance().getProcessService();
        requestItemService = RequestItemServiceFactory.getInstance().getRequestItemService();
        versioningService = DSpaceServicesFactory.getInstance().getServiceManager()
                                 .getServiceByName(VersioningService.class.getName(), VersioningService.class);

        // Temporarily disabled
        claimedTaskService = XmlWorkflowServiceFactory.getInstance().getClaimedTaskService();
        inProgressUserService = XmlWorkflowServiceFactory.getInstance().getInProgressUserService();
        poolTaskService = XmlWorkflowServiceFactory.getInstance().getPoolTaskService();
        workflowItemRoleService = XmlWorkflowServiceFactory.getInstance().getWorkflowItemRoleService();
<<<<<<< HEAD
        orcidHistoryService = OrcidServiceFactory.getInstance().getOrcidHistoryService();
        orcidQueueService = OrcidServiceFactory.getInstance().getOrcidQueueService();
=======
        orcidTokenService = new DSpace().getSingletonService(OrcidTokenService.class);
>>>>>>> ad4f1d8b
    }


    public static void destroy() {
        communityService = null;
        collectionService = null;
        itemService = null;
        installItemService = null;
        workspaceItemService = null;
        ePersonService = null;
        groupService = null;
        bundleService = null;
        bitstreamService = null;
        authorizeService = null;
        resourcePolicyService = null;
        indexingService = null;
        bitstreamFormatService = null;
        registrationDataService = null;
        versionHistoryService = null;
        claimedTaskService = null;
        inProgressUserService = null;
        poolTaskService = null;
        workflowItemRoleService = null;
        metadataFieldService = null;
        metadataSchemaService = null;
        siteService = null;
        relationshipService = null;
        relationshipTypeService = null;
        entityTypeService = null;
        processService = null;
        requestItemService = null;
        versioningService = null;
        orcidTokenService = null;

    }

    public static void cleanupObjects() throws Exception {

        // This call will make sure that the map with AbstractBuilders will be cleaned up
        abstractBuilderCleanupUtil.cleanupBuilders();

        // Bitstreams still leave a trace when deleted, so we need to fully "expunge" them
        try (Context c = new Context()) {
            List<Bitstream> bitstreams = bitstreamService.findAll(c);
            for (Bitstream bitstream : CollectionUtils.emptyIfNull(bitstreams)) {

                // We expect tests to clean up all the objects they create. This means, all bitstreams we find here
                // should have already been deleted. If that is not the case (e.g. when added functionality unexpectedly
                // creates a new bitstream which was not deleted), this method will throw an exception and the developer
                // should look into the unexpected creation of the bitstream.
                expungeBitstream(c, bitstream);
            }
            c.complete();
        }
    }

    /**
     * This method will cleanup the map of builders
     */
    public static void cleanupBuilderCache() {
        abstractBuilderCleanupUtil.cleanupMap();
    }

    /**
     * This method will ensure that the DSpaceObject contained within the Builder will be cleaned up properly
     * @throws Exception    If something goes wrong
     */
    public abstract void cleanup() throws Exception;

    /**
     * Create the object from the values that have been set on this builder.
     * @return the initialized object.
     * @throws SQLException passed through.
     * @throws AuthorizeException passed through.
     */
    public abstract T build() throws SQLException, AuthorizeException;

    /**
     * Remove the object from the persistence store.
     *
     * @param c current DSpace session.
     * @param dso the object to be removed.
     * @throws Exception passed through.
     */
    public abstract void delete(Context c, T dso) throws Exception;

    protected abstract S getService();

    /**
     * Log an exception.
     *
     * @param <B> type of Builder which caught the exception.
     * @param e exception to be handled.
     * @return {@code null} always.
     */
    protected <B> B handleException(final Exception e) {
        log.error(e.getMessage(), e);
        return null;
    }

    /**
     * Method to completely delete a bitstream from the database and asset store.
     *
     * @param bit The deleted bitstream to remove completely
     */
    static void expungeBitstream(Context c, Bitstream bit) throws Exception {
        bit = c.reloadEntity(bit);
        c.turnOffAuthorisationSystem();
        if (bit != null) {
            bitstreamService.expunge(c, bit);
        }
    }
}<|MERGE_RESOLUTION|>--- conflicted
+++ resolved
@@ -13,13 +13,10 @@
 import org.apache.commons.collections4.CollectionUtils;
 import org.apache.logging.log4j.LogManager;
 import org.apache.logging.log4j.Logger;
-<<<<<<< HEAD
 import org.dspace.app.orcid.factory.OrcidServiceFactory;
 import org.dspace.app.orcid.service.OrcidHistoryService;
 import org.dspace.app.orcid.service.OrcidQueueService;
-=======
 import org.dspace.app.orcid.service.OrcidTokenService;
->>>>>>> ad4f1d8b
 import org.dspace.app.requestitem.factory.RequestItemServiceFactory;
 import org.dspace.app.requestitem.service.RequestItemService;
 import org.dspace.authorize.AuthorizeException;
@@ -103,12 +100,9 @@
     static ProcessService processService;
     static RequestItemService requestItemService;
     static VersioningService versioningService;
-<<<<<<< HEAD
     static OrcidHistoryService orcidHistoryService;
     static OrcidQueueService orcidQueueService;
-=======
     static OrcidTokenService orcidTokenService;
->>>>>>> ad4f1d8b
 
     protected Context context;
 
@@ -165,12 +159,9 @@
         inProgressUserService = XmlWorkflowServiceFactory.getInstance().getInProgressUserService();
         poolTaskService = XmlWorkflowServiceFactory.getInstance().getPoolTaskService();
         workflowItemRoleService = XmlWorkflowServiceFactory.getInstance().getWorkflowItemRoleService();
-<<<<<<< HEAD
         orcidHistoryService = OrcidServiceFactory.getInstance().getOrcidHistoryService();
         orcidQueueService = OrcidServiceFactory.getInstance().getOrcidQueueService();
-=======
         orcidTokenService = new DSpace().getSingletonService(OrcidTokenService.class);
->>>>>>> ad4f1d8b
     }
 
 
