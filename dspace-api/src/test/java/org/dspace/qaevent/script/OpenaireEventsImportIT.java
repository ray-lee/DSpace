/**
 * The contents of this file are subject to the license and copyright
 * detailed in the LICENSE and NOTICE files at the root of the source
 * tree and available online at
 *
 * http://www.dspace.org/license/
 */
package org.dspace.qaevent.script;

import static java.util.List.of;
import static org.dspace.content.QAEvent.COAR_NOTIFY_SOURCE;
import static org.dspace.content.QAEvent.OPENAIRE_SOURCE;
import static org.dspace.matcher.QAEventMatcher.pendingOpenaireEventWith;
import static org.hamcrest.MatcherAssert.assertThat;
import static org.hamcrest.Matchers.contains;
import static org.hamcrest.Matchers.containsString;
import static org.hamcrest.Matchers.empty;
import static org.hamcrest.Matchers.hasItem;
import static org.hamcrest.Matchers.hasSize;
import static org.hamcrest.Matchers.instanceOf;
import static org.hamcrest.Matchers.is;
import static org.mockito.ArgumentMatchers.any;
import static org.mockito.ArgumentMatchers.eq;
import static org.mockito.Mockito.doAnswer;
import static org.mockito.Mockito.doThrow;
import static org.mockito.Mockito.mock;
import static org.mockito.Mockito.verify;
import static org.mockito.Mockito.verifyNoInteractions;
import static org.mockito.Mockito.verifyNoMoreInteractions;
import static org.mockito.Mockito.when;

import java.io.File;
import java.io.FileInputStream;
import java.io.OutputStream;
import java.net.URL;
import java.util.List;

import eu.dnetlib.broker.BrokerClient;
import org.apache.commons.io.IOUtils;
import org.dspace.AbstractIntegrationTestWithDatabase;
import org.dspace.app.launcher.ScriptLauncher;
import org.dspace.app.scripts.handler.impl.TestDSpaceRunnableHandler;
import org.dspace.builder.CollectionBuilder;
import org.dspace.builder.CommunityBuilder;
import org.dspace.builder.ItemBuilder;
import org.dspace.content.Collection;
import org.dspace.content.Item;
import org.dspace.content.QAEvent;
import org.dspace.matcher.QASourceMatcher;
import org.dspace.matcher.QATopicMatcher;
import org.dspace.qaevent.QANotifyPatterns;
import org.dspace.qaevent.QATopic;
import org.dspace.qaevent.service.BrokerClientFactory;
import org.dspace.qaevent.service.QAEventService;
import org.dspace.qaevent.service.impl.BrokerClientFactoryImpl;
import org.dspace.services.ConfigurationService;
import org.dspace.utils.DSpace;
import org.junit.After;
import org.junit.Before;
import org.junit.Ignore;
import org.junit.Test;


/**
 * Integration tests for {@link OpenaireEventsImport}.
 *
 * @author Luca Giamminonni (luca.giamminonni at 4science.it)
 *
 */
public class OpenaireEventsImportIT extends AbstractIntegrationTestWithDatabase {

    private static final String BASE_JSON_DIR_PATH = "org/dspace/app/openaire-events/";

    private QAEventService qaEventService = new DSpace().getSingletonService(QAEventService.class);

    private Collection collection;

    private BrokerClient brokerClient = BrokerClientFactory.getInstance().getBrokerClient();

    private BrokerClient mockBrokerClient = mock(BrokerClient.class);

    private ConfigurationService configurationService = new DSpace().getConfigurationService();

    @Before
    public void setup() {

        context.turnOffAuthorisationSystem();
        // we want all the test in this class to be run using the administrator user as OpenAIRE events are only visible
        // to administrators.
        // Please note that test related to forbidden and unauthorized access to qaevent are included in
        // the QAEventRestRepositoryIT here we are only testing that the import script is creating the expected events
        context.setCurrentUser(admin);
        parentCommunity = CommunityBuilder.createCommunity(context)
            .withName("Parent Community")
            .build();

        collection = CollectionBuilder.createCollection(context, parentCommunity)
            .withName("Collection")
            .build();

        context.restoreAuthSystemState();
        configurationService.setProperty("qaevent.sources", new String[]
                { QAEvent.OPENAIRE_SOURCE });
        ((BrokerClientFactoryImpl) BrokerClientFactory.getInstance()).setBrokerClient(mockBrokerClient);
    }

    @After
    public void after() {
        ((BrokerClientFactoryImpl) BrokerClientFactory.getInstance()).setBrokerClient(brokerClient);
    }

    @Test
    public void testWithoutParameters() throws Exception {
        TestDSpaceRunnableHandler handler = new TestDSpaceRunnableHandler();

        String[] args = new String[] { "import-openaire-events" };
        ScriptLauncher.handleScript(args, ScriptLauncher.getConfig(kernelImpl), handler, kernelImpl);

        assertThat(handler.getErrorMessages(), empty());
        assertThat(handler.getWarningMessages(), empty());
        assertThat(handler.getInfoMessages(), empty());

        Exception exception = handler.getException();
        assertThat(exception, instanceOf(IllegalArgumentException.class));
        assertThat(exception.getMessage(), is("One parameter between the location of the file and the email "
            + "must be entered to proceed with the import."));

        verifyNoInteractions(mockBrokerClient);
    }

    @Test
    public void testWithBothFileAndEmailParameters() throws Exception {
        TestDSpaceRunnableHandler handler = new TestDSpaceRunnableHandler();

        String[] args = new String[] { "import-openaire-events", "-f", getFileLocation("events.json"),
            "-e", "test@user.com" };
        ScriptLauncher.handleScript(args, ScriptLauncher.getConfig(kernelImpl), handler, kernelImpl);

        assertThat(handler.getErrorMessages(), empty());
        assertThat(handler.getWarningMessages(), empty());
        assertThat(handler.getInfoMessages(), empty());

        Exception exception = handler.getException();
        assertThat(exception, instanceOf(IllegalArgumentException.class));
        assertThat(exception.getMessage(), is("Only one parameter between the location of the file and the email "
            + "must be entered to proceed with the import."));

        verifyNoInteractions(mockBrokerClient);
    }

    @Test
    @SuppressWarnings("unchecked")
    public void testManyEventsImportFromFile() throws Exception {

        context.turnOffAuthorisationSystem();

        Item firstItem = createItem("Test item", "123456789/99998");
        Item secondItem = createItem("Test item 2", "123456789/99999");

        context.restoreAuthSystemState();

        TestDSpaceRunnableHandler handler = new TestDSpaceRunnableHandler();

        String[] args = new String[] { "import-openaire-events", "-f", getFileLocation("events.json") };
        ScriptLauncher.handleScript(args, ScriptLauncher.getConfig(kernelImpl), handler, kernelImpl);

        assertThat(handler.getErrorMessages(), empty());
        assertThat(handler.getWarningMessages(), empty());
        assertThat(handler.getInfoMessages(), contains(
            "Trying to read the QA events from the provided file",
            "Found 5 events in the given file"));

        assertThat(qaEventService.findAllSources(context, 0, 20),
            hasItem(QASourceMatcher.with(OPENAIRE_SOURCE, 5L))
        );

        List<QATopic> topicList = qaEventService.findAllTopicsBySource(context, OPENAIRE_SOURCE, 0, 20);
        assertThat(topicList, hasItem(QATopicMatcher.with(QANotifyPatterns.TOPIC_ENRICH_MORE_PROJECT, 1L)));
        assertThat(topicList, hasItem(QATopicMatcher.with(QANotifyPatterns.TOPIC_ENRICH_MORE_PID, 1L)));
        assertThat(topicList, hasItem(QATopicMatcher.with(QANotifyPatterns.TOPIC_ENRICH_MISSING_PID, 1L)));
        assertThat(topicList, hasItem(QATopicMatcher.with(QANotifyPatterns.TOPIC_ENRICH_MISSING_PROJECT, 1L)));
        assertThat(topicList, hasItem(QATopicMatcher.with(QANotifyPatterns.TOPIC_ENRICH_MISSING_ABSTRACT, 1L)));

        String projectMessage = "{\"projects[0].acronym\":\"PAThs\",\"projects[0].code\":\"687567\","
            + "\"projects[0].funder\":\"EC\",\"projects[0].fundingProgram\":\"H2020\","
            + "\"projects[0].jurisdiction\":\"EU\","
            + "\"projects[0].openaireId\":\"40|corda__h2020::6e32f5eb912688f2424c68b851483ea4\","
            + "\"projects[0].title\":\"Tracking Papyrus and Parchment Paths\"}";

        assertThat(qaEventService.findEventsByTopicAndPage(context, OPENAIRE_SOURCE,
            QANotifyPatterns.TOPIC_ENRICH_MORE_PROJECT, 0, 20),
                contains(
            pendingOpenaireEventWith("oai:www.openstarts.units.it:123456789/99998", firstItem,
                "Egypt, crossroad of translations and literary interweavings", projectMessage,
                QANotifyPatterns.TOPIC_ENRICH_MORE_PROJECT, 1.00d)));

        String abstractMessage = "{\"abstracts[0]\":\"Missing Abstract\"}";

        assertThat(qaEventService.findEventsByTopicAndPage(context, OPENAIRE_SOURCE,
            QANotifyPatterns.TOPIC_ENRICH_MISSING_ABSTRACT, 0, 20),
                contains(
            pendingOpenaireEventWith("oai:www.openstarts.units.it:123456789/99999",
                secondItem, "Test Publication",
                abstractMessage, QANotifyPatterns.TOPIC_ENRICH_MISSING_ABSTRACT, 1.00d)));

        verifyNoInteractions(mockBrokerClient);

    }

    @Test
    public void testManyEventsImportFromFileWithUnknownHandle() throws Exception {

        context.turnOffAuthorisationSystem();

        Item item = createItem("Test item", "123456789/99999");

        context.restoreAuthSystemState();

        TestDSpaceRunnableHandler handler = new TestDSpaceRunnableHandler();

        String[] args = new String[] { "import-openaire-events", "-f", getFileLocation("events.json") };
        ScriptLauncher.handleScript(args, ScriptLauncher.getConfig(kernelImpl), handler, kernelImpl);

        assertThat(handler.getErrorMessages(), empty());
        assertThat(handler.getWarningMessages(),
            contains("An error occurs storing the event with id b4e09c71312cd7c397969f56c900823f: "
                + "Skipped event b4e09c71312cd7c397969f56c900823f related to the oai record "
                + "oai:www.openstarts.units.it:123456789/99998 as the record was not found",
                "An error occurs storing the event with id d050d2c4399c6c6ccf27d52d479d26e4: "
                + "Skipped event d050d2c4399c6c6ccf27d52d479d26e4 related to the oai record "
                + "oai:www.openstarts.units.it:123456789/99998 as the record was not found"));
        assertThat(handler.getInfoMessages(), contains(
            "Trying to read the QA events from the provided file",
            "Found 5 events in the given file"));

        assertThat(qaEventService.findAllSources(context, 0, 20), hasItem(QASourceMatcher.with(OPENAIRE_SOURCE, 3L)));

        List<QATopic> topicList = qaEventService.findAllTopicsBySource(context, OPENAIRE_SOURCE, 0, 20);
        assertThat(topicList, hasItem(QATopicMatcher.with(QANotifyPatterns.TOPIC_ENRICH_MISSING_ABSTRACT, 1L)));
        assertThat(topicList, hasItem(QATopicMatcher.with(QANotifyPatterns.TOPIC_ENRICH_MISSING_PROJECT, 1L)));
        assertThat(topicList, hasItem(QATopicMatcher.with(QANotifyPatterns.TOPIC_ENRICH_MORE_PID, 1L)));

        String abstractMessage = "{\"abstracts[0]\":\"Missing Abstract\"}";

        assertThat(qaEventService.findEventsByTopicAndPage(context, OPENAIRE_SOURCE,
            QANotifyPatterns.TOPIC_ENRICH_MISSING_ABSTRACT, 0, 20),
                contains(
            pendingOpenaireEventWith("oai:www.openstarts.units.it:123456789/99999", item, "Test Publication",
                abstractMessage, QANotifyPatterns.TOPIC_ENRICH_MISSING_ABSTRACT, 1.00d)));

        verifyNoInteractions(mockBrokerClient);

    }

    @Test
    public void testManyEventsImportFromFileWithUnknownTopic() throws Exception {

        context.turnOffAuthorisationSystem();

        createItem("Test item", "123456789/99999");
        Item secondItem = createItem("Test item 2", "123456789/999991");

        context.restoreAuthSystemState();

        TestDSpaceRunnableHandler handler = new TestDSpaceRunnableHandler();

        String[] args = new String[] { "import-openaire-events", "-f", getFileLocation("unknown-topic-events.json") };
        ScriptLauncher.handleScript(args, ScriptLauncher.getConfig(kernelImpl), handler, kernelImpl);

        assertThat(handler.getErrorMessages(), empty());
        assertThat(handler.getWarningMessages(),
            contains("Event for topic ENRICH/MORE/UNKNOWN is not allowed in the qaevents.cfg"));
        assertThat(handler.getInfoMessages(), contains(
            "Trying to read the QA events from the provided file",
            "Found 2 events in the given file"));

        assertThat(qaEventService.findAllSources(context, 0, 20), hasItem(QASourceMatcher.with(OPENAIRE_SOURCE, 1L)));

        assertThat(qaEventService.findAllTopicsBySource(context, OPENAIRE_SOURCE, 0, 20),
                contains(QATopicMatcher.with(org.dspace.qaevent.QANotifyPatterns.TOPIC_ENRICH_MISSING_ABSTRACT, 1L)));

        String abstractMessage = "{\"abstracts[0]\":\"Missing Abstract\"}";

        assertThat(qaEventService.findEventsByTopicAndPage(context, OPENAIRE_SOURCE,
            QANotifyPatterns.TOPIC_ENRICH_MISSING_ABSTRACT, 0, 20),
                contains(
            pendingOpenaireEventWith("oai:www.openstarts.units.it:123456789/999991", secondItem, "Test Publication 2",
                abstractMessage, org.dspace.qaevent.QANotifyPatterns.TOPIC_ENRICH_MISSING_ABSTRACT, 1.00d)));

        verifyNoInteractions(mockBrokerClient);

    }

    @Test
    public void testImportFromFileWithoutEvents() throws Exception {

        TestDSpaceRunnableHandler handler = new TestDSpaceRunnableHandler();

        String[] args = new String[] { "import-openaire-events", "-f", getFileLocation("empty-file.json") };
        ScriptLauncher.handleScript(args, ScriptLauncher.getConfig(kernelImpl), handler, kernelImpl);

        assertThat(handler.getErrorMessages(),
            contains(containsString("A not recoverable error occurs during OPENAIRE events import")));
        assertThat(handler.getWarningMessages(),empty());
        assertThat(handler.getInfoMessages(), contains("Trying to read the QA events from the provided file"));

        assertThat(qaEventService.findAllSources(context, 0, 20), hasItem(QASourceMatcher.with(OPENAIRE_SOURCE, 0L)));

        assertThat(qaEventService.findAllTopicsBySource(context, OPENAIRE_SOURCE, 0, 20), empty());

        verifyNoInteractions(mockBrokerClient);
    }

    @Test
    @SuppressWarnings("unchecked")
    public void testImportFromOpenaireBroker() throws Exception {

        context.turnOffAuthorisationSystem();

        Item firstItem = createItem("Test item", "123456789/99998");
        Item secondItem = createItem("Test item 2", "123456789/99999");
        Item thirdItem = createItem("Test item 3", "123456789/999991");

        context.restoreAuthSystemState();

        URL openaireURL = new URL("http://api.openaire.eu/broker");

        when(mockBrokerClient.listSubscriptions(openaireURL, "user@test.com")).thenReturn(of("sub1", "sub2", "sub3"));

        doAnswer(i -> writeToOutputStream(i.getArgument(2, OutputStream.class), "events.json"))
            .when(mockBrokerClient).downloadEvents(eq(openaireURL), eq("sub1"), any());

        doAnswer(i -> writeToOutputStream(i.getArgument(2, OutputStream.class), "empty-events-list.json"))
            .when(mockBrokerClient).downloadEvents(eq(openaireURL), eq("sub2"), any());

        doAnswer(i -> writeToOutputStream(i.getArgument(2, OutputStream.class), "unknown-topic-events.json"))
            .when(mockBrokerClient).downloadEvents(eq(openaireURL), eq("sub3"), any());

        TestDSpaceRunnableHandler handler = new TestDSpaceRunnableHandler();

        String[] args = new String[] { "import-openaire-events", "-e", "user@test.com" };
        ScriptLauncher.handleScript(args, ScriptLauncher.getConfig(kernelImpl), handler, kernelImpl);

        assertThat(handler.getErrorMessages(), empty());
        assertThat(handler.getWarningMessages(),
            contains("Event for topic ENRICH/MORE/UNKNOWN is not allowed in the qaevents.cfg"));
        assertThat(handler.getInfoMessages(), contains(
            "Trying to read the QA events from the OPENAIRE broker",
            "Found 3 subscriptions related to the given email",
            "Found 5 events from the subscription sub1",
            "Found 0 events from the subscription sub2",
            "Found 2 events from the subscription sub3"));

        assertThat(qaEventService.findAllSources(context, 0, 20), hasItem(QASourceMatcher.with(OPENAIRE_SOURCE, 6L)));

        List<QATopic> topicList = qaEventService.findAllTopicsBySource(context, OPENAIRE_SOURCE, 0, 20);
        assertThat(topicList, hasItem(QATopicMatcher.with(QANotifyPatterns.TOPIC_ENRICH_MORE_PROJECT, 1L)));
        assertThat(topicList, hasItem(QATopicMatcher.with(QANotifyPatterns.TOPIC_ENRICH_MORE_PID, 1L)));
        assertThat(topicList, hasItem(QATopicMatcher.with(QANotifyPatterns.TOPIC_ENRICH_MISSING_PID, 1L)));
        assertThat(topicList, hasItem(QATopicMatcher.with(QANotifyPatterns.TOPIC_ENRICH_MISSING_PROJECT, 1L)));
        assertThat(topicList, hasItem(QATopicMatcher.with(QANotifyPatterns.TOPIC_ENRICH_MISSING_ABSTRACT, 2L)));

        String projectMessage = "{\"projects[0].acronym\":\"PAThs\",\"projects[0].code\":\"687567\","
            + "\"projects[0].funder\":\"EC\",\"projects[0].fundingProgram\":\"H2020\","
            + "\"projects[0].jurisdiction\":\"EU\","
            + "\"projects[0].openaireId\":\"40|corda__h2020::6e32f5eb912688f2424c68b851483ea4\","
            + "\"projects[0].title\":\"Tracking Papyrus and Parchment Paths\"}";

        assertThat(qaEventService.findEventsByTopicAndPage(context, OPENAIRE_SOURCE,
            QANotifyPatterns.TOPIC_ENRICH_MORE_PROJECT, 0, 20),
                contains(
            pendingOpenaireEventWith("oai:www.openstarts.units.it:123456789/99998", firstItem,
                "Egypt, crossroad of translations and literary interweavings", projectMessage,
                QANotifyPatterns.TOPIC_ENRICH_MORE_PROJECT, 1.00d)));

        String abstractMessage = "{\"abstracts[0]\":\"Missing Abstract\"}";

        List<QAEvent> eventList = qaEventService.findEventsByTopicAndPage(context, OPENAIRE_SOURCE,
                QANotifyPatterns.TOPIC_ENRICH_MISSING_ABSTRACT, 0, 20);
        assertThat(eventList, hasItem(
            pendingOpenaireEventWith("oai:www.openstarts.units.it:123456789/99999", secondItem, "Test Publication",
                abstractMessage, QANotifyPatterns.TOPIC_ENRICH_MISSING_ABSTRACT, 1.00d)));
        assertThat(eventList, hasItem(
            pendingOpenaireEventWith("oai:www.openstarts.units.it:123456789/999991", thirdItem, "Test Publication 2",
                abstractMessage, QANotifyPatterns.TOPIC_ENRICH_MISSING_ABSTRACT, 1.00d)));

        verify(mockBrokerClient).listSubscriptions(openaireURL, "user@test.com");
        verify(mockBrokerClient).downloadEvents(eq(openaireURL), eq("sub1"), any());
        verify(mockBrokerClient).downloadEvents(eq(openaireURL), eq("sub2"), any());
        verify(mockBrokerClient).downloadEvents(eq(openaireURL), eq("sub3"), any());

        verifyNoMoreInteractions(mockBrokerClient);
    }

    @Test
    public void testImportFromOpenaireBrokerWithErrorDuringListSubscription() throws Exception {

        URL openaireURL = new URL("http://api.openaire.eu/broker");

        when(mockBrokerClient.listSubscriptions(openaireURL, "user@test.com"))
            .thenThrow(new RuntimeException("Connection refused"));

        TestDSpaceRunnableHandler handler = new TestDSpaceRunnableHandler();

        String[] args = new String[] { "import-openaire-events", "-e", "user@test.com" };
        ScriptLauncher.handleScript(args, ScriptLauncher.getConfig(kernelImpl), handler, kernelImpl);

        assertThat(handler.getErrorMessages(),
            contains("A not recoverable error occurs during OPENAIRE events import: Connection refused"));
        assertThat(handler.getWarningMessages(), empty());
        assertThat(handler.getInfoMessages(), contains("Trying to read the QA events from the OPENAIRE broker"));

        assertThat(qaEventService.findAllSources(context, 0, 20), hasItem(QASourceMatcher.with(OPENAIRE_SOURCE, 0L)));

        assertThat(qaEventService.findAllTopicsBySource(context, OPENAIRE_SOURCE, 0, 20), empty());

        verify(mockBrokerClient).listSubscriptions(openaireURL, "user@test.com");

        verifyNoMoreInteractions(mockBrokerClient);

    }

    @Test
    @SuppressWarnings("unchecked")
    public void testImportFromOpenaireBrokerWithErrorDuringEventsDownload() throws Exception {

        context.turnOffAuthorisationSystem();

        createItem("Test item", "123456789/99998");
        createItem("Test item 2", "123456789/99999");
        createItem("Test item 3", "123456789/999991");

        context.restoreAuthSystemState();

        URL openaireURL = new URL("http://api.openaire.eu/broker");

        when(mockBrokerClient.listSubscriptions(openaireURL, "user@test.com")).thenReturn(of("sub1", "sub2", "sub3"));

        doAnswer(i -> writeToOutputStream(i.getArgument(2, OutputStream.class), "events.json"))
            .when(mockBrokerClient).downloadEvents(eq(openaireURL), eq("sub1"), any());

        doThrow(new RuntimeException("Invalid subscription id"))
            .when(mockBrokerClient).downloadEvents(eq(openaireURL), eq("sub2"), any());

        doAnswer(i -> writeToOutputStream(i.getArgument(2, OutputStream.class), "unknown-topic-events.json"))
            .when(mockBrokerClient).downloadEvents(eq(openaireURL), eq("sub3"), any());

        TestDSpaceRunnableHandler handler = new TestDSpaceRunnableHandler();

        String[] args = new String[] { "import-openaire-events", "-e", "user@test.com" };
        ScriptLauncher.handleScript(args, ScriptLauncher.getConfig(kernelImpl), handler, kernelImpl);

        assertThat(handler.getErrorMessages(), contains("An error occurs downloading the events "
            + "related to the subscription sub2: Invalid subscription id"));
        assertThat(handler.getWarningMessages(),
            contains("Event for topic ENRICH/MORE/UNKNOWN is not allowed in the qaevents.cfg"));
        assertThat(handler.getInfoMessages(), contains(
            "Trying to read the QA events from the OPENAIRE broker",
            "Found 3 subscriptions related to the given email",
            "Found 5 events from the subscription sub1",
            "Found 0 events from the subscription sub2",
            "Found 2 events from the subscription sub3"));

        assertThat(qaEventService.findAllSources(context, 0, 20), hasItem(QASourceMatcher.with(OPENAIRE_SOURCE, 6L)));

        List<QATopic> topicList = qaEventService.findAllTopicsBySource(context, OPENAIRE_SOURCE, 0, 20);
        assertThat(topicList, hasItem(QATopicMatcher.with(QANotifyPatterns.TOPIC_ENRICH_MORE_PROJECT, 1L)));
        assertThat(topicList, hasItem(QATopicMatcher.with(QANotifyPatterns.TOPIC_ENRICH_MISSING_PID, 1L)));
        assertThat(topicList, hasItem(QATopicMatcher.with(QANotifyPatterns.TOPIC_ENRICH_MORE_PID, 1L)));
        assertThat(topicList, hasItem(QATopicMatcher.with(QANotifyPatterns.TOPIC_ENRICH_MISSING_PROJECT, 1L)));
        assertThat(topicList, hasItem(QATopicMatcher.with(QANotifyPatterns.TOPIC_ENRICH_MISSING_ABSTRACT, 2L)));

        assertThat(qaEventService.findEventsByTopicAndPage(context, OPENAIRE_SOURCE,
            QANotifyPatterns.TOPIC_ENRICH_MORE_PROJECT, 0, 20),
                hasSize(1));
        assertThat(qaEventService.findEventsByTopicAndPage(context, OPENAIRE_SOURCE,
            QANotifyPatterns.TOPIC_ENRICH_MISSING_ABSTRACT, 0, 20),
                hasSize(2));

        verify(mockBrokerClient).listSubscriptions(openaireURL, "user@test.com");
        verify(mockBrokerClient).downloadEvents(eq(openaireURL), eq("sub1"), any());
        verify(mockBrokerClient).downloadEvents(eq(openaireURL), eq("sub2"), any());
        verify(mockBrokerClient).downloadEvents(eq(openaireURL), eq("sub3"), any());

        verifyNoMoreInteractions(mockBrokerClient);

    }

    /**
     * Improper test for ENRICH/MORE/REVIEW qa. It has the COAR_NOTIFY source
     * which must be tested via LDNMessage {@link LDNInboxControllerIT}
    */
    @Test
    @Ignore
    public void testImportFromFileEventMoreReview() throws Exception {

        context.turnOffAuthorisationSystem();
        Item firstItem = createItem("Test item", "123456789/99998");
        Item secondItem = createItem("Test item 2", "123456789/99999");

        context.restoreAuthSystemState();

        TestDSpaceRunnableHandler handler = new TestDSpaceRunnableHandler();

        String[] args = new String[] { "import-openaire-events", "-f", getFileLocation("event-more-review.json") };
        ScriptLauncher.handleScript(args, ScriptLauncher.getConfig(kernelImpl), handler, kernelImpl);

<<<<<<< HEAD
        assertThat(qaEventService.findAllTopicsBySource(context, COAR_NOTIFY_SOURCE, 0, 20), contains(
            QATopicMatcher.with("ENRICH/MORE/REVIEW", 1L)));
=======
        assertThat(qaEventService.findAllTopicsBySource(context, OPENAIRE_SOURCE, 0, 20), contains(
            QATopicMatcher.with(QANotifyPatterns.TOPIC_ENRICH_MORE_REVIEW, 1L)));
>>>>>>> d313a98f

        assertThat(qaEventService.findAllSources(context, 0, 20),
            hasItem(QASourceMatcher.with(COAR_NOTIFY_SOURCE, 1L)));

        verifyNoInteractions(mockBrokerClient);
    }

    private Item createItem(String title, String handle) {
        return ItemBuilder.createItem(context, collection)
            .withTitle(title)
            .withHandle(handle)
            .build();
    }

    private Void writeToOutputStream(OutputStream outputStream, String fileName) {
        try {
            byte[] fileContent = getFileContent(fileName);
            IOUtils.write(fileContent, outputStream);
            return null;
        } catch (Exception e) {
            throw new RuntimeException(e);
        }
    }

    private byte[] getFileContent(String fileName) throws Exception {
        String fileLocation = getFileLocation(fileName);
        try (FileInputStream fis = new FileInputStream(new File(fileLocation))) {
            return IOUtils.toByteArray(fis);
        }
    }

    private String getFileLocation(String fileName) throws Exception {
        URL resource = getClass().getClassLoader().getResource(BASE_JSON_DIR_PATH + fileName);
        if (resource == null) {
            throw new IllegalStateException("No resource found named " + BASE_JSON_DIR_PATH + fileName);
        }
        return new File(resource.getFile()).getAbsolutePath();
    }
}
<|MERGE_RESOLUTION|>--- conflicted
+++ resolved
@@ -505,13 +505,8 @@
         String[] args = new String[] { "import-openaire-events", "-f", getFileLocation("event-more-review.json") };
         ScriptLauncher.handleScript(args, ScriptLauncher.getConfig(kernelImpl), handler, kernelImpl);
 
-<<<<<<< HEAD
         assertThat(qaEventService.findAllTopicsBySource(context, COAR_NOTIFY_SOURCE, 0, 20), contains(
-            QATopicMatcher.with("ENRICH/MORE/REVIEW", 1L)));
-=======
-        assertThat(qaEventService.findAllTopicsBySource(context, OPENAIRE_SOURCE, 0, 20), contains(
             QATopicMatcher.with(QANotifyPatterns.TOPIC_ENRICH_MORE_REVIEW, 1L)));
->>>>>>> d313a98f
 
         assertThat(qaEventService.findAllSources(context, 0, 20),
             hasItem(QASourceMatcher.with(COAR_NOTIFY_SOURCE, 1L)));
