<?xml version="1.0" encoding="UTF-8"?>
<beans xmlns="http://www.springframework.org/schema/beans"
    xmlns:xsi="http://www.w3.org/2001/XMLSchema-instance"
    xsi:schemaLocation="http://www.springframework.org/schema/beans
           http://www.springframework.org/schema/beans/spring-beans-2.5.xsd">

    <bean id="dspaceRunnableThreadExecutor" class="org.springframework.core.task.SyncTaskExecutor"/>


    <bean id="index-discovery" class="org.dspace.discovery.IndexDiscoveryScriptConfiguration">
        <property name="description" value="Update Discovery Solr Search Index"/>
        <property name="dspaceRunnableClass" value="org.dspace.discovery.IndexClient"/>
    </bean>

    <bean id="metadata-import" class="org.dspace.app.bulkedit.MetadataImportCliScriptConfiguration">
        <property name="description" value="Import metadata after batch editing" />
        <property name="dspaceRunnableClass" value="org.dspace.app.bulkedit.MetadataImportCLI"/>
    </bean>

    <bean id="metadata-export" class="org.dspace.app.bulkedit.MetadataExportCliScriptConfiguration">
        <property name="description" value="Export metadata for batch editing"/>
        <property name="dspaceRunnableClass" value="org.dspace.app.bulkedit.MetadataExportCli"/>
    </bean>

    <bean id="metadata-export-search" class="org.dspace.app.bulkedit.MetadataExportSearchCliScriptConfiguration">
        <property name="description" value="export metadata from a discovery search" />
        <property name="dspaceRunnableClass" value="org.dspace.app.bulkedit.MetadataExportSearchCli" />
    </bean>

    <bean id="curate"
          class="org.dspace.curate.CurationCliScriptConfiguration">
        <property name="description"
                  value="Curation tasks"/>
        <property name="dspaceRunnableClass"
                  value="org.dspace.curate.CurationCli"/>
    </bean>

    <bean id="retry-tracker" class="org.dspace.statistics.export.RetryFailedOpenUrlTrackerScriptConfiguration" scope="prototype">
        <property name="description" value="Retry all failed commits to the OpenURLTracker"/>
        <property name="dspaceRunnableClass" value="org.dspace.statistics.export.RetryFailedOpenUrlTracker"/>
    </bean>
    
    <bean id="metadata-deletion" class="org.dspace.app.bulkedit.MetadataDeletionCliScriptConfiguration">
        <property name="description" value="Delete all the values of the specified metadata field"/>
        <property name="dspaceRunnableClass" value="org.dspace.app.bulkedit.MetadataDeletionCli"/>
    </bean>

    <bean id="filter-media" class="org.dspace.app.mediafilter.MediaFilterScriptConfiguration">
        <property name="description" value="Perform the media filtering to extract full text from documents and to create thumbnails"/>
        <property name="dspaceRunnableClass" value="org.dspace.app.mediafilter.MediaFilterScript"/>
    </bean>

<<<<<<< HEAD
=======
    <bean id="solr-database-resync" class="org.dspace.app.solrdatabaseresync.SolrDatabaseResyncCliScriptConfiguration">
        <property name="description" value="Update the database status of Items in solr"/>
        <property name="dspaceRunnableClass" value="org.dspace.app.solrdatabaseresync.SolrDatabaseResyncCli"/>
    </bean>

>>>>>>> ec0853dd
    <bean id="another-mock-script" class="org.dspace.scripts.MockDSpaceRunnableScriptConfiguration" scope="prototype">
        <property name="description" value="Mocking a script for testing purposes" />
        <property name="dspaceRunnableClass" value="org.dspace.scripts.impl.MockDSpaceRunnableScript"/>
    </bean>
    
    <bean id="orcid-bulk-push" class="org.dspace.orcid.script.OrcidBulkPushScriptConfiguration">
        <property name="description" value="Perform the bulk synchronization of all the BATCH configured ORCID entities placed in the ORCID queue"/>
        <property name="dspaceRunnableClass" value="org.dspace.orcid.script.OrcidBulkPush"/>
    </bean>

    <bean id="process-cleaner" class="org.dspace.administer.ProcessCleanerCliConfiguration">
        <property name="description" value="Cleanup all the old processes in the specified state"/>
        <property name="dspaceRunnableClass" value="org.dspace.administer.ProcessCleanerCli"/>
    </bean>

    <!-- Keep as last script; for test ScriptRestRepository#findOneScriptByNameTest -->
    <bean id="mock-script" class="org.dspace.scripts.MockDSpaceRunnableScriptConfiguration" scope="prototype">
        <property name="description" value="Mocking a script for testing purposes" />
        <property name="dspaceRunnableClass" value="org.dspace.scripts.impl.MockDSpaceRunnableScript"/>
    </bean>

    <bean id="import" class="org.dspace.app.itemimport.ItemImportCLIScriptConfiguration" primary="true">
        <property name="description" value="Batch Import from Simple Archive Format (SAF)" />
        <property name="dspaceRunnableClass" value="org.dspace.app.itemimport.ItemImportCLI"/>
    </bean>

    <bean id="export" class="org.dspace.app.itemexport.ItemExportCLIScriptConfiguration" primary="true">
        <property name="description" value="Batch Export to Simple Archive Format (SAF)"/>
        <property name="dspaceRunnableClass" value="org.dspace.app.itemexport.ItemExportCLI"/>
    </bean>

</beans><|MERGE_RESOLUTION|>--- conflicted
+++ resolved
@@ -50,14 +50,11 @@
         <property name="dspaceRunnableClass" value="org.dspace.app.mediafilter.MediaFilterScript"/>
     </bean>
 
-<<<<<<< HEAD
-=======
     <bean id="solr-database-resync" class="org.dspace.app.solrdatabaseresync.SolrDatabaseResyncCliScriptConfiguration">
         <property name="description" value="Update the database status of Items in solr"/>
         <property name="dspaceRunnableClass" value="org.dspace.app.solrdatabaseresync.SolrDatabaseResyncCli"/>
     </bean>
 
->>>>>>> ec0853dd
     <bean id="another-mock-script" class="org.dspace.scripts.MockDSpaceRunnableScriptConfiguration" scope="prototype">
         <property name="description" value="Mocking a script for testing purposes" />
         <property name="dspaceRunnableClass" value="org.dspace.scripts.impl.MockDSpaceRunnableScript"/>
