--- conflicted
+++ resolved
@@ -423,37 +423,23 @@
                 .withSubject("ExtraEntry")
                 .build();
 
-<<<<<<< HEAD
         context.restoreAuthSystemState();
 
         String authToken = getAuthToken(eperson.getEmail(), password);
 
-        getClient(authToken).perform(get("/api/submission/workspaceitems/" + witem.getID() + "/collection"))
-=======
-        String token = getAuthToken(admin.getEmail(), password);
-
-        getClient(token).perform(get("/api/submission/workspaceitems/" + witem.getID() + "/collection")
+        getClient(authToken).perform(get("/api/submission/workspaceitems/" + witem.getID() + "/collection")
                 .param("projection", "full"))
->>>>>>> b33e5834
                 .andExpect(status().isOk())
                 .andExpect(jsonPath("$", Matchers
                         .is(CollectionMatcher.matchCollectionEntry(col1.getName(), col1.getID(), col1.getHandle()))
                 ));
 
-<<<<<<< HEAD
         getClient(authToken).perform(get("/api/submission/workspaceitems/" + witem.getID() + "/item"))
-=======
-        getClient(token).perform(get("/api/submission/workspaceitems/" + witem.getID() + "/item"))
->>>>>>> b33e5834
                 .andExpect(status().isOk())
                 .andExpect(jsonPath("$", Matchers.is(ItemMatcher.matchItemWithTitleAndDateIssued(witem.getItem(),
                         "Workspace Item 1", "2017-10-17"))));
 
-<<<<<<< HEAD
         getClient(authToken).perform(get("/api/submission/workspaceitems/" + witem.getID() + "/submissionDefinition"))
-=======
-        getClient(token).perform(get("/api/submission/workspaceitems/" + witem.getID() + "/submissionDefinition"))
->>>>>>> b33e5834
                 .andExpect(status().isOk())
                 .andExpect(jsonPath("$", Matchers.is(hasJsonPath("$.id", is("traditional")))));
 
