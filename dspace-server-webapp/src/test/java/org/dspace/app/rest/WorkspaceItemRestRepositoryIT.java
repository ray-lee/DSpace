/**
 * The contents of this file are subject to the license and copyright
 * detailed in the LICENSE and NOTICE files at the root of the source
 * tree and available online at
 *
 * http://www.dspace.org/license/
 */
package org.dspace.app.rest;

import static com.jayway.jsonpath.JsonPath.read;
import static com.jayway.jsonpath.matchers.JsonPathMatchers.hasJsonPath;
import static org.dspace.app.rest.matcher.MetadataMatcher.matchMetadata;
import static org.hamcrest.Matchers.allOf;
import static org.hamcrest.Matchers.empty;
import static org.hamcrest.Matchers.hasSize;
import static org.hamcrest.Matchers.is;
import static org.hamcrest.Matchers.nullValue;
import static org.springframework.data.rest.webmvc.RestMediaTypes.TEXT_URI_LIST_VALUE;
import static org.springframework.http.MediaType.parseMediaType;
import static org.springframework.test.web.servlet.request.MockMvcRequestBuilders.delete;
import static org.springframework.test.web.servlet.request.MockMvcRequestBuilders.fileUpload;
import static org.springframework.test.web.servlet.request.MockMvcRequestBuilders.get;
import static org.springframework.test.web.servlet.request.MockMvcRequestBuilders.patch;
import static org.springframework.test.web.servlet.request.MockMvcRequestBuilders.post;
import static org.springframework.test.web.servlet.result.MockMvcResultMatchers.jsonPath;
import static org.springframework.test.web.servlet.result.MockMvcResultMatchers.status;

import java.io.InputStream;
import java.text.SimpleDateFormat;
import java.util.ArrayList;
import java.util.Date;
import java.util.HashMap;
import java.util.List;
import java.util.Map;
import java.util.UUID;
import java.util.concurrent.atomic.AtomicReference;
import javax.ws.rs.core.MediaType;

import com.fasterxml.jackson.databind.ObjectMapper;
import org.apache.commons.io.IOUtils;
import org.apache.commons.lang3.CharEncoding;
import org.apache.commons.lang3.time.DateUtils;
import org.dspace.app.rest.matcher.CollectionMatcher;
import org.dspace.app.rest.matcher.ItemMatcher;
import org.dspace.app.rest.matcher.MetadataMatcher;
import org.dspace.app.rest.matcher.ResourcePolicyMatcher;
import org.dspace.app.rest.matcher.WorkspaceItemMatcher;
import org.dspace.app.rest.model.patch.AddOperation;
import org.dspace.app.rest.model.patch.Operation;
import org.dspace.app.rest.model.patch.RemoveOperation;
import org.dspace.app.rest.model.patch.ReplaceOperation;
import org.dspace.app.rest.test.AbstractControllerIntegrationTest;
import org.dspace.authorize.ResourcePolicy;
import org.dspace.authorize.factory.AuthorizeServiceFactory;
import org.dspace.authorize.service.ResourcePolicyService;
import org.dspace.builder.BitstreamBuilder;
import org.dspace.builder.CollectionBuilder;
import org.dspace.builder.CommunityBuilder;
import org.dspace.builder.EPersonBuilder;
import org.dspace.builder.EntityTypeBuilder;
import org.dspace.builder.GroupBuilder;
import org.dspace.builder.ItemBuilder;
import org.dspace.builder.RelationshipBuilder;
import org.dspace.builder.RelationshipTypeBuilder;
import org.dspace.builder.WorkspaceItemBuilder;
import org.dspace.content.Bitstream;
import org.dspace.content.Collection;
import org.dspace.content.Community;
import org.dspace.content.EntityType;
import org.dspace.content.Item;
import org.dspace.content.Relationship;
import org.dspace.content.RelationshipType;
import org.dspace.content.WorkspaceItem;
<<<<<<< HEAD
import org.dspace.content.service.CollectionService;
import org.dspace.core.Constants;
=======
import org.dspace.content.service.ItemService;
>>>>>>> c9e36c86
import org.dspace.eperson.EPerson;
import org.dspace.eperson.Group;
import org.dspace.eperson.factory.EPersonServiceFactory;
import org.dspace.eperson.service.GroupService;
import org.dspace.services.ConfigurationService;
import org.hamcrest.Matchers;
import org.junit.Before;
import org.junit.Test;
import org.springframework.beans.factory.annotation.Autowired;
import org.springframework.mock.web.MockMultipartFile;
import org.springframework.test.web.servlet.MvcResult;

/**
 * Test suite for the WorkspaceItem endpoint
 * @author Andrea Bollini (andrea.bollini at 4science.it)
 *
 */
public class WorkspaceItemRestRepositoryIT extends AbstractControllerIntegrationTest {

    @Autowired
<<<<<<< HEAD
    private CollectionService cs;
=======
    private ItemService itemService;
>>>>>>> c9e36c86
    @Autowired
    private ConfigurationService configurationService;

    private GroupService groupService;

    private ResourcePolicyService resourcePolicyService;

    private Group embargoedGroups;
    private Group embargoedGroup1;
    private Group embargoedGroup2;
    private Group anonymousGroup;

    @Before
    @Override
    public void setUp() throws Exception {
        super.setUp();
        context.turnOffAuthorisationSystem();
        this.groupService = EPersonServiceFactory.getInstance().getGroupService();
        this.resourcePolicyService = AuthorizeServiceFactory.getInstance().getResourcePolicyService();

        embargoedGroups = GroupBuilder.createGroup(context)
                .withName("Embargoed Groups")
                .build();

        embargoedGroup1 = GroupBuilder.createGroup(context)
                .withName("Embargoed Group 1")
                .withParent(embargoedGroups)
                .build();

        embargoedGroup2 = GroupBuilder.createGroup(context)
                .withName("Embargoed Group 2")
                .withParent(embargoedGroups)
                .build();

        anonymousGroup = EPersonServiceFactory.getInstance().getGroupService().findByName(context, Group.ANONYMOUS);

        context.restoreAuthSystemState();
    }

    @Test
    /**
     * All the workspaceitem should be returned regardless of the collection where they were created
     *
     * @throws Exception
     */
    public void findAllTest() throws Exception {
        context.setCurrentUser(admin);

        //** GIVEN **
        //1. A community-collection structure with one parent community with sub-community and two collections.
        parentCommunity = CommunityBuilder.createCommunity(context)
                                          .withName("Parent Community")
                                          .build();
        Community child1 = CommunityBuilder.createSubCommunity(context, parentCommunity)
                                           .withName("Sub Community")
                                           .build();
        Collection col1 = CollectionBuilder.createCollection(context, child1).withName("Collection 1").build();
        Collection col2 = CollectionBuilder.createCollection(context, child1).withName("Collection 2").build();


        //2. Three workspace items in two different collections
        WorkspaceItem workspaceItem1 = WorkspaceItemBuilder.createWorkspaceItem(context, col1)
                                      .withTitle("Workspace Item 1")
                                      .withIssueDate("2017-10-17")
                                      .build();

        WorkspaceItem workspaceItem2 = WorkspaceItemBuilder.createWorkspaceItem(context, col2)
                                      .withTitle("Workspace Item 2")
                                      .withIssueDate("2016-02-13")
                                      .build();

        WorkspaceItem workspaceItem3 = WorkspaceItemBuilder.createWorkspaceItem(context, col2)
                                      .withTitle("Workspace Item 3")
                                      .withIssueDate("2016-02-13")
                                      .build();

        context.restoreAuthSystemState();

        String token = getAuthToken(admin.getEmail(), password);

        getClient(token).perform(get("/api/submission/workspaceitems"))
                   .andExpect(status().isOk())
                   .andExpect(jsonPath("$._embedded.workspaceitems", Matchers.containsInAnyOrder(
                        WorkspaceItemMatcher.matchItemWithTitleAndDateIssued(workspaceItem1, "Workspace Item 1",
                                "2017-10-17"),
                        WorkspaceItemMatcher.matchItemWithTitleAndDateIssued(workspaceItem2, "Workspace Item 2",
                                "2016-02-13"),
                        WorkspaceItemMatcher.matchItemWithTitleAndDateIssued(workspaceItem3, "Workspace Item 3",
                                "2016-02-13"))))
                   .andExpect(jsonPath("$._links.self.href", Matchers.containsString("/api/submission/workspaceitems")))
                   .andExpect(jsonPath("$.page.size", is(20)))
                   .andExpect(jsonPath("$.page.totalElements", is(3)));
    }

    @Test
    public void findAllUnAuthenticatedTest() throws Exception {
        context.turnOffAuthorisationSystem();

        parentCommunity = CommunityBuilder.createCommunity(context)
                .withName("Parent Community")
                .build();

        Community child1 = CommunityBuilder.createSubCommunity(context, parentCommunity)
                .withName("Sub Community")
                .build();

        Collection col1 = CollectionBuilder.createCollection(context, child1).withName("Collection 1").build();
        Collection col2 = CollectionBuilder.createCollection(context, child1).withName("Collection 2").build();

        WorkspaceItem workspaceItem1 = WorkspaceItemBuilder.createWorkspaceItem(context, col1)
                .withTitle("Workspace Item 1")
                .withIssueDate("2020-11-13")
                .build();

        WorkspaceItem workspaceItem2 = WorkspaceItemBuilder.createWorkspaceItem(context, col2)
                .withTitle("Workspace Item 2")
                .withIssueDate("2019-09-13")
                .build();

        context.restoreAuthSystemState();

        getClient().perform(get("/api/submission/workspaceitems"))
                   .andExpect(status().isUnauthorized());
    }

    @Test
    public void findAllForbiddenTest() throws Exception {
        context.turnOffAuthorisationSystem();

        EPerson eperson1 = EPersonBuilder.createEPerson(context)
                .withEmail("eperson1@mail.com")
                .withPassword("qwerty01")
                .build();

        parentCommunity = CommunityBuilder.createCommunity(context)
                .withName("Parent Community")
                .build();

        Community child1 = CommunityBuilder.createSubCommunity(context, parentCommunity)
                .withName("Sub Community")
                .build();

        Collection col1 = CollectionBuilder.createCollection(context, child1)
                .withName("Collection 1")
                .build();

        Collection col2 = CollectionBuilder.createCollection(context, child1)
                .withName("Collection 2")
                .build();

        context.setCurrentUser(eperson1);
        WorkspaceItem workspaceItem1 = WorkspaceItemBuilder.createWorkspaceItem(context, col1)
                .withTitle("Workspace Item 1")
                .withIssueDate("2019-01-13")
                .build();

        WorkspaceItem workspaceItem2 = WorkspaceItemBuilder.createWorkspaceItem(context, col2)
                .withTitle("Workspace Item 2")
                .withIssueDate("2018-09-20")
                .build();

        context.restoreAuthSystemState();

        String authTokenAdmin = getAuthToken(admin.getEmail(), password);
        getClient(authTokenAdmin).perform(get("/api/submission/workspaceitems"))
                 .andExpect(status().isOk())
                 .andExpect(jsonPath("$._embedded.workspaceitems", Matchers.containsInAnyOrder(
                   WorkspaceItemMatcher.matchItemWithTitleAndDateIssued(workspaceItem1, "Workspace Item 1",
                        "2019-01-13"),
                   WorkspaceItemMatcher.matchItemWithTitleAndDateIssued(workspaceItem2, "Workspace Item 2",
                        "2018-09-20"))))
                 .andExpect(jsonPath("$._links.self.href", Matchers.containsString("/api/submission/workspaceitems")))
                 .andExpect(jsonPath("$.page.size", is(20)))
                 .andExpect(jsonPath("$.page.totalElements", is(2)));

        String authToken = getAuthToken(eperson1.getEmail(), "qwerty01");
        getClient(authToken).perform(get("/api/submission/workspaceitems"))
                 .andExpect(status().isForbidden());
    }

    @Test
    /**
     * The workspaceitem endpoint must provide proper pagination
     *
     * @throws Exception
     */
    public void findAllWithPaginationTest() throws Exception {
        context.turnOffAuthorisationSystem();

        //** GIVEN **
        //1. A community-collection structure with one parent community with sub-community and two collections.
        parentCommunity = CommunityBuilder.createCommunity(context)
                                          .withName("Parent Community")
                                          .build();
        Community child1 = CommunityBuilder.createSubCommunity(context, parentCommunity)
                                           .withName("Sub Community")
                                           .build();
        Collection col1 = CollectionBuilder.createCollection(context, child1).withName("Collection 1").build();
        Collection col2 = CollectionBuilder.createCollection(context, child1).withName("Collection 2").build();


        //2. Three workspace items in two different collections
        WorkspaceItem workspaceItem1 = WorkspaceItemBuilder.createWorkspaceItem(context, col1)
                                      .withTitle("Workspace Item 1")
                                      .withIssueDate("2017-10-17")
                                      .build();

        WorkspaceItem workspaceItem2 = WorkspaceItemBuilder.createWorkspaceItem(context, col2)
                                      .withTitle("Workspace Item 2")
                                      .withIssueDate("2016-02-13")
                                      .build();

        WorkspaceItem workspaceItem3 = WorkspaceItemBuilder.createWorkspaceItem(context, col2)
                                      .withTitle("Workspace Item 3")
                                      .withIssueDate("2016-02-13")
                                      .build();

        context.restoreAuthSystemState();

        String token = getAuthToken(admin.getEmail(), password);

        getClient(token).perform(get("/api/submission/workspaceitems").param("size", "2"))
                .andExpect(status().isOk())
                .andExpect(jsonPath("$._embedded.workspaceitems",
                        Matchers.containsInAnyOrder(
                                WorkspaceItemMatcher.matchItemWithTitleAndDateIssued(workspaceItem1, "Workspace Item 1",
                                        "2017-10-17"),
                                WorkspaceItemMatcher.matchItemWithTitleAndDateIssued(workspaceItem2, "Workspace Item 2",
                                        "2016-02-13"))))
                .andExpect(jsonPath("$._embedded.workspaceitems",
                        Matchers.not(Matchers.contains(WorkspaceItemMatcher
                                .matchItemWithTitleAndDateIssued(workspaceItem3, "Workspace Item 3", "2016-02-13")))));

        getClient(token).perform(get("/api/submission/workspaceitems").param("size", "2").param("page", "1"))
                .andExpect(status().isOk())
                .andExpect(jsonPath("$._embedded.workspaceitems",
                        Matchers.contains(WorkspaceItemMatcher.matchItemWithTitleAndDateIssued(workspaceItem3,
                                "Workspace Item 3", "2016-02-13"))))
                .andExpect(jsonPath("$._embedded.workspaceitems",
                        Matchers.not(Matchers.contains(
                                WorkspaceItemMatcher.matchItemWithTitleAndDateIssued(workspaceItem1, "Workspace Item 1",
                                        "2017-10-17"),
                                WorkspaceItemMatcher.matchItemWithTitleAndDateIssued(workspaceItem2, "Workspace Item 2",
                                        "2016-02-13")))))
                .andExpect(jsonPath("$.page.size", is(2))).andExpect(jsonPath("$.page.totalElements", is(3)));
    }

    @Test
    /**
     * The workspaceitem resource endpoint must expose the proper structure
     *
     * @throws Exception
     */
    public void findOneTest() throws Exception {
        context.turnOffAuthorisationSystem();

        //** GIVEN **
        //1. A community-collection structure with one parent community with sub-community and two collections.
        parentCommunity = CommunityBuilder.createCommunity(context)
                                          .withName("Parent Community")
                                          .build();
        Community child1 = CommunityBuilder.createSubCommunity(context, parentCommunity)
                                           .withName("Sub Community")
                                           .build();
        Collection col1 = CollectionBuilder.createCollection(context, child1).withName("Collection 1").build();

        //2. a workspace item
        WorkspaceItem witem = WorkspaceItemBuilder.createWorkspaceItem(context, col1)
                .withTitle("Workspace Item 1")
                .withIssueDate("2017-10-17")
                .withAuthor("Smith, Donald").withAuthor("Doe, John")
                .withSubject("ExtraEntry")
                .build();

        context.restoreAuthSystemState();

        String token = getAuthToken(eperson.getEmail(), password);
        getClient(token).perform(get("/api/submission/workspaceitems/" + witem.getID())).andExpect(status().isOk())
                .andExpect(jsonPath("$",
                        Matchers.is(WorkspaceItemMatcher.matchItemWithTitleAndDateIssuedAndSubject(witem,
                                "Workspace Item 1", "2017-10-17", "ExtraEntry"))));
    }

    @Test
    public void findOneForbiddenTest() throws Exception {
        context.turnOffAuthorisationSystem();

        EPerson eperson1 = EPersonBuilder.createEPerson(context)
                .withEmail("eperson1@mail.com")
                .withPassword("qwerty01")
                .build();

        EPerson eperson2 = EPersonBuilder.createEPerson(context)
                .withEmail("eperson2@mail.com")
                .withPassword("qwerty02")
                .build();

        parentCommunity = CommunityBuilder.createCommunity(context)
                .withName("Parent Community")
                .build();

        Community child1 = CommunityBuilder.createSubCommunity(context, parentCommunity)
                .withName("Sub Community")
                .build();

        Collection col1 = CollectionBuilder.createCollection(context, child1)
                .withName("Collection 1")
                .build();

        context.setCurrentUser(eperson1);
        WorkspaceItem witem1 = WorkspaceItemBuilder.createWorkspaceItem(context, col1)
                .withTitle("Workspace Item 1")
                .withIssueDate("2019-09-09")
                .withAuthor("Smith, Donald")
                .withSubject("ExtraEntry")
                .build();

        context.restoreAuthSystemState();

        String tokenEperson1 = getAuthToken(eperson1.getEmail(), "qwerty01");
        getClient(tokenEperson1).perform(get("/api/submission/workspaceitems/" + witem1.getID()))
                        .andExpect(status().isOk())
                        .andExpect(jsonPath("$",
                       Matchers.is(WorkspaceItemMatcher.matchItemWithTitleAndDateIssuedAndSubject(witem1,
                                    "Workspace Item 1", "2019-09-09", "ExtraEntry"))));

        String tokenEperson2 = getAuthToken(eperson2.getEmail(), "qwerty02");
        getClient(tokenEperson2).perform(get("/api/submission/workspaceitems/" + witem1.getID()))
                        .andExpect(status().isForbidden());
    }

    @Test
    /**
     * The workspaceitem resource endpoint must expose the proper structure
     *
     * @throws Exception
     */
    public void findOneRelsTest() throws Exception {
        context.turnOffAuthorisationSystem();

        //** GIVEN **
        //1. A community-collection structure with one parent community with sub-community and two collections.
        parentCommunity = CommunityBuilder.createCommunity(context)
                                          .withName("Parent Community")
                                          .build();
        Community child1 = CommunityBuilder.createSubCommunity(context, parentCommunity)
                                           .withName("Sub Community")
                                           .build();
        Collection col1 = CollectionBuilder.createCollection(context, child1).withName("Collection 1").build();

        //2. a workspace item
        WorkspaceItem witem = WorkspaceItemBuilder.createWorkspaceItem(context, col1)
                .withTitle("Workspace Item 1")
                .withIssueDate("2017-10-17")
                .withAuthor("Smith, Donald").withAuthor("Doe, John")
                .withSubject("ExtraEntry")
                .build();

        context.restoreAuthSystemState();

        String authToken = getAuthToken(admin.getEmail(), password);

        getClient(authToken).perform(get("/api/submission/workspaceitems/" + witem.getID() + "/collection"))
                .andExpect(status().isOk())
                .andExpect(jsonPath("$", Matchers
                        .is(CollectionMatcher.matchCollectionEntry(col1.getName(), col1.getID(), col1.getHandle()))
                ));

        getClient(authToken).perform(get("/api/submission/workspaceitems/" + witem.getID() + "/item"))
                .andExpect(status().isOk())
                .andExpect(jsonPath("$", Matchers.is(ItemMatcher.matchItemWithTitleAndDateIssued(witem.getItem(),
                        "Workspace Item 1", "2017-10-17"))));

        getClient(authToken).perform(get("/api/submission/workspaceitems/" + witem.getID() + "/submissionDefinition"))
                .andExpect(status().isOk())
                .andExpect(jsonPath("$", Matchers.is(hasJsonPath("$.id", is("traditional")))));

    }

    @Test
    /**
     * Check the response code for unexistent workspaceitem
     *
     * @throws Exception
     */
    public void findOneWrongUUIDTest() throws Exception {
        String token = getAuthToken(eperson.getEmail(), password);

        getClient(token).perform(get("/api/submission/workspaceitems/" + Integer.MAX_VALUE))
                   .andExpect(status().isNotFound());
    }

    @Test
    /**
     * Removing a workspaceitem should result in delete of all the underline resources (item and bitstreams)
     *
     * @throws Exception
     */
    public void deleteOneTest() throws Exception {
        context.turnOffAuthorisationSystem();

        //** GIVEN **
        //1. A community with one collection.
        parentCommunity = CommunityBuilder.createCommunity(context)
                                          .withName("Parent Community")
                                          .build();
        Collection col1 = CollectionBuilder.createCollection(context, parentCommunity).withName("Collection 1").build();

        //2. a workspace item
        WorkspaceItem witem = WorkspaceItemBuilder.createWorkspaceItem(context, col1)
                .withTitle("Workspace Item 1")
                .withIssueDate("2017-10-17")
                .build();

        Item item = witem.getItem();

        //Add a bitstream to the item
        String bitstreamContent = "ThisIsSomeDummyText";
        Bitstream bitstream = null;
        try (InputStream is = IOUtils.toInputStream(bitstreamContent, CharEncoding.UTF_8)) {
            bitstream = BitstreamBuilder
                    .createBitstream(context, item, is)
                    .withName("Bitstream1")
                    .withMimeType("text/plain").build();
        }

        context.restoreAuthSystemState();

        String token = getAuthToken(eperson.getEmail(), password);

        //Delete the workspaceitem
        getClient(token).perform(delete("/api/submission/workspaceitems/" + witem.getID()))
                    .andExpect(status().is(204));

        //Trying to get deleted item should fail with 404
        getClient(token).perform(get("/api/submission/workspaceitems/" + witem.getID()))
                   .andExpect(status().is(404));

        //Trying to get deleted workspaceitem's item should fail with 404
        getClient(token).perform(get("/api/core/items/" + item.getID()))
                   .andExpect(status().is(404));

        //Trying to get deleted workspaceitem's bitstream should fail with 404
        getClient(token).perform(get("/api/core/biststreams/" + bitstream.getID()))
                   .andExpect(status().is(404));
    }

    @Test
    public void deleteOneUnAuthenticatedTest() throws Exception {
        context.turnOffAuthorisationSystem();

        parentCommunity = CommunityBuilder.createCommunity(context)
                .withName("Parent Community")
                .build();
        Collection col1 = CollectionBuilder.createCollection(context, parentCommunity)
                .withName("Collection 1")
                .build();
        WorkspaceItem witem = WorkspaceItemBuilder.createWorkspaceItem(context, col1)
                .withTitle("Workspace Item 1")
                .withIssueDate("2019-01-01")
                .build();

        Item item = witem.getItem();

        //Add a bitstream to the item
        String bitstreamContent = "ThisIsSomeDummyText";
        Bitstream bitstream = null;
        try (InputStream is = IOUtils.toInputStream(bitstreamContent, CharEncoding.UTF_8)) {
            bitstream = BitstreamBuilder
                    .createBitstream(context, item, is)
                    .withName("Bitstream1")
                    .withMimeType("text/plain").build();
        }

        context.restoreAuthSystemState();

        getClient().perform(delete("/api/submission/workspaceitems/" + witem.getID()))
                   .andExpect(status().isUnauthorized());
    }

    @Test
    public void deleteOneForbiddenTest() throws Exception {
        context.turnOffAuthorisationSystem();

        EPerson submitter1 = EPersonBuilder.createEPerson(context)
                .withEmail("submitter1@example.com")
                .withPassword("qwerty01")
                .build();
        EPerson submitter2 = EPersonBuilder.createEPerson(context)
                .withEmail("submitter2@example.com")
                .withPassword("qwerty02")
                .build();

        parentCommunity = CommunityBuilder.createCommunity(context)
                .withName("Parent Community")
                .build();
        Collection col1 = CollectionBuilder.createCollection(context, parentCommunity)
                .withName("Collection 1")
                .withSubmitterGroup(submitter1, submitter2)
                .build();

        context.setCurrentUser(submitter1);
        WorkspaceItem witem = WorkspaceItemBuilder.createWorkspaceItem(context, col1)
                .withTitle("Workspace Item 1")
                .withIssueDate("2020-01-01")
                .build();

        Item item = witem.getItem();

        //Add a bitstream to the item
        String bitstreamContent = "ThisIsSomeDummyText";
        Bitstream bitstream = null;
        try (InputStream is = IOUtils.toInputStream(bitstreamContent, CharEncoding.UTF_8)) {
            bitstream = BitstreamBuilder
                    .createBitstream(context, item, is)
                    .withName("Bitstream1")
                    .withMimeType("text/plain").build();
        }

        context.setCurrentUser(submitter2);
        WorkspaceItem witem2 = WorkspaceItemBuilder.createWorkspaceItem(context, col1)
                .withTitle("Workspace Item 2")
                .withIssueDate("2020-02-02")
                .build();

        Item item2 = witem2.getItem();

        String bitstreamContent2 = "ThisIsSomeDummyText2";
        Bitstream bitstream2 = null;
        try (InputStream is2 = IOUtils.toInputStream(bitstreamContent2, CharEncoding.UTF_8)) {
            bitstream2 = BitstreamBuilder
                    .createBitstream(context, item2, is2)
                    .withName("Bitstream 2")
                    .withMimeType("text/plain").build();
        }
        context.restoreAuthSystemState();

        // submitter2 attempt to delete the workspaceitem of submitter1
        String tokenSubmitter2 = getAuthToken(submitter2.getEmail(), "qwerty02");
        getClient(tokenSubmitter2).perform(delete("/api/submission/workspaceitems/" + witem.getID()))
                                  .andExpect(status().isForbidden());

        // check that workspaceitem was not deleted
        String tokenAdmin = getAuthToken(admin.getEmail(), password);
        getClient(tokenAdmin).perform(get("/api/submission/workspaceitems/" + witem.getID()))
                            .andExpect(status().isOk());

        // a normal user, without any special submission rights, attempt to delete the workspaceitem of submitter1
        String tokenEPerson = getAuthToken(eperson.getEmail(), password);
        getClient(tokenEPerson).perform(delete("/api/submission/workspaceitems/" + witem.getID()))
                                  .andExpect(status().isForbidden());

        // check that workspaceitem was not deleted
        getClient(tokenAdmin).perform(get("/api/submission/workspaceitems/" + witem.getID()))
                            .andExpect(status().isOk());
    }

    @Test
    /**
     * Create three workspaceitem with two different submitter and verify that the findBySubmitter return the proper
     * list of workspaceitem for each submitter also paginating
     *
     * @throws Exception
     */
    public void findBySubmitterTest() throws Exception {
        context.turnOffAuthorisationSystem();

        //** GIVEN **
        //1. A community-collection structure with one parent community with sub-community and two collections.
        parentCommunity = CommunityBuilder.createCommunity(context)
                                          .withName("Parent Community")
                                          .build();
        Community child1 = CommunityBuilder.createSubCommunity(context, parentCommunity)
                                           .withName("Sub Community")
                                           .build();
        Collection col1 = CollectionBuilder.createCollection(context, child1).withName("Collection 1").build();
        Collection col2 = CollectionBuilder.createCollection(context, child1).withName("Collection 2").build();

        //2. create two users to use as submitters
        EPerson submitter1 = EPersonBuilder.createEPerson(context)
                .withEmail("submitter1@example.com")
                .withPassword("qwerty01")
                .build();
        EPerson submitter2 = EPersonBuilder.createEPerson(context)
                .withEmail("submitter2@example.com")
                .withPassword("qwerty02")
                .build();

        // create two workspaceitems with the first submitter
        context.setCurrentUser(submitter1);


        //3. Two workspace items in two different collections
        WorkspaceItem workspaceItem1 = WorkspaceItemBuilder.createWorkspaceItem(context, col1)
                                      .withTitle("Workspace Item 1")
                                      .withIssueDate("2017-10-17")
                                      .build();

        WorkspaceItem workspaceItem2 = WorkspaceItemBuilder.createWorkspaceItem(context, col2)
                                      .withTitle("Workspace Item 2")
                                      .withIssueDate("2016-02-13")
                                      .build();

        //4. A workspaceitem for the second submitter
        context.setCurrentUser(submitter2);
        WorkspaceItem workspaceItem3 = WorkspaceItemBuilder.createWorkspaceItem(context, col2)
                                      .withTitle("Workspace Item 3")
                                      .withIssueDate("2016-02-13")
                                      .build();

        context.restoreAuthSystemState();
        // the first submitter has two workspace
        String tokenSubmitter1 = getAuthToken(submitter1.getEmail(), "qwerty01");
        getClient(tokenSubmitter1).perform(get("/api/submission/workspaceitems/search/findBySubmitter")
                .param("size", "20")
                .param("uuid", submitter1.getID().toString()))
            .andExpect(status().isOk())
            .andExpect(jsonPath("$._embedded.workspaceitems",
                    Matchers.containsInAnyOrder(
                            WorkspaceItemMatcher.matchItemWithTitleAndDateIssued(workspaceItem1, "Workspace Item 1",
                                    "2017-10-17"),
                            WorkspaceItemMatcher.matchItemWithTitleAndDateIssued(workspaceItem2, "Workspace Item 2",
                                    "2016-02-13"))))
            .andExpect(jsonPath("$._embedded.workspaceitems",
                    Matchers.not(Matchers.contains(WorkspaceItemMatcher
                            .matchItemWithTitleAndDateIssued(workspaceItem3, "Workspace Item 3", "2016-02-13")))))
            .andExpect(jsonPath("$.page.size", is(20)))
            .andExpect(jsonPath("$.page.totalElements", is(2)));

        // the first submitter has two workspace so if we paginate with a 1-size windows the page 1 will contains the
        // second workspace
        getClient(tokenSubmitter1).perform(get("/api/submission/workspaceitems/search/findBySubmitter")
                .param("size", "1")
                .param("page", "1")
                .param("uuid", submitter1.getID().toString()))
            .andExpect(status().isOk())
            .andExpect(jsonPath("$._embedded.workspaceitems",
                    Matchers.contains(WorkspaceItemMatcher.matchItemWithTitleAndDateIssued(workspaceItem2,
                            "Workspace Item 2", "2016-02-13"))))
            .andExpect(jsonPath("$._embedded.workspaceitems",
                    Matchers.not(Matchers.contains(
                            WorkspaceItemMatcher.matchItemWithTitleAndDateIssued(workspaceItem1, "Workspace Item 1",
                                    "2017-10-17"),
                            WorkspaceItemMatcher.matchItemWithTitleAndDateIssued(workspaceItem3, "Workspace Item 3",
                                    "2016-02-13")))))
            .andExpect(jsonPath("$.page.size", is(1)))
            .andExpect(jsonPath("$.page.totalElements", is(2)));

        // the second submitter has a single workspace
        String tokenSubmitter2 = getAuthToken(submitter2.getEmail(), "qwerty02");
        getClient(tokenSubmitter2).perform(get("/api/submission/workspaceitems/search/findBySubmitter")
                .param("size", "20")
                .param("uuid", submitter2.getID().toString()))
            .andExpect(status().isOk())
            .andExpect(jsonPath("$._embedded.workspaceitems",
                    Matchers.contains(
                            WorkspaceItemMatcher.matchItemWithTitleAndDateIssued(workspaceItem3, "Workspace Item 3",
                                    "2016-02-13"))))
            .andExpect(jsonPath("$.page.size", is(20)))
            .andExpect(jsonPath("$.page.totalElements", is(1)));

        // also the admin should be able to retrieve the submission of an another user
        String tokenAdmin = getAuthToken(admin.getEmail(), password);
        getClient(tokenAdmin).perform(get("/api/submission/workspaceitems/search/findBySubmitter")
                             .param("uuid", submitter1.getID().toString()))
                             .andExpect(status().isOk())
                             .andExpect(jsonPath("$._embedded.workspaceitems", Matchers.containsInAnyOrder(
                                        WorkspaceItemMatcher.matchItemWithTitleAndDateIssued
                                                  (workspaceItem1, "Workspace Item 1", "2017-10-17"),
                                        WorkspaceItemMatcher.matchItemWithTitleAndDateIssued
                                                  (workspaceItem2, "Workspace Item 2", "2016-02-13"))))
                             .andExpect(jsonPath("$.page.totalElements", is(2)));
    }

    @Test
    public void findBySubmitterForbiddenTest() throws Exception {
        context.turnOffAuthorisationSystem();

        parentCommunity = CommunityBuilder.createCommunity(context)
                .withName("Parent Community")
                .build();

        Community child1 = CommunityBuilder.createSubCommunity(context, parentCommunity)
                .withName("Sub Community")
                .build();

        Collection col1 = CollectionBuilder.createCollection(context, child1)
                .withName("Collection 1")
                .build();

        EPerson submitter1 = EPersonBuilder.createEPerson(context)
                .withEmail("submitter1@example.com")
                .withPassword("qwerty01")
                .build();

        EPerson submitter2 = EPersonBuilder.createEPerson(context)
                .withEmail("submitter2@example.com")
                .withPassword("qwerty02")
                .build();

        context.setCurrentUser(submitter1);

        WorkspaceItem workspaceItem1 = WorkspaceItemBuilder.createWorkspaceItem(context, col1)
                                      .withTitle("Workspace Item 1")
                                      .withIssueDate("2019-10-17")
                                      .build();

        WorkspaceItem workspaceItem2 = WorkspaceItemBuilder.createWorkspaceItem(context, col1)
                                      .withTitle("Workspace Item 2")
                                      .withIssueDate("2018-02-13")
                                      .build();

        context.restoreAuthSystemState();
        String tokenSubmitter1 = getAuthToken(submitter1.getEmail(), "qwerty01");
        getClient(tokenSubmitter1).perform(get("/api/submission/workspaceitems/search/findBySubmitter")
                .param("uuid", submitter1.getID().toString()))
                .andExpect(status().isOk())
                .andExpect(jsonPath("$._embedded.workspaceitems", Matchers.containsInAnyOrder(
                            WorkspaceItemMatcher.matchItemWithTitleAndDateIssued(workspaceItem1, "Workspace Item 1",
                                    "2019-10-17"),
                            WorkspaceItemMatcher.matchItemWithTitleAndDateIssued(workspaceItem2, "Workspace Item 2",
                                    "2018-02-13"))));

        String tokenSubmitter2 = getAuthToken(submitter2.getEmail(), "qwerty02");
        getClient(tokenSubmitter2).perform(get("/api/submission/workspaceitems/search/findBySubmitter")
                .param("uuid", submitter1.getID().toString()))
                .andExpect(status().isForbidden());
    }

    @Test
    /**
     * Test the creation of workspaceitem POSTing to the resource collection endpoint. It should respect the collection
     * param if present or use a default if it is not used
     *
     * @throws Exception
     */
    public void createEmptyWorkspateItemTest() throws Exception {
        context.turnOffAuthorisationSystem();

        //** GIVEN **
        //1. A community-collection structure with one parent community with sub-community and two collections.
        parentCommunity = CommunityBuilder.createCommunity(context)
                                          .withName("Parent Community")
                                          .build();
        Community child1 = CommunityBuilder.createSubCommunity(context, parentCommunity)
                                           .withName("Sub Community")
                                           .build();
        Collection col1 = CollectionBuilder.createCollection(context, child1)
                                           .withName("Collection 1")
                                           .withSubmitterGroup(eperson)
                                           .build();
        Collection col2 = CollectionBuilder.createCollection(context, child1)
                                           .withName("Collection 2")
                                           .withSubmitterGroup(eperson)
                                           .build();
        context.restoreAuthSystemState();

        AtomicReference<Integer> idRef1 = new AtomicReference<>();
        AtomicReference<Integer> idRef2 = new AtomicReference<>();
        AtomicReference<Integer> idRef3 = new AtomicReference<>();
        try {

        String authToken = getAuthToken(eperson.getEmail(), password);

        // create a workspaceitem explicitly in the col1
        getClient(authToken).perform(post("/api/submission/workspaceitems")
                    .param("owningCollection", col1.getID().toString())
                    .contentType(org.springframework.http.MediaType.APPLICATION_JSON))
                .andExpect(status().isCreated())
                .andExpect(jsonPath("$._embedded.collection.id", is(col1.getID().toString())))
                .andDo(result -> idRef1.set(read(result.getResponse().getContentAsString(), "$.id")));

        // create a workspaceitem explicitly in the col2
        getClient(authToken).perform(post("/api/submission/workspaceitems")
                    .param("owningCollection", col2.getID().toString())
                    .contentType(org.springframework.http.MediaType.APPLICATION_JSON))
                .andExpect(status().isCreated())
                .andExpect(jsonPath("$._embedded.collection.id", is(col2.getID().toString())))
                .andDo(result -> idRef2.set(read(result.getResponse().getContentAsString(), "$.id")));

        // create a workspaceitem without an explicit collection, this will go in the first valid collection for the
        // user: the col1
        getClient(authToken).perform(post("/api/submission/workspaceitems")
                .contentType(org.springframework.http.MediaType.APPLICATION_JSON))
                .andExpect(status().isCreated())
                .andExpect(jsonPath("$._embedded.collection.id", is(col1.getID().toString())))
                .andExpect(jsonPath("$", WorkspaceItemMatcher.matchFullEmbeds()))
                .andDo(result -> idRef3.set(read(result.getResponse().getContentAsString(), "$.id")));


        } finally {
            WorkspaceItemBuilder.deleteWorkspaceItem(idRef1.get());
            WorkspaceItemBuilder.deleteWorkspaceItem(idRef2.get());
            WorkspaceItemBuilder.deleteWorkspaceItem(idRef3.get());
        }
    }

    @Test
    /**
     * Test the creation of workspaceitems POSTing to the resource collection endpoint a bibtex file
     *
     * @throws Exception
     */
    public void createSingleWorkspaceItemFromBibtexFileWithOneEntryTest() throws Exception {
        context.turnOffAuthorisationSystem();

        //** GIVEN **
        //1. A community-collection structure with one parent community with sub-community and two collections.
        parentCommunity = CommunityBuilder.createCommunity(context)
                                          .withName("Parent Community")
                                          .build();
        Community child1 = CommunityBuilder.createSubCommunity(context, parentCommunity)
                                           .withName("Sub Community")
                                           .build();
        Collection col1 = CollectionBuilder.createCollection(context, child1)
                                           .withName("Collection 1")
                                           .withSubmitterGroup(eperson)
                                           .build();
        Collection col2 = CollectionBuilder.createCollection(context, child1)
                                           .withName("Collection 2")
                                           .withSubmitterGroup(eperson)
                                           .build();

        InputStream bibtex = getClass().getResourceAsStream("bibtex-test.bib");
        final MockMultipartFile bibtexFile = new MockMultipartFile("file", "/local/path/bibtex-test.bib",
            "application/x-bibtex", bibtex);

        context.restoreAuthSystemState();

        AtomicReference<List<Integer>> idRef = new AtomicReference<>();
        String authToken = getAuthToken(eperson.getEmail(), password);
        try {
            // create a workspaceitem from a single bibliographic entry file explicitly in the default collection (col1)
            getClient(authToken).perform(fileUpload("/api/submission/workspaceitems")
                    .file(bibtexFile))
                // create should return 200, 201 (created) is better for single resource
                .andExpect(status().isOk())
                .andExpect(jsonPath("$._embedded.workspaceitems[0].sections.traditionalpageone['dc.title'][0].value",
                        is("My Article")))
                .andExpect(
                        jsonPath("$._embedded.workspaceitems[0]._embedded.collection.id", is(col1.getID().toString())))
                .andExpect(jsonPath("$._embedded.workspaceitems[0].sections.upload.files[0]"
                     + ".metadata['dc.source'][0].value",
                        is("/local/path/bibtex-test.bib")))
                .andExpect(jsonPath("$._embedded.workspaceitems[0].sections.upload.files[0]"
                     + ".metadata['dc.title'][0].value",
                        is("bibtex-test.bib")))
                .andExpect(
                        jsonPath("$._embedded.workspaceitems[*]._embedded.upload").doesNotExist())
                .andDo(result -> idRef.set(read(result.getResponse().getContentAsString(),
                    "$._embedded.workspaceitems[*].id")));
        } finally {
            if (idRef != null && idRef.get() != null) {
                for (int i : idRef.get()) {
                    WorkspaceItemBuilder.deleteWorkspaceItem(i);
                }
            }
        }

        // create a workspaceitem from a single bibliographic entry file explicitly in the col2
        try {
            getClient(authToken).perform(fileUpload("/api/submission/workspaceitems")
                    .file(bibtexFile)
                    .param("owningCollection", col2.getID().toString()))
                .andExpect(status().isOk())
                .andExpect(jsonPath("$._embedded.workspaceitems[0].sections.traditionalpageone['dc.title'][0].value",
                        is("My Article")))
                .andExpect(
                        jsonPath("$._embedded.workspaceitems[0]._embedded.collection.id", is(col2.getID().toString())))
                .andExpect(jsonPath("$._embedded.workspaceitems[0].sections.upload.files[0]"
                     + ".metadata['dc.source'][0].value",
                        is("/local/path/bibtex-test.bib")))
                .andExpect(jsonPath("$._embedded.workspaceitems[0].sections.upload"
                     + ".files[0].metadata['dc.title'][0].value",
                        is("bibtex-test.bib")))
                .andExpect(
                        jsonPath("$._embedded.workspaceitems[*]._embedded.upload").doesNotExist())
                .andDo(result -> idRef.set(read(result.getResponse().getContentAsString(),
                        "$._embedded.workspaceitems[*].id")));
        } finally {
            if (idRef != null && idRef.get() != null) {
                for (int i : idRef.get()) {
                    WorkspaceItemBuilder.deleteWorkspaceItem(i);
                }
            }
        }
        bibtex.close();
    }

    @Test
    /**
     * Test the creation of workspaceitems POSTing to the resource collection endpoint a csv file
     *
     * @throws Exception
     */
    public void createSingleWorkspaceItemFromCSVWithOneEntryTest() throws Exception {
        context.turnOffAuthorisationSystem();

        //** GIVEN **
        //1. A community-collection structure with one parent community with sub-community and two collections.
        parentCommunity = CommunityBuilder.createCommunity(context)
                                          .withName("Parent Community")
                                          .build();
        Community child1 = CommunityBuilder.createSubCommunity(context, parentCommunity)
                                           .withName("Sub Community")
                                           .build();
        Collection col1 = CollectionBuilder.createCollection(context, child1)
                                           .withName("Collection 1")
                                           .withSubmitterGroup(eperson)
                                           .build();
        Collection col2 = CollectionBuilder.createCollection(context, child1)
                                           .withName("Collection 2")
                                           .withSubmitterGroup(eperson)
                                           .build();

        InputStream csv = getClass().getResourceAsStream("csv-test.csv");
        final MockMultipartFile csvFile = new MockMultipartFile("file", "/local/path/csv-test.csv",
            "text/csv", csv);

        context.restoreAuthSystemState();

        String authToken = getAuthToken(eperson.getEmail(), password);
        // create workspaceitems in the default collection (col1)
        AtomicReference<List<Integer>> idRef = new AtomicReference<>();
        try {
            getClient(authToken).perform(fileUpload("/api/submission/workspaceitems")
                    .file(csvFile))
                // create should return 200, 201 (created) is better for single resource
                .andExpect(status().isOk())
                .andExpect(jsonPath("$._embedded.workspaceitems[0].sections.traditionalpageone['dc.title'][0].value",
                        is("My Article")))
                .andExpect(jsonPath("$._embedded.workspaceitems[0].sections.traditionalpageone"
                        + "['dc.contributor.author'][0].value",
                        is("Nobody")))
                .andExpect(jsonPath("$._embedded.workspaceitems[0].sections.traditionalpageone"
                        + "['dc.date.issued'][0].value",
                        is("2006")))
                .andExpect(jsonPath("$._embedded.workspaceitems[0].sections.traditionalpageone"
                        + "['dc.identifier.issn'][0].value",
                        is("Mock ISSN")))
                .andExpect(jsonPath("$._embedded.workspaceitems[0].sections.traditionalpageone['dc.type'][0].value",
                        is("Mock subtype")))
                .andExpect(
                        jsonPath("$._embedded.workspaceitems[0]._embedded.collection.id", is(col1.getID().toString())))
                .andExpect(jsonPath("$._embedded.workspaceitems[0].sections.upload.files[0]"
                     + ".metadata['dc.source'][0].value",
                        is("/local/path/csv-test.csv")))
                .andExpect(jsonPath("$._embedded.workspaceitems[0].sections.upload.files[0]"
                     + ".metadata['dc.title'][0].value",
                        is("csv-test.csv")))
                .andExpect(
                        jsonPath("$._embedded.workspaceitems[*]._embedded.upload").doesNotExist())
                .andDo(result -> idRef.set(read(result.getResponse().getContentAsString(),
                        "$._embedded.workspaceitems[*].id")));
        } finally {
            if (idRef != null && idRef.get() != null) {
                for (int i : idRef.get()) {
                    WorkspaceItemBuilder.deleteWorkspaceItem(i);
                }
            }
        }

        // create workspaceitems explicitly in the col2
        try {
            getClient(authToken).perform(fileUpload("/api/submission/workspaceitems")
                    .file(csvFile)
                    .param("owningCollection", col2.getID().toString()))
                    .andExpect(status().isOk())
                 .andExpect(jsonPath("$._embedded.workspaceitems[0].sections.traditionalpageone"
                     + "['dc.title'][0].value",
                     is("My Article")))
                 .andExpect(jsonPath("$._embedded.workspaceitems[0].sections.traditionalpageone"
                     + "['dc.contributor.author'][0].value",
                     is("Nobody")))
                 .andExpect(jsonPath("$._embedded.workspaceitems[0].sections.traditionalpageone"
                     + "['dc.date.issued'][0].value",
                     is("2006")))
                 .andExpect(jsonPath("$._embedded.workspaceitems[0].sections.traditionalpageone"
                     + "['dc.identifier.issn'][0].value",
                     is("Mock ISSN")))
                 .andExpect(jsonPath("$._embedded.workspaceitems[0].sections.traditionalpageone['dc.type'][0].value",
                     is("Mock subtype")))
                 .andExpect(
                        jsonPath("$._embedded.workspaceitems[0]._embedded.collection.id", is(col2.getID().toString())))
                 .andExpect(jsonPath("$._embedded.workspaceitems[0].sections.upload.files[0]"
                     + ".metadata['dc.source'][0].value",
                        is("/local/path/csv-test.csv")))
                 .andExpect(jsonPath("$._embedded.workspaceitems[0].sections.upload"
                     + ".files[0].metadata['dc.title'][0].value",
                        is("csv-test.csv")))
                 .andExpect(
                     jsonPath("$._embedded.workspaceitems[*]._embedded.upload").doesNotExist())
                 .andDo(result -> idRef.set(read(result.getResponse().getContentAsString(),
                         "$._embedded.workspaceitems[*].id")));
        } finally {
            if (idRef != null && idRef.get() != null) {
                for (int i : idRef.get()) {
                    WorkspaceItemBuilder.deleteWorkspaceItem(i);
                }
            }
        }
        csv.close();
    }

    @Test
    /**
     * Test the creation of workspaceitems POSTing to the resource collection endpoint a csv file
     * with some missing data
     *
     * @throws Exception
     */
    public void createSingleWorkspaceItemFromCSVWithOneEntryAndMissingDataTest() throws Exception {
        context.turnOffAuthorisationSystem();

        //** GIVEN **
        //1. A community-collection structure with one parent community with sub-community and two collections.
        parentCommunity = CommunityBuilder.createCommunity(context)
                                          .withName("Parent Community")
                                          .build();
        Community child1 = CommunityBuilder.createSubCommunity(context, parentCommunity)
                                           .withName("Sub Community")
                                           .build();
        Collection col1 = CollectionBuilder.createCollection(context, child1)
                                           .withName("Collection 1")
                                           .withSubmitterGroup(eperson)
                                           .build();
        Collection col2 = CollectionBuilder.createCollection(context, child1)
                                           .withName("Collection 2")
                                           .withSubmitterGroup(eperson)
                                           .build();

        InputStream csv = getClass().getResourceAsStream("csv-missing-field-test.csv");
        final MockMultipartFile csvFile = new MockMultipartFile("file", "/local/path/csv-missing-field-test.csv",
            "text/csv", csv);

        context.restoreAuthSystemState();

        String authToken = getAuthToken(eperson.getEmail(), password);
        AtomicReference<List<Integer>> idRef = new AtomicReference<>();
        // create workspaceitems in the default collection (col1)

        try {
            getClient(authToken).perform(fileUpload("/api/submission/workspaceitems")
                .file(csvFile))
            // create should return 200, 201 (created) is better for single resource
            .andExpect(status().isOk())
            .andExpect(jsonPath("$._embedded.workspaceitems[0].sections.traditionalpageone['dc.title'][0].value",
                    is("My Article")))
            .andExpect(jsonPath("$._embedded.workspaceitems[0].sections.traditionalpageone"
                + "['dc.contributor.author'][0].value",
                    is("Nobody")))
            .andExpect(jsonPath("$._embedded.workspaceitems[0].sections.traditionalpageone"
                    + "['dc.contributor.author'][1].value",
                        is("Try escape, in item")))
            .andExpect(jsonPath("$._embedded.workspaceitems[0].sections.traditionalpageone"
                    + "['dc.date.issued'][0].value").isEmpty())
            .andExpect(jsonPath("$._embedded.workspaceitems[0].sections.traditionalpageone"
                    + "['dc.identifier.issn'][0].value",
                    is("Mock ISSN")))
            .andExpect(jsonPath("$._embedded.workspaceitems[0].sections.traditionalpageone['dc.type'][0].value"
                    ).doesNotExist())
            .andExpect(
                    jsonPath("$._embedded.workspaceitems[0]._embedded.collection.id", is(col1.getID().toString())))
            .andExpect(jsonPath("$._embedded.workspaceitems[0].sections.upload.files[0]"
                 + ".metadata['dc.source'][0].value",
                    is("/local/path/csv-missing-field-test.csv")))
            .andExpect(jsonPath("$._embedded.workspaceitems[0].sections.upload.files[0]"
                 + ".metadata['dc.title'][0].value",
                    is("csv-missing-field-test.csv")))
            .andExpect(
                    jsonPath("$._embedded.workspaceitems[*]._embedded.upload").doesNotExist())
            .andDo(result -> idRef.set(read(result.getResponse().getContentAsString(),
                    "$._embedded.workspaceitems[*].id")));
        } finally {
            if (idRef != null && idRef.get() != null) {
                for (int i : idRef.get()) {
                    WorkspaceItemBuilder.deleteWorkspaceItem(i);
                }
            }
        }
        csv.close();
    }

    @Test
    /**
     * Test the creation of workspaceitems POSTing to the resource collection endpoint a tsv file
     *
     * @throws Exception
     */
    public void createSingleWorkspaceItemFromTSVWithOneEntryTest() throws Exception {
        context.turnOffAuthorisationSystem();

        //** GIVEN **
        //1. A community-collection structure with one parent community with sub-community and two collections.
        parentCommunity = CommunityBuilder.createCommunity(context)
                                          .withName("Parent Community")
                                          .build();
        Community child1 = CommunityBuilder.createSubCommunity(context, parentCommunity)
                                           .withName("Sub Community")
                                           .build();
        Collection col1 = CollectionBuilder.createCollection(context, child1)
                                           .withName("Collection 1")
                                           .withSubmitterGroup(eperson)
                                           .build();
        Collection col2 = CollectionBuilder.createCollection(context, child1)
                                           .withName("Collection 2")
                                           .withSubmitterGroup(eperson)
                                           .build();

        InputStream tsv = getClass().getResourceAsStream("tsv-test.tsv");
        final MockMultipartFile tsvFile = new MockMultipartFile("file", "/local/path/tsv-test.tsv",
            "text/tsv", tsv);

        context.restoreAuthSystemState();

        String authToken = getAuthToken(eperson.getEmail(), password);
        AtomicReference<List<Integer>> idRef = new AtomicReference<>();

        // create workspaceitems in the default collection (col1)
        try {
            getClient(authToken).perform(fileUpload("/api/submission/workspaceitems")
                    .file(tsvFile))
                // create should return 200, 201 (created) is better for single resource
                .andExpect(status().isOk())
                .andExpect(jsonPath("$._embedded.workspaceitems[0].sections.traditionalpageone['dc.title'][0].value",
                        is("My Article")))
                .andExpect(jsonPath("$._embedded.workspaceitems[0].sections.traditionalpageone"
                        + "['dc.contributor.author'][0].value",
                        is("Nobody")))
                .andExpect(jsonPath("$._embedded.workspaceitems[0].sections.traditionalpageone"
                        + "['dc.date.issued'][0].value",
                        is("2006")))
                .andExpect(jsonPath("$._embedded.workspaceitems[0].sections.traditionalpageone"
                        + "['dc.identifier.issn'][0].value",
                        is("Mock ISSN")))
                .andExpect(jsonPath("$._embedded.workspaceitems[0].sections.traditionalpageone['dc.type'][0].value",
                        is("Mock subtype")))
                .andExpect(
                        jsonPath("$._embedded.workspaceitems[0]._embedded.collection.id", is(col1.getID().toString())))
                .andExpect(jsonPath("$._embedded.workspaceitems[0].sections.upload.files[0]"
                     + ".metadata['dc.source'][0].value",
                        is("/local/path/tsv-test.tsv")))
                .andExpect(jsonPath("$._embedded.workspaceitems[0].sections.upload.files[0]"
                     + ".metadata['dc.title'][0].value",
                        is("tsv-test.tsv")))
                .andExpect(
                        jsonPath("$._embedded.workspaceitems[*]._embedded.upload").doesNotExist())
                .andDo(result -> idRef.set(read(result.getResponse().getContentAsString(),
                        "$._embedded.workspaceitems[*].id")));
        } finally {
            if (idRef != null && idRef.get() != null) {
                for (int i : idRef.get()) {
                    WorkspaceItemBuilder.deleteWorkspaceItem(i);
                }
            }
        }
        tsv.close();
    }

    @Test
    /**
     * Test the creation of workspaceitems POSTing to the resource collection endpoint a ris file
     *
     * @throws Exception
     */
    public void createSingleWorkspaceItemFromRISWithOneEntryTest() throws Exception {
        context.turnOffAuthorisationSystem();

        //** GIVEN **
        //1. A community-collection structure with one parent community with sub-community and two collections.
        parentCommunity = CommunityBuilder.createCommunity(context)
                                          .withName("Parent Community")
                                          .build();
        Community child1 = CommunityBuilder.createSubCommunity(context, parentCommunity)
                                           .withName("Sub Community")
                                           .build();
        Collection col1 = CollectionBuilder.createCollection(context, child1)
                                           .withName("Collection 1")
                                           .withSubmitterGroup(eperson)
                                           .build();
        Collection col2 = CollectionBuilder.createCollection(context, child1)
                                           .withName("Collection 2")
                                           .withSubmitterGroup(eperson)
                                           .build();

        InputStream ris = getClass().getResourceAsStream("ris-test.ris");
        final MockMultipartFile tsvFile = new MockMultipartFile("file", "/local/path/ris-test.ris",
            "text/ris", ris);

        context.restoreAuthSystemState();

        String authToken = getAuthToken(eperson.getEmail(), password);
        AtomicReference<List<Integer>> idRef = new AtomicReference<>();

        // create workspaceitems in the default collection (col1)
        try {
            getClient(authToken).perform(fileUpload("/api/submission/workspaceitems")
                    .file(tsvFile))
                // create should return 200, 201 (created) is better for single resource
                .andExpect(status().isOk())
                .andExpect(jsonPath("$._embedded.workspaceitems[0].sections.traditionalpageone['dc.title'][0].value",
                        is("Challenge–Response Identification")))
                .andExpect(jsonPath("$._embedded.workspaceitems[0].sections.traditionalpageone['dc.title'][1].value",
                        is("Challenge–Response Identification second title")))
                .andExpect(jsonPath("$._embedded.workspaceitems[0].sections.traditionalpageone"
                        + "['dc.contributor.author'][0].value",
                        is("Just, Mike")))
                .andExpect(jsonPath("$._embedded.workspaceitems[0].sections.traditionalpageone"
                        + "['dc.date.issued'][0].value",
                        is("2005")))
                .andExpect(jsonPath("$._embedded.workspaceitems[0].sections.traditionalpageone"
                        + "['dc.identifier.issn'][0].value",
                        is("978-0-387-23483-0")))
                .andExpect(jsonPath("$._embedded.workspaceitems[0].sections.traditionalpageone['dc.type'][0].value",
                        is("Mock subtype")))
                .andExpect(
                        jsonPath("$._embedded.workspaceitems[0]._embedded.collection.id", is(col1.getID().toString())))
                .andExpect(jsonPath("$._embedded.workspaceitems[0].sections.upload.files[0]"
                     + ".metadata['dc.source'][0].value",
                        is("/local/path/ris-test.ris")))
                .andExpect(jsonPath("$._embedded.workspaceitems[0].sections.upload.files[0]"
                     + ".metadata['dc.title'][0].value",
                        is("ris-test.ris")))
                .andExpect(
                        jsonPath("$._embedded.workspaceitems[*]._embedded.upload").doesNotExist())
                .andDo(result -> idRef.set(read(result.getResponse().getContentAsString(),
                                "$._embedded.workspaceitems[*].id")));
        } finally {
            if (idRef != null && idRef.get() != null) {
                for (int i : idRef.get()) {
                    WorkspaceItemBuilder.deleteWorkspaceItem(i);
                }
            }
        }
        ris.close();
    }

    @Test
    /**
     * Test the creation of workspaceitems POSTing to the resource collection endpoint an endnote file
     *
     * @throws Exception
     */
    public void createSingleWorkspaceItemFromEndnoteWithOneEntryTest() throws Exception {
        context.turnOffAuthorisationSystem();

        //** GIVEN **
        //1. A community-collection structure with one parent community with sub-community and two collections.
        parentCommunity = CommunityBuilder.createCommunity(context)
                                          .withName("Parent Community")
                                          .build();
        Community child1 = CommunityBuilder.createSubCommunity(context, parentCommunity)
                                           .withName("Sub Community")
                                           .build();
        Collection col1 = CollectionBuilder.createCollection(context, child1)
                                           .withName("Collection 1")
                                           .withSubmitterGroup(eperson)
                                           .build();
        Collection col2 = CollectionBuilder.createCollection(context, child1)
                                           .withName("Collection 2")
                                           .withSubmitterGroup(eperson)
                                           .build();

        InputStream endnote = getClass().getResourceAsStream("endnote-test.enw");
        final MockMultipartFile endnoteFile = new MockMultipartFile("file", "/local/path/endnote-test.enw",
            "text/endnote", endnote);

        context.restoreAuthSystemState();

        String authToken = getAuthToken(eperson.getEmail(), password);
        AtomicReference<List<Integer>> idRef = new AtomicReference<>();
        // create workspaceitems in the default collection (col1)
        try {
            getClient(authToken).perform(fileUpload("/api/submission/workspaceitems")
                    .file(endnoteFile))
                // create should return 200, 201 (created) is better for single resource
                .andExpect(status().isOk())
                .andExpect(jsonPath("$._embedded.workspaceitems[0].sections.traditionalpageone['dc.title'][0].value",
                        is("My Title")))
                .andExpect(jsonPath("$._embedded.workspaceitems[0].sections.traditionalpageone"
                        + "['dc.contributor.author'][0].value",
                        is("Author 1")))
                .andExpect(jsonPath("$._embedded.workspaceitems[0].sections.traditionalpageone"
                        + "['dc.contributor.author'][1].value",
                        is("Author 2")))
                .andExpect(jsonPath("$._embedded.workspaceitems[0].sections.traditionalpageone"
                        + "['dc.date.issued'][0].value",
                        is("2005")))
                .andExpect(jsonPath("$._embedded.workspaceitems[0].sections.traditionalpagetwo"
                        + "['dc.description.abstract'][0].value",
                        is("This is my abstract")))
                .andExpect(
                        jsonPath("$._embedded.workspaceitems[0]._embedded.collection.id", is(col1.getID().toString())))
                .andExpect(jsonPath("$._embedded.workspaceitems[0].sections.upload.files[0]"
                     + ".metadata['dc.source'][0].value",
                        is("/local/path/endnote-test.enw")))
                .andExpect(jsonPath("$._embedded.workspaceitems[0].sections.upload.files[0]"
                     + ".metadata['dc.title'][0].value",
                        is("endnote-test.enw")))
                .andExpect(
                        jsonPath("$._embedded.workspaceitems[*]._embedded.upload").doesNotExist())
                .andDo(result -> idRef.set(read(result.getResponse().getContentAsString(),
                        "$._embedded.workspaceitems[*].id")));
        } finally {
            if (idRef != null && idRef.get() != null) {
                for (int i : idRef.get()) {
                     WorkspaceItemBuilder.deleteWorkspaceItem(i);
                }
            }
        }
        endnote.close();
    }


    @Test
    /**
     * Test the creation of workspaceitems POSTing to the resource collection endpoint a csv file
     * with some missing data and inner tab in field (those have to be read as list)
     *
     * @throws Exception
     */
    public void createSingleWorkspaceItemFromTSVWithOneEntryAndMissingDataTest() throws Exception {
        context.turnOffAuthorisationSystem();

        //** GIVEN **
        //1. A community-collection structure with one parent community with sub-community and two collections.
        parentCommunity = CommunityBuilder.createCommunity(context)
                                          .withName("Parent Community")
                                          .build();
        Community child1 = CommunityBuilder.createSubCommunity(context, parentCommunity)
                                           .withName("Sub Community")
                                           .build();
        Collection col1 = CollectionBuilder.createCollection(context, child1)
                                           .withName("Collection 1")
                                           .withSubmitterGroup(eperson)
                                           .build();
        Collection col2 = CollectionBuilder.createCollection(context, child1)
                                           .withName("Collection 2")
                                           .withSubmitterGroup(eperson)
                                           .build();

        InputStream tsv = getClass().getResourceAsStream("tsv-missing-field-test.tsv");
        final MockMultipartFile csvFile = new MockMultipartFile("file", "/local/path/tsv-missing-field-test.tsv",
            "text/tsv", tsv);

        context.restoreAuthSystemState();

        String authToken = getAuthToken(eperson.getEmail(), password);
        AtomicReference<List<Integer>> idRef = new AtomicReference<>();

        // create workspaceitems in the default collection (col1)
        try {
            getClient(authToken).perform(fileUpload("/api/submission/workspaceitems")
                .file(csvFile))
            // create should return 200, 201 (created) is better for single resource
            .andExpect(status().isOk())
            .andExpect(jsonPath("$._embedded.workspaceitems[0].sections.traditionalpageone['dc.title'][0].value",
                    is("My Article")))
            .andExpect(jsonPath("$._embedded.workspaceitems[0].sections.traditionalpageone"
                + "['dc.contributor.author'][0].value",
                    is("Nobody")))
            .andExpect(jsonPath("$._embedded.workspaceitems[0].sections.traditionalpageone"
                    + "['dc.contributor.author'][1].value",
                        is("Try escape \t\t\tin \t\titem")))
            .andExpect(jsonPath("$._embedded.workspaceitems[0].sections.traditionalpageone"
                    + "['dc.date.issued'][0].value").isEmpty())
            .andExpect(jsonPath("$._embedded.workspaceitems[0].sections.traditionalpageone"
                    + "['dc.identifier.issn'][0].value",
                    is("Mock ISSN")))
            .andExpect(jsonPath("$._embedded.workspaceitems[0].sections.traditionalpageone['dc.type'][0].value"
                    ).doesNotExist())
            .andExpect(
                    jsonPath("$._embedded.workspaceitems[0]._embedded.collection.id", is(col1.getID().toString())))
            .andExpect(jsonPath("$._embedded.workspaceitems[0].sections.upload.files[0]"
                 + ".metadata['dc.source'][0].value",
                    is("/local/path/tsv-missing-field-test.tsv")))
            .andExpect(jsonPath("$._embedded.workspaceitems[0].sections.upload.files[0]"
                 + ".metadata['dc.title'][0].value",
                    is("tsv-missing-field-test.tsv")))
            .andExpect(
                    jsonPath("$._embedded.workspaceitems[*]._embedded.upload").doesNotExist())
            .andDo(result -> idRef.set(read(result.getResponse().getContentAsString(),
                    "$._embedded.workspaceitems[*].id")));
            } finally {
                if (idRef != null && idRef.get() != null) {
                    for (int i : idRef.get()) {
                        WorkspaceItemBuilder.deleteWorkspaceItem(i);
                    }
                }
            }
            tsv.close();
    }

    @Test
    /**
     * Test the creation of workspaceitems POSTing to the resource collection endpoint a
     * bibtex and pubmed files
     *
     * @throws Exception
     */
    public void createSingleWorkspaceItemFromMultipleFilesWithOneEntryTest() throws Exception {
        context.turnOffAuthorisationSystem();
        //** GIVEN **
        //1. A community-collection structure with one parent community with sub-community and two collections.
        parentCommunity = CommunityBuilder.createCommunity(context)
                                          .withName("Parent Community")
                                          .build();
        Community child1 = CommunityBuilder.createSubCommunity(context, parentCommunity)
                                           .withName("Sub Community")
                                           .build();
        Collection col1 = CollectionBuilder.createCollection(context, child1)
                                           .withName("Collection 1")
                                           .withSubmitterGroup(eperson)
                                           .build();
        Collection col2 = CollectionBuilder.createCollection(context, child1)
                                           .withName("Collection 2")
                                           .withSubmitterGroup(eperson)
                                           .build();

        InputStream bibtex = getClass().getResourceAsStream("bibtex-test.bib");
        final MockMultipartFile bibtexFile = new MockMultipartFile("file", "/local/path/bibtex-test.bib",
            "application/x-bibtex", bibtex);
        InputStream xmlIS = getClass().getResourceAsStream("pubmed-test.xml");
        final MockMultipartFile pubmedFile = new MockMultipartFile("file", "/local/path/pubmed-test.xml",
            "application/xml", xmlIS);

        context.restoreAuthSystemState();

        String authToken = getAuthToken(eperson.getEmail(), password);
        AtomicReference<List<Integer>> idRef = new AtomicReference<>();

        // create a workspaceitem from a single bibliographic entry file explicitly in the default collection (col1)
        try {
            getClient(authToken).perform(fileUpload("/api/submission/workspaceitems")
                    .file(bibtexFile).file(pubmedFile))
                // create should return 200, 201 (created) is better for single resource
                .andExpect(status().isOk())
                .andExpect(jsonPath("$._embedded.workspaceitems[0].sections.traditionalpageone['dc.title'][0].value",
                        is("My Article")))
                .andExpect(
                        jsonPath("$._embedded.workspaceitems[0]._embedded.collection.id", is(col1.getID().toString())))
                .andExpect(jsonPath("$._embedded.workspaceitems[0].sections.upload.files[0]"
                     + ".metadata['dc.source'][0].value",
                        is("/local/path/bibtex-test.bib")))
                .andExpect(jsonPath("$._embedded.workspaceitems[0].sections.upload.files[0]"
                     + ".metadata['dc.title'][0].value",
                        is("bibtex-test.bib")))
                .andExpect(jsonPath("$._embedded.workspaceitems[0].sections.traditionalpageone['dc.title'][1].value")
                    .doesNotExist())
                .andExpect(jsonPath("$._embedded.workspaceitems[0].sections.upload.files[1]"
                        + ".metadata['dc.source'][0].value",
                            is("/local/path/pubmed-test.xml")))
                .andExpect(jsonPath("$._embedded.workspaceitems[0].sections.upload.files[1]"
                        + ".metadata['dc.title'][0].value",
                            is("pubmed-test.xml")))
                .andDo(result -> idRef.set(read(result.getResponse().getContentAsString(),
                        "$._embedded.workspaceitems[*].id")));
        } finally {
            if (idRef != null && idRef.get() != null) {
                for (int i : idRef.get()) {
                    WorkspaceItemBuilder.deleteWorkspaceItem(i);
                }
            }
        }

        // create a workspaceitem from a single bibliographic entry file explicitly in the col2
        try {
            getClient(authToken).perform(fileUpload("/api/submission/workspaceitems")
                    .file(bibtexFile).file(pubmedFile)
                    .param("owningCollection", col2.getID().toString()))
                .andExpect(status().isOk())
                .andExpect(jsonPath("$._embedded.workspaceitems[0].sections.traditionalpageone['dc.title'][0].value",
                        is("My Article")))
                .andExpect(
                        jsonPath("$._embedded.workspaceitems[0]._embedded.collection.id", is(col2.getID().toString())))
                .andExpect(jsonPath("$._embedded.workspaceitems[0].sections.upload.files[0]"
                     + ".metadata['dc.source'][0].value",
                        is("/local/path/bibtex-test.bib")))
                .andExpect(jsonPath("$._embedded.workspaceitems[0].sections.upload"
                     + ".files[0].metadata['dc.title'][0].value",
                        is("bibtex-test.bib")))
                .andExpect(jsonPath("$._embedded.workspaceitems[0].sections.traditionalpageone['dc.title'][1].value")
                        .doesNotExist())
                .andExpect(jsonPath("$._embedded.workspaceitems[0].sections.upload.files[1]"
                     + ".metadata['dc.source'][0].value",
                         is("/local/path/pubmed-test.xml")))
                .andExpect(jsonPath("$._embedded.workspaceitems[0].sections.upload.files[1]"
                     + ".metadata['dc.title'][0].value",
                         is("pubmed-test.xml")))
                .andDo(result -> idRef.set(read(result.getResponse().getContentAsString(),
                        "$._embedded.workspaceitems[*].id")));
        } finally {
            if (idRef != null && idRef.get() != null) {
                for (int i : idRef.get()) {
                    WorkspaceItemBuilder.deleteWorkspaceItem(i);
                }
            }
        }
        bibtex.close();
        xmlIS.close();
    }

    @Test
    /**
     * Test the creation of workspaceitems POSTing to the resource collection endpoint a bibtex file
     * contains more than one entry.
     *
     * @throws Exception
     */
    public void createSingleWorkspaceItemsFromSingleFileWithMultipleEntriesTest() throws Exception {
        context.turnOffAuthorisationSystem();

        //** GIVEN **
        //1. A community-collection structure with one parent community with sub-community and two collections.
        parentCommunity = CommunityBuilder.createCommunity(context)
                                          .withName("Parent Community")
                                          .build();
        Community child1 = CommunityBuilder.createSubCommunity(context, parentCommunity)
                                           .withName("Sub Community")
                                           .build();
        Collection col1 = CollectionBuilder.createCollection(context, child1)
                                           .withName("Collection 1")
                                           .withSubmitterGroup(eperson)
                                           .build();
        Collection col2 = CollectionBuilder.createCollection(context, child1)
                                           .withName("Collection 2")
                                           .withSubmitterGroup(eperson)
                                           .build();

        InputStream bibtex = getClass().getResourceAsStream("bibtex-test-3-entries.bib");
        final MockMultipartFile bibtexFile = new MockMultipartFile("file", "bibtex-test-3-entries.bib",
            "application/x-bibtex",
                bibtex);

        context.restoreAuthSystemState();

        String authToken = getAuthToken(eperson.getEmail(), password);

        // create a workspaceitem from a single bibliographic entry file explicitly in the default collection (col1)
        getClient(authToken).perform(fileUpload("/api/submission/workspaceitems")
                    .file(bibtexFile))
                  // create should return return a 422 because we don't allow/support bibliographic files
                 // that have multiple metadata records
                .andExpect(status().is(422));
        bibtex.close();
    }

    @Test
    /**
     * Test the creation of workspaceitems POSTing to the resource collection endpoint a pubmed XML
     * file.
     *
     * @throws Exception
     */
    public void createPubmedWorkspaceItemFromFileTest() throws Exception {
        context.turnOffAuthorisationSystem();

        //** GIVEN **
        //1. A community-collection structure with one parent community with sub-community and two collections.
        parentCommunity = CommunityBuilder.createCommunity(context)
                                          .withName("Parent Community")
                                          .build();
        Community child1 = CommunityBuilder.createSubCommunity(context, parentCommunity)
                                           .withName("Sub Community")
                                           .build();
        Collection col1 = CollectionBuilder.createCollection(context, child1)
                                           .withName("Collection 1")
                                           .withSubmitterGroup(eperson)
                                           .build();
        Collection col2 = CollectionBuilder.createCollection(context, child1)
                                           .withName("Collection 2")
                                           .withSubmitterGroup(eperson)
                                           .build();
        InputStream xmlIS = getClass().getResourceAsStream("pubmed-test.xml");
        final MockMultipartFile pubmedFile = new MockMultipartFile("file", "/local/path/pubmed-test.xml",
            "application/xml", xmlIS);

        context.restoreAuthSystemState();

        String authToken = getAuthToken(eperson.getEmail(), password);
        AtomicReference<List<Integer>> idRef = new AtomicReference<>();

        // create a workspaceitem from a single bibliographic entry file explicitly in the default collection (col1)
        try {
            getClient(authToken).perform(fileUpload("/api/submission/workspaceitems")
                    .file(pubmedFile))
                .andExpect(status().isOk())
                .andExpect(jsonPath("$._embedded.workspaceitems[0].sections.traditionalpageone['dc.title'][0].value",
                        is("Multistep microreactions with proteins using electrocapture technology.")))
                .andExpect(
                        jsonPath(
                        "$._embedded.workspaceitems[0].sections.traditionalpageone['dc.identifier.other'][0].value",
                        is("15117179")))
                .andExpect(jsonPath("$._embedded.workspaceitems[0].sections.traditionalpageone"
                        + "['dc.contributor.author'][0].value",
                        is("Astorga-Wells, Juan")))
                .andExpect(jsonPath("$._embedded.workspaceitems[0].sections.upload.files[0]"
                    + ".metadata['dc.source'][0].value",
                        is("/local/path/pubmed-test.xml")))
                .andExpect(jsonPath("$._embedded.workspaceitems[0].sections.upload.files[0]"
                    + ".metadata['dc.title'][0].value",
                        is("pubmed-test.xml")))
                .andDo(result -> idRef.set(read(result.getResponse().getContentAsString(),
                        "$._embedded.workspaceitems[*].id")));
        } finally {
            if (idRef != null && idRef.get() != null) {
                for (int i : idRef.get()) {
                    WorkspaceItemBuilder.deleteWorkspaceItem(i);
                }
            }
        }


        // create a workspaceitem from a single bibliographic entry file explicitly in the col2
        try {
            getClient(authToken).perform(fileUpload("/api/submission/workspaceitems")
                    .file(pubmedFile)
                    .param("owningCollection", col2.getID().toString()))
            .andExpect(status().isOk())
            .andExpect(jsonPath("$._embedded.workspaceitems[0].sections.traditionalpageone['dc.title'][0].value",
                is("Multistep microreactions with proteins using electrocapture technology.")))
            .andExpect(
                jsonPath(
                "$._embedded.workspaceitems[0].sections.traditionalpageone['dc.identifier.other'][0].value",
                is("15117179")))
            .andExpect(jsonPath("$._embedded.workspaceitems[0].sections.traditionalpageone"
                + "['dc.contributor.author'][0].value",
                is("Astorga-Wells, Juan")))
            .andExpect(jsonPath("$._embedded.workspaceitems[0].sections.upload.files[0].metadata['dc.source'][0].value",
                    is("/local/path/pubmed-test.xml")))
            .andExpect(jsonPath("$._embedded.workspaceitems[0].sections.upload.files[0].metadata['dc.title'][0].value",
                    is("pubmed-test.xml")))
            .andDo(result -> idRef.set(read(result.getResponse().getContentAsString(),
                    "$._embedded.workspaceitems[*].id")));
        } finally {
            if (idRef != null && idRef.get() != null) {
                for (int i : idRef.get()) {
                    WorkspaceItemBuilder.deleteWorkspaceItem(i);
                }
            }
        }
        xmlIS.close();
    }

    @Test
    /**
     * Test the creation of a workspaceitem POSTing to the resource collection endpoint a PDF file. As a single item
     * will be created we expect to have the pdf file stored as a bitstream
     *
     * @throws Exception
     */
    public void createWorkspaceItemFromPDFFileTest() throws Exception {
        context.turnOffAuthorisationSystem();

        //** GIVEN **
        //1. A community-collection structure with one parent community with sub-community and two collections.
        parentCommunity = CommunityBuilder.createCommunity(context)
                                          .withName("Parent Community")
                                          .build();
        Community child1 = CommunityBuilder.createSubCommunity(context, parentCommunity)
                                           .withName("Sub Community")
                                           .build();
        Collection col1 = CollectionBuilder.createCollection(context, child1)
                .withName("Collection 1")
                .withSubmitterGroup(eperson)
                .build();

        String authToken = getAuthToken(eperson.getEmail(), password);

        InputStream pdf = getClass().getResourceAsStream("simple-article.pdf");
        MockMultipartFile pdfFile = new MockMultipartFile("file", "/local/path/myfile.pdf", "application/pdf", pdf);

        context.restoreAuthSystemState();

        // create a workspaceitem
        getClient(authToken).perform(fileUpload("/api/submission/workspaceitems")
                    .file(pdfFile))
                // create should return 200, 201 (created) is better for single resource
                .andExpect(status().isOk())
                //FIXME it will be nice to setup a mock grobid server for end to end testing
                // no metadata for now
//              .andExpect(jsonPath("$._embedded.workspaceitems[0]._embedded.traditionalpageone['dc.title'][0].value",
//              is("This is a simple test file")))
                // we can just check that the pdf is stored in the item
                .andExpect(
                        jsonPath("$._embedded.workspaceitems[0].sections.upload.files[0].metadata['dc.title'][0].value",
                                is("myfile.pdf")))
                .andExpect(jsonPath(
                        "$._embedded.workspaceitems[0].sections.upload.files[0].metadata['dc.source'][0].value",
                        is("/local/path/myfile.pdf")))
        ;

        pdf.close();
    }

    @Test
    /**
     * Test the exposition of validation error for missing required metadata both at the creation time than on existent
     * workspaceitems
     *
     * @throws Exception
     */
    public void validationErrorsRequiredMetadataTest() throws Exception {
        context.turnOffAuthorisationSystem();

        //** GIVEN **
        //1. A community-collection structure with one parent community with sub-community and two collections.
        parentCommunity = CommunityBuilder.createCommunity(context)
                                          .withName("Parent Community")
                                          .build();
        Community child1 = CommunityBuilder.createSubCommunity(context, parentCommunity)
                                           .withName("Sub Community")
                                           .build();
        Collection col1 = CollectionBuilder.createCollection(context, child1)
                .withName("Collection 1")
                .withSubmitterGroup(eperson)
                .build();

        String authToken = getAuthToken(eperson.getEmail(), password);

        WorkspaceItem workspaceItem1 = WorkspaceItemBuilder.createWorkspaceItem(context, col1)
                .withTitle("Workspace Item 1")
                .withIssueDate("2017-10-17")
                .build();

        WorkspaceItem workspaceItem2 = WorkspaceItemBuilder.createWorkspaceItem(context, col1)
                .withTitle("Workspace Item 2")
                .build();

        //disable file upload mandatory
        configurationService.setProperty("webui.submit.upload.required", false);

        context.restoreAuthSystemState();

        AtomicReference<Integer> idRef = new AtomicReference<>();
        try {

        getClient(authToken).perform(get("/api/submission/workspaceitems/" + workspaceItem1.getID()))
                .andExpect(status().isOk())
                .andExpect(jsonPath("$.errors").doesNotExist())
        ;

        getClient(authToken).perform(get("/api/submission/workspaceitems/" + workspaceItem2.getID()))
                .andExpect(status().isOk())
                .andExpect(jsonPath("$.errors[?(@.message=='error.validation.required')]",
                        Matchers.contains(
                                hasJsonPath("$.paths", Matchers.contains(
                                        hasJsonPath("$", Matchers.is("/sections/traditionalpageone/dc.date.issued"))
                                )))))
        ;

        // create an empty workspaceitem explicitly in the col1, check validation on creation
        getClient(authToken).perform(post("/api/submission/workspaceitems")
                    .param("owningCollection", col1.getID().toString())
                    .contentType(org.springframework.http.MediaType.APPLICATION_JSON))
                .andExpect(status().isCreated())
                // title and dateissued are required in the first panel
                // the json path with a @ selector always return an array
                .andExpect(jsonPath("$.errors[?(@.message=='error.validation.required')]",
                        Matchers.contains(
                                hasJsonPath("$.paths", Matchers.containsInAnyOrder(
                                        hasJsonPath("$", Matchers.is("/sections/traditionalpageone/dc.title")),
                                        hasJsonPath("$", Matchers.is("/sections/traditionalpageone/dc.date.issued"))
                                )))))
                .andDo(result -> idRef.set(read(result.getResponse().getContentAsString(), "$.id")));
        } finally {
            WorkspaceItemBuilder.deleteWorkspaceItem(idRef.get());
        }

    }

    @Test
    /**
     * Test the update of metadata
     *
     * @throws Exception
     */
    public void patchUpdateMetadataTest() throws Exception {
        context.turnOffAuthorisationSystem();

        //** GIVEN **
        //1. A community-collection structure with one parent community with sub-community and two collections.
        parentCommunity = CommunityBuilder.createCommunity(context)
                                          .withName("Parent Community")
                                          .build();
        Community child1 = CommunityBuilder.createSubCommunity(context, parentCommunity)
                                           .withName("Sub Community")
                                           .build();
        Collection col1 = CollectionBuilder.createCollection(context, child1).withName("Collection 1").build();
        String authToken = getAuthToken(eperson.getEmail(), password);

        WorkspaceItem witem = WorkspaceItemBuilder.createWorkspaceItem(context, col1)
                .withTitle("Workspace Item 1")
                .withIssueDate("2017-10-17")
                .withSubject("ExtraEntry")
                .build();

        //disable file upload mandatory
        configurationService.setProperty("webui.submit.upload.required", false);

        context.restoreAuthSystemState();

        // a simple patch to update an existent metadata
        List<Operation> updateTitle = new ArrayList<Operation>();
        Map<String, String> value = new HashMap<String, String>();
        value.put("value", "New Title");
        updateTitle.add(new ReplaceOperation("/sections/traditionalpageone/dc.title/0", value));

        String patchBody = getPatchContent(updateTitle);

        getClient(authToken).perform(patch("/api/submission/workspaceitems/" + witem.getID())
            .content(patchBody)
            .contentType(MediaType.APPLICATION_JSON_PATCH_JSON))
                        .andExpect(status().isOk())
                        .andExpect(jsonPath("$.errors").doesNotExist())
                        .andExpect(jsonPath("$",
                                // check the new title and untouched values
                                Matchers.is(WorkspaceItemMatcher.matchItemWithTitleAndDateIssuedAndSubject(witem,
                                        "New Title", "2017-10-17", "ExtraEntry"))));

        // verify that the patch changes have been persisted
        getClient(authToken).perform(get("/api/submission/workspaceitems/" + witem.getID()))
            .andExpect(status().isOk())
            .andExpect(jsonPath("$.errors").doesNotExist())
            .andExpect(jsonPath("$",
                    Matchers.is(WorkspaceItemMatcher.matchItemWithTitleAndDateIssuedAndSubject(witem,
                            "New Title", "2017-10-17", "ExtraEntry"))))
        ;
    }

    @Test
    public void patchUpdateMetadataForbiddenTest() throws Exception {
        context.turnOffAuthorisationSystem();

        EPerson eperson1 = EPersonBuilder.createEPerson(context)
                .withEmail("eperson1@mail.com")
                .withPassword("qwerty01")
                .build();

        EPerson eperson2 = EPersonBuilder.createEPerson(context)
                .withEmail("eperson2@mail.com")
                .withPassword("qwerty02")
                .build();

        parentCommunity = CommunityBuilder.createCommunity(context)
                .withName("Parent Community")
                .build();
        Community child1 = CommunityBuilder.createSubCommunity(context, parentCommunity)
                .withName("Sub Community")
                .build();
        Collection col1 = CollectionBuilder.createCollection(context, child1)
                .withName("Collection 1")
                .build();

        context.setCurrentUser(eperson1);
        WorkspaceItem witem = WorkspaceItemBuilder.createWorkspaceItem(context, col1)
                .withTitle("Workspace Item 1")
                .withIssueDate("2019-01-01")
                .withSubject("ExtraEntry")
                .build();

        context.restoreAuthSystemState();

        List<Operation> updateIssueDate = new ArrayList<Operation>();
        Map<String, String> value = new HashMap<String, String>();
        value.put("value", "2020-01-01");
        updateIssueDate.add(new ReplaceOperation("/sections/traditionalpageone/dc.date.issued/0", value));

        String patchBody = getPatchContent(updateIssueDate);
        String tokenEperson2 = getAuthToken(eperson2.getEmail(), "qwerty02");
        getClient(tokenEperson2).perform(patch("/api/submission/workspaceitems/" + witem.getID())
            .content(patchBody)
            .contentType(MediaType.APPLICATION_JSON_PATCH_JSON))
            .andExpect(status().isForbidden());

        String tokenEperson1 = getAuthToken(eperson1.getEmail(), "qwerty01");
        getClient(tokenEperson1).perform(get("/api/submission/workspaceitems/" + witem.getID()))
            .andExpect(status().isOk())
            .andExpect(jsonPath("$",
                    Matchers.is(WorkspaceItemMatcher.matchItemWithTitleAndDateIssuedAndSubject
                               (witem, "Workspace Item 1", "2019-01-01", "ExtraEntry"))));
    }

    public void patchReplaceMetadataOnItemStillInSubmissionTest() throws Exception {
        context.turnOffAuthorisationSystem();

        parentCommunity = CommunityBuilder.createCommunity(context)
                .withName("Parent Community")
                .build();
        Community child1 = CommunityBuilder.createSubCommunity(context, parentCommunity)
                .withName("Sub Community")
                .build();
        Collection col1 = CollectionBuilder.createCollection(context, child1)
                .withName("Collection 1")
                .build();

        context.setCurrentUser(eperson);
        WorkspaceItem witem = WorkspaceItemBuilder.createWorkspaceItem(context, col1)
                .withTitle("Workspace Item 1")
                .withIssueDate("2017-10-17")
                .withSubject("ExtraEntry")
                .build();

        context.restoreAuthSystemState();

        List<Operation> updateTitle = new ArrayList<Operation>();
        Map<String, String> value = new HashMap<String, String>();
        value.put("value", "New Title");
        updateTitle.add(new ReplaceOperation("/metadata/dc.title/0", value));

        String patchBody = getPatchContent(updateTitle);
        UUID idItem = witem.getItem().getID();

        // Verify submitter cannot modify metadata via item PATCH. They must use submission forms.
        String tokenEperson = getAuthToken(eperson.getEmail(), password);
        getClient(tokenEperson).perform(patch("/api/core/items/" + idItem)
            .content(patchBody)
            .contentType(MediaType.APPLICATION_JSON_PATCH_JSON))
            .andExpect(status().isForbidden());

        String tokenAdmin = getAuthToken(admin.getEmail(), password);
        getClient(tokenAdmin).perform(get("/api/core/items/" + idItem))
        .andExpect(status().isOk())
        .andExpect(jsonPath("$", Matchers.is(ItemMatcher.matchItemWithTitleAndDateIssued
                  (witem.getItem(), "Workspace Item 1", "2017-10-17"))));
    }

    @Test
    public void patchAddMetadataOnItemStillInSubmissionTest() throws Exception {
        context.turnOffAuthorisationSystem();

        parentCommunity = CommunityBuilder.createCommunity(context)
                .withName("Parent Community")
                .build();
        Community child1 = CommunityBuilder.createSubCommunity(context, parentCommunity)
                .withName("Sub Community")
                .build();
        Collection col1 = CollectionBuilder.createCollection(context, child1)
                .withName("Collection 1")
                .build();

        context.setCurrentUser(eperson);
        WorkspaceItem witem = WorkspaceItemBuilder.createWorkspaceItem(context, col1)
                .withTitle("Workspace")
                .withSubject("ExtraEntry")
                .build();

        context.restoreAuthSystemState();

        List<Operation> addIssueDate = new ArrayList<Operation>();
        Map<String, String> value = new HashMap<String, String>();
        value.put("value", "2017-10-17");
        addIssueDate.add(new ReplaceOperation("/metadata/dc.date.issued/0", value));

        String patchBody = getPatchContent(addIssueDate);
        UUID idItem = witem.getItem().getID();

        // Verify submitter cannot modify metadata via item PATCH. They must use submission forms.
        String tokenEperson = getAuthToken(eperson.getEmail(), password);
        getClient(tokenEperson).perform(patch("/api/core/items/" + idItem)
            .content(patchBody)
            .contentType(MediaType.APPLICATION_JSON_PATCH_JSON))
            .andExpect(status().isForbidden());

        String tokenAdmin = getAuthToken(admin.getEmail(), password);
        getClient(tokenAdmin).perform(get("/api/core/items/" + idItem))
        .andExpect(status().isOk())
        .andExpect(jsonPath("$", hasJsonPath("$.metadata", allOf(
              matchMetadata("dc.title", "Workspace")))))
        .andExpect(jsonPath("$.metadata.['dc.date.issued']").doesNotExist());
    }

    @Test
    public void patchUpdateMetadataUnAuthenticatedTest() throws Exception {
        context.turnOffAuthorisationSystem();

        EPerson eperson1 = EPersonBuilder.createEPerson(context)
                .withEmail("eperson1@mail.com")
                .withPassword("qwerty01")
                .build();

        parentCommunity = CommunityBuilder.createCommunity(context)
                .withName("Parent Community")
                .build();
        Community child1 = CommunityBuilder.createSubCommunity(context, parentCommunity)
                .withName("Sub Community")
                .build();
        Collection col1 = CollectionBuilder.createCollection(context, child1)
                .withName("Collection 1")
                .build();

        context.setCurrentUser(eperson1);
        WorkspaceItem witem = WorkspaceItemBuilder.createWorkspaceItem(context, col1)
                .withTitle("Workspace Item 1")
                .withIssueDate("2019-01-01")
                .withSubject("ExtraEntry")
                .build();

        context.restoreAuthSystemState();

        List<Operation> updateIssueDate = new ArrayList<Operation>();
        Map<String, String> value = new HashMap<String, String>();
        value.put("value", "2020-01-01");
        updateIssueDate.add(new ReplaceOperation("/sections/traditionalpageone/dc.date.issued/0", value));

        String patchBody = getPatchContent(updateIssueDate);
        getClient().perform(patch("/api/submission/workspaceitems/" + witem.getID())
            .content(patchBody)
            .contentType(MediaType.APPLICATION_JSON_PATCH_JSON))
            .andExpect(status().isUnauthorized());

        String tokenEperson1 = getAuthToken(eperson1.getEmail(), "qwerty01");
        getClient(tokenEperson1).perform(get("/api/submission/workspaceitems/" + witem.getID()))
            .andExpect(status().isOk())
            .andExpect(jsonPath("$",
                    Matchers.is(WorkspaceItemMatcher.matchItemWithTitleAndDateIssuedAndSubject
                               (witem, "Workspace Item 1", "2019-01-01", "ExtraEntry"))));
    }

    @Test
    public void patchRemoveMetadataOnItemStillInSubmissionTest() throws Exception {
        context.turnOffAuthorisationSystem();

        parentCommunity = CommunityBuilder.createCommunity(context)
                .withName("Parent Community")
                .build();
        Community child1 = CommunityBuilder.createSubCommunity(context, parentCommunity)
                .withName("Sub Community")
                .build();
        Collection col1 = CollectionBuilder.createCollection(context, child1)
                .withName("Collection 1")
                .build();

        context.setCurrentUser(eperson);
        WorkspaceItem witem = WorkspaceItemBuilder.createWorkspaceItem(context, col1)
                .withTitle("Workspace title")
                .withIssueDate("2017-10-17")
                .withSubject("ExtraEntry")
                .build();

        context.restoreAuthSystemState();

        List<Operation> removeTitle = new ArrayList<Operation>();
        removeTitle.add(new RemoveOperation("/metadata/dc.title/0"));

        String patchBody = getPatchContent(removeTitle);
        UUID idItem = witem.getItem().getID();

        // Verify submitter cannot modify metadata via item PATCH. They must use submission forms.
        String tokenEperson = getAuthToken(eperson.getEmail(), password);
        getClient(tokenEperson).perform(patch("/api/core/items/" + idItem)
            .content(patchBody)
            .contentType(MediaType.APPLICATION_JSON_PATCH_JSON))
            .andExpect(status().isForbidden());

        String tokenAdmin = getAuthToken(admin.getEmail(), password);
        getClient(tokenAdmin).perform(get("/api/core/items/" + idItem))
        .andExpect(status().isOk())
        .andExpect(jsonPath("$", hasJsonPath("$.metadata", allOf(
              matchMetadata("dc.title", "Workspace title"),
              matchMetadata("dc.date.issued", "2017-10-17")))));
    }

    @Test
    /**
     * Test delete of a metadata
     *
     * @throws Exception
     */
    public void patchDeleteMetadataTest() throws Exception {
        context.turnOffAuthorisationSystem();

        //** GIVEN **
        //1. A community-collection structure with one parent community with sub-community and two collections.
        parentCommunity = CommunityBuilder.createCommunity(context)
                                          .withName("Parent Community")
                                          .build();
        Community child1 = CommunityBuilder.createSubCommunity(context, parentCommunity)
                                           .withName("Sub Community")
                                           .build();
        Collection col1 = CollectionBuilder.createCollection(context, child1).withName("Collection 1").build();
        String authToken = getAuthToken(eperson.getEmail(), password);

        WorkspaceItem witem = WorkspaceItemBuilder.createWorkspaceItem(context, col1)
                .withTitle("Workspace Item 1")
                .withIssueDate("2017-10-17")
                .withSubject("ExtraEntry")
                .build();

        WorkspaceItem witemMultipleSubjects = WorkspaceItemBuilder.createWorkspaceItem(context, col1)
                .withTitle("Workspace Item 1")
                .withIssueDate("2017-10-17")
                .withSubject("Subject1")
                .withSubject("Subject2")
                .withSubject("Subject3")
                .withSubject("Subject4")
                .build();

        WorkspaceItem witemWithTitleDateAndSubjects = WorkspaceItemBuilder.createWorkspaceItem(context, col1)
                .withTitle("Workspace Item 1")
                .withIssueDate("2017-10-17")
                .withSubject("Subject1")
                .withSubject("Subject2")
                .withSubject("Subject3")
                .withSubject("Subject4")
                .build();

        context.restoreAuthSystemState();

        // try to remove the title
        List<Operation> removeTitle = new ArrayList<Operation>();
        removeTitle.add(new RemoveOperation("/sections/traditionalpageone/dc.title/0"));

        String patchBody = getPatchContent(removeTitle);
        getClient(authToken).perform(patch("/api/submission/workspaceitems/" + witem.getID())
                .content(patchBody)
                .contentType(MediaType.APPLICATION_JSON_PATCH_JSON))
                            .andExpect(status().isOk())
                            .andExpect(jsonPath("$.errors[?(@.message=='error.validation.required')]",
                                Matchers.contains(hasJsonPath("$.paths",
                                        Matchers.contains(
                                                hasJsonPath("$",
                                                        Matchers.is("/sections/traditionalpageone/dc.title")))))))
                            .andExpect(jsonPath("$",
                                    // check the new title and untouched values
                                    Matchers.is(WorkspaceItemMatcher.matchItemWithTitleAndDateIssuedAndSubject(witem,
                                            null, "2017-10-17", "ExtraEntry"))));

        // verify that the patch changes have been persisted
        getClient(authToken).perform(get("/api/submission/workspaceitems/" + witem.getID()))
            .andExpect(status().isOk())
            .andExpect(jsonPath("$.errors[?(@.message=='error.validation.required')]",
                    Matchers.contains(
                            hasJsonPath("$.paths", Matchers.contains(
                                    hasJsonPath("$", Matchers.is("/sections/traditionalpageone/dc.title"))
                            )))))
            .andExpect(jsonPath("$",
                    Matchers.is(WorkspaceItemMatcher.matchItemWithTitleAndDateIssuedAndSubject(witem,
                            null, "2017-10-17", "ExtraEntry"))))
        ;

        //disable file upload mandatory
        configurationService.setProperty("webui.submit.upload.required", false);

        // try to remove a metadata in a specific position
        List<Operation> removeMidSubject = new ArrayList<Operation>();
        removeMidSubject.add(new RemoveOperation("/sections/traditionalpagetwo/dc.subject/1"));

        patchBody = getPatchContent(removeMidSubject);
        getClient(authToken).perform(patch("/api/submission/workspaceitems/" + witemMultipleSubjects.getID())
                .content(patchBody)
                .contentType(MediaType.APPLICATION_JSON_PATCH_JSON))
                            .andExpect(status().isOk())
                            .andExpect(jsonPath("$.errors").doesNotExist())
                            .andExpect(jsonPath("$.sections.traditionalpagetwo['dc.subject'][0].value", is("Subject1")))
                            .andExpect(jsonPath("$.sections.traditionalpagetwo['dc.subject'][1].value", is("Subject3")))
                            .andExpect(jsonPath("$.sections.traditionalpagetwo['dc.subject'][2].value", is("Subject4")))
        ;

        // verify that the patch changes have been persisted
        getClient(authToken).perform(get("/api/submission/workspaceitems/" + witemMultipleSubjects.getID()))
            .andExpect(status().isOk())
            .andExpect(jsonPath("$.errors").doesNotExist())
            .andExpect(jsonPath("$.sections.traditionalpagetwo['dc.subject'][0].value", is("Subject1")))
            .andExpect(jsonPath("$.sections.traditionalpagetwo['dc.subject'][1].value", is("Subject3")))
            .andExpect(jsonPath("$.sections.traditionalpagetwo['dc.subject'][2].value", is("Subject4")))
        ;

        List<Operation> removeFirstSubject = new ArrayList<Operation>();
        removeFirstSubject.add(new RemoveOperation("/sections/traditionalpagetwo/dc.subject/0"));

        patchBody = getPatchContent(removeFirstSubject);
        getClient(authToken).perform(patch("/api/submission/workspaceitems/" + witemMultipleSubjects.getID())
                .content(patchBody)
                .contentType(MediaType.APPLICATION_JSON_PATCH_JSON))
                            .andExpect(status().isOk())
                            .andExpect(jsonPath("$.errors").doesNotExist())
                            .andExpect(jsonPath("$.sections.traditionalpagetwo['dc.subject'][0].value", is("Subject3")))
                            .andExpect(jsonPath("$.sections.traditionalpagetwo['dc.subject'][1].value", is("Subject4")))
        ;

        // verify that the patch changes have been persisted
        getClient(authToken).perform(get("/api/submission/workspaceitems/" + witemMultipleSubjects.getID()))
            .andExpect(status().isOk())
            .andExpect(jsonPath("$.errors").doesNotExist())
            .andExpect(jsonPath("$.sections.traditionalpagetwo['dc.subject'][0].value", is("Subject3")))
            .andExpect(jsonPath("$.sections.traditionalpagetwo['dc.subject'][1].value", is("Subject4")))
        ;

        List<Operation> removeLastSubject = new ArrayList<Operation>();
        removeLastSubject.add(new RemoveOperation("/sections/traditionalpagetwo/dc.subject/1"));

        patchBody = getPatchContent(removeLastSubject);
        getClient(authToken).perform(patch("/api/submission/workspaceitems/" + witemMultipleSubjects.getID())
                .content(patchBody)
                .contentType(MediaType.APPLICATION_JSON_PATCH_JSON))
                            .andExpect(status().isOk())
                            .andExpect(jsonPath("$.errors").doesNotExist())
                            .andExpect(jsonPath("$.sections.traditionalpagetwo['dc.subject'][0].value", is("Subject3")))
        ;

        // verify that the patch changes have been persisted
        getClient(authToken).perform(get("/api/submission/workspaceitems/" + witemMultipleSubjects.getID()))
            .andExpect(status().isOk())
            .andExpect(jsonPath("$.errors").doesNotExist())
            .andExpect(jsonPath("$.sections.traditionalpagetwo['dc.subject'][0].value", is("Subject3")))
        ;

        List<Operation> removeFinalSubject = new ArrayList<Operation>();
        removeFinalSubject.add(new RemoveOperation("/sections/traditionalpagetwo/dc.subject/0"));

        patchBody = getPatchContent(removeFinalSubject);
        getClient(authToken).perform(patch("/api/submission/workspaceitems/" + witemMultipleSubjects.getID())
                .content(patchBody)
                .contentType(MediaType.APPLICATION_JSON_PATCH_JSON))
                            .andExpect(status().isOk())
                            .andExpect(jsonPath("$.errors").doesNotExist())
                            .andExpect(jsonPath("$.sections.traditionalpagetwo['dc.subject']").doesNotExist())
        ;

        // verify that the patch changes have been persisted
        getClient(authToken).perform(get("/api/submission/workspaceitems/" + witemMultipleSubjects.getID()))
            .andExpect(status().isOk())
            .andExpect(jsonPath("$.errors").doesNotExist())
            .andExpect(jsonPath("$.sections.traditionalpagetwo['dc.subject']").doesNotExist())
        ;

        // remove all the subjects with a single operation
        List<Operation> removeSubjectsAllAtOnce = new ArrayList<Operation>();
        removeSubjectsAllAtOnce.add(new RemoveOperation("/sections/traditionalpagetwo/dc.subject"));

        patchBody = getPatchContent(removeSubjectsAllAtOnce);
        getClient(authToken).perform(patch("/api/submission/workspaceitems/" + witemWithTitleDateAndSubjects.getID())
                .content(patchBody)
                .contentType(MediaType.APPLICATION_JSON_PATCH_JSON))
                            .andExpect(status().isOk())
                            .andExpect(jsonPath("$.errors").doesNotExist())
                            .andExpect(jsonPath("$.sections.traditionalpagetwo['dc.subject']").doesNotExist())
        ;

        // verify that the patch changes have been persisted
        getClient(authToken).perform(get("/api/submission/workspaceitems/" + witemWithTitleDateAndSubjects.getID()))
            .andExpect(status().isOk())
            .andExpect(jsonPath("$.errors").doesNotExist())
            .andExpect(jsonPath("$.sections.traditionalpagetwo['dc.subject']").doesNotExist())
        ;
    }

    @Test
    public void patchDeleteMetadataForbiddenTest() throws Exception {
        context.turnOffAuthorisationSystem();

        EPerson eperson1 = EPersonBuilder.createEPerson(context)
                .withEmail("eperson1@mail.com")
                .withPassword("qwerty01")
                .build();

        EPerson eperson2 = EPersonBuilder.createEPerson(context)
                .withEmail("eperson2@mail.com")
                .withPassword("qwerty02")
                .build();

        parentCommunity = CommunityBuilder.createCommunity(context)
                .withName("Parent Community")
                .build();
        Community child1 = CommunityBuilder.createSubCommunity(context, parentCommunity)
                .withName("Sub Community")
                .build();
        Collection col1 = CollectionBuilder.createCollection(context, child1)
                .withName("Collection 1")
                .build();

        context.setCurrentUser(eperson1);
        WorkspaceItem witem = WorkspaceItemBuilder.createWorkspaceItem(context, col1)
                .withTitle("Workspace Item 1")
                .withIssueDate("2019-01-01")
                .withSubject("ExtraEntry")
                .build();

        context.restoreAuthSystemState();

        List<Operation> deleteIssueDate = new ArrayList<Operation>();
        deleteIssueDate.add(new RemoveOperation("/sections/traditionalpageone/dc.date.issued/0"));

        String patchBody = getPatchContent(deleteIssueDate);
        String tokenEperson2 = getAuthToken(eperson2.getEmail(), "qwerty02");
        getClient(tokenEperson2).perform(patch("/api/submission/workspaceitems/" + witem.getID())
            .content(patchBody)
            .contentType(MediaType.APPLICATION_JSON_PATCH_JSON))
            .andExpect(status().isForbidden());

        String tokenEperson1 = getAuthToken(eperson1.getEmail(), "qwerty01");
        getClient(tokenEperson1).perform(get("/api/submission/workspaceitems/" + witem.getID()))
            .andExpect(status().isOk())
            .andExpect(jsonPath("$",
                    Matchers.is(WorkspaceItemMatcher.matchItemWithTitleAndDateIssuedAndSubject
                               (witem, "Workspace Item 1", "2019-01-01", "ExtraEntry"))));
    }

    @Test
    public void patchDeleteMetadataUnAuthenticatedTest() throws Exception {
        context.turnOffAuthorisationSystem();

        EPerson eperson1 = EPersonBuilder.createEPerson(context)
                .withEmail("eperson1@mail.com")
                .withPassword("qwerty01")
                .build();

        parentCommunity = CommunityBuilder.createCommunity(context)
                .withName("Parent Community")
                .build();
        Community child1 = CommunityBuilder.createSubCommunity(context, parentCommunity)
                .withName("Sub Community")
                .build();
        Collection col1 = CollectionBuilder.createCollection(context, child1)
                .withName("Collection 1")
                .build();

        context.setCurrentUser(eperson1);
        WorkspaceItem witem = WorkspaceItemBuilder.createWorkspaceItem(context, col1)
                .withTitle("Workspace Item 1")
                .withIssueDate("2019-01-01")
                .withSubject("ExtraEntry")
                .build();

        context.restoreAuthSystemState();

        List<Operation> deleteIssueDate = new ArrayList<Operation>();
        deleteIssueDate.add(new RemoveOperation("/sections/traditionalpageone/dc.date.issued/0"));

        String patchBody = getPatchContent(deleteIssueDate);
        getClient().perform(patch("/api/submission/workspaceitems/" + witem.getID())
            .content(patchBody)
            .contentType(MediaType.APPLICATION_JSON_PATCH_JSON))
            .andExpect(status().isUnauthorized());

        String tokenEperson1 = getAuthToken(eperson1.getEmail(), "qwerty01");
        getClient(tokenEperson1).perform(get("/api/submission/workspaceitems/" + witem.getID()))
            .andExpect(status().isOk())
            .andExpect(jsonPath("$",
                    Matchers.is(WorkspaceItemMatcher.matchItemWithTitleAndDateIssuedAndSubject
                               (witem, "Workspace Item 1", "2019-01-01", "ExtraEntry"))));
    }

    @Test
    /**
     * Test the addition of metadata
     *
     * @throws Exception
     */
    public void patchAddMetadataTest() throws Exception {
        context.turnOffAuthorisationSystem();

        //** GIVEN **
        //1. A community-collection structure with one parent community with sub-community and two collections.
        parentCommunity = CommunityBuilder.createCommunity(context)
                                          .withName("Parent Community")
                                          .build();
        Community child1 = CommunityBuilder.createSubCommunity(context, parentCommunity)
                                           .withName("Sub Community")
                                           .build();
        Collection col1 = CollectionBuilder.createCollection(context, child1).withName("Collection 1").build();
        String authToken = getAuthToken(eperson.getEmail(), password);

        WorkspaceItem witem = WorkspaceItemBuilder.createWorkspaceItem(context, col1)
                .withIssueDate("2017-10-17")
                .withSubject("ExtraEntry")
                .build();

        //disable file upload mandatory
        configurationService.setProperty("webui.submit.upload.required", false);

        context.restoreAuthSystemState();

        // try to add the title
        List<Operation> operations = new ArrayList<Operation>();
        // create a list of values to use in add operation
        List<Map<String, String>> titelValues = new ArrayList<Map<String, String>>();
        List<Map<String, String>> uriValues = new ArrayList<Map<String, String>>();
        Map<String, String> value = new HashMap<String, String>();
        Map<String, String> value2 = new HashMap<String, String>();
        value.put("value", "New Title");
        value2.put("value", "https://www.dspace.org");
        titelValues.add(value);
        uriValues.add(value2);
        operations.add(new AddOperation("/sections/traditionalpageone/dc.title", titelValues));
        operations.add(new AddOperation("/sections/traditionalpageone/dc.identifier.uri", uriValues));

        String patchBody = getPatchContent(operations);
        getClient(authToken).perform(patch("/api/submission/workspaceitems/" + witem.getID())
                .content(patchBody)
                .contentType(MediaType.APPLICATION_JSON_PATCH_JSON))
                            .andExpect(status().isOk())
                            .andExpect(jsonPath("$.errors").doesNotExist())
                            .andExpect(jsonPath("$",
                                    // check if the new title if back and the other values untouched
                                    Matchers.is(WorkspaceItemMatcher.matchItemWithTitleAndDateIssuedAndSubject(witem,
                                            "New Title", "2017-10-17", "ExtraEntry"))))
                            .andExpect(jsonPath("$", Matchers.allOf(
                                    hasJsonPath("$.sections.traditionalpageone['dc.identifier.uri'][0].value",
                                             is("https://www.dspace.org")))));

        // verify that the patch changes have been persisted
        getClient(authToken).perform(get("/api/submission/workspaceitems/" + witem.getID()))
            .andExpect(status().isOk())
            .andExpect(jsonPath("$.errors").doesNotExist())
            .andExpect(jsonPath("$",
                    Matchers.is(WorkspaceItemMatcher.matchItemWithTitleAndDateIssuedAndSubject(witem,
                            "New Title", "2017-10-17", "ExtraEntry"))))
            .andExpect(jsonPath("$", Matchers.allOf(
                    hasJsonPath("$.sections.traditionalpageone['dc.identifier.uri'][0].value",
                             is("https://www.dspace.org")))))
        ;
    }

    @Test
    public void patchAddMetadataUpdateExistValueTest() throws Exception {
        context.turnOffAuthorisationSystem();

        EPerson eperson1 = EPersonBuilder.createEPerson(context)
                .withEmail("eperson1@mail.com")
                .withPassword("qwerty01")
                .build();

        parentCommunity = CommunityBuilder.createCommunity(context)
                                          .withName("Parent Community")
                                          .build();
        Community child1 = CommunityBuilder.createSubCommunity(context, parentCommunity)
                                           .withName("Sub Community")
                                           .build();
        Collection col1 = CollectionBuilder.createCollection(context, child1).withName("Collection 1").build();

        context.setCurrentUser(eperson1);
        WorkspaceItem witem = WorkspaceItemBuilder.createWorkspaceItem(context, col1)
                .withTitle("Workspace Item 1")
                .withIssueDate("2017-10-17")
                .withSubject("ExtraEntry")
                .build();

        context.restoreAuthSystemState();

        List<Operation> addTitle = new ArrayList<Operation>();
        List<Map<String, String>> values = new ArrayList<Map<String, String>>();
        Map<String, String> value = new HashMap<String, String>();
        value.put("value", "New Title");
        values.add(value);
        addTitle.add(new AddOperation("/sections/traditionalpageone/dc.title", values));

        String patchBody = getPatchContent(addTitle);
        String authToken = getAuthToken(eperson1.getEmail(), "qwerty01");
        getClient(authToken).perform(patch("/api/submission/workspaceitems/" + witem.getID())
            .content(patchBody)
            .contentType(MediaType.APPLICATION_JSON_PATCH_JSON))
            .andExpect(status().isOk());

        getClient(authToken).perform(get("/api/submission/workspaceitems/" + witem.getID()))
            .andExpect(status().isOk())
            .andExpect(jsonPath("$",
                    Matchers.is(WorkspaceItemMatcher.matchItemWithTitleAndDateIssuedAndSubject(witem,
                            "New Title", "2017-10-17", "ExtraEntry"))))
        ;
    }

    @Test
    public void patchAddMetadataUnAuthenticatedTest() throws Exception {
        context.turnOffAuthorisationSystem();

        parentCommunity = CommunityBuilder.createCommunity(context)
                                          .withName("Parent Community")
                                          .build();
        Community child1 = CommunityBuilder.createSubCommunity(context, parentCommunity)
                                           .withName("Sub Community")
                                           .build();
        Collection col1 = CollectionBuilder.createCollection(context, child1).withName("Collection 1").build();

        WorkspaceItem witem = WorkspaceItemBuilder.createWorkspaceItem(context, col1)
                .withIssueDate("2020-01-13")
                .withSubject("ExtraEntry")
                .build();

        context.restoreAuthSystemState();

        List<Operation> addTitle = new ArrayList<Operation>();
        List<Map<String, String>> values = new ArrayList<Map<String, String>>();
        Map<String, String> value = new HashMap<String, String>();
        value.put("value", "New Title");
        values.add(value);
        addTitle.add(new AddOperation("/sections/traditionalpageone/dc.title", values));

        String patchBody = getPatchContent(addTitle);
        getClient().perform(patch("/api/submission/workspaceitems/" + witem.getID())
                   .content(patchBody)
                   .contentType(MediaType.APPLICATION_JSON_PATCH_JSON))
                   .andExpect(status().isUnauthorized());

        String authToken = getAuthToken(admin.getEmail(), password);
        getClient(authToken).perform(get("/api/submission/workspaceitems/" + witem.getID()))
            .andExpect(status().isOk())
            .andExpect(jsonPath("$",
                    Matchers.is(WorkspaceItemMatcher.matchItemWithTitleAndDateIssuedAndSubject
                               (witem, null, "2020-01-13", "ExtraEntry"))));
    }

    @Test
    public void patchAddMetadataForbiddenTest() throws Exception {
        context.turnOffAuthorisationSystem();

        EPerson eperson1 = EPersonBuilder.createEPerson(context)
                .withEmail("eperson1@mail.com")
                .withPassword("qwerty01")
                .build();

        EPerson eperson2 = EPersonBuilder.createEPerson(context)
                .withEmail("eperson2@mail.com")
                .withPassword("qwerty02")
                .build();

        parentCommunity = CommunityBuilder.createCommunity(context)
                .withName("Parent Community")
                .build();
        Community child1 = CommunityBuilder.createSubCommunity(context, parentCommunity)
                .withName("Sub Community")
                .build();
        Collection col1 = CollectionBuilder.createCollection(context, child1)
                .withName("Collection 1")
                .build();

        context.setCurrentUser(eperson1);
        WorkspaceItem witem = WorkspaceItemBuilder.createWorkspaceItem(context, col1)
                .withIssueDate("2019-11-25")
                .withSubject("ExtraEntry")
                .build();

        context.restoreAuthSystemState();

        List<Operation> addTitle = new ArrayList<Operation>();
        Map<String, String> value = new HashMap<String, String>();
        value.put("value", "New Title");
        addTitle.add(new AddOperation("/sections/traditionalpageone/dc.title", value));

        String patchBody = getPatchContent(addTitle);
        String tokenEperson2 = getAuthToken(eperson2.getEmail(), "qwerty02");
        getClient(tokenEperson2).perform(patch("/api/submission/workspaceitems/" + witem.getID())
            .content(patchBody)
            .contentType(MediaType.APPLICATION_JSON_PATCH_JSON))
            .andExpect(status().isForbidden());

        String tokenEperson1 = getAuthToken(eperson1.getEmail(), "qwerty01");
        getClient(tokenEperson1).perform(get("/api/submission/workspaceitems/" + witem.getID()))
            .andExpect(status().isOk())
            .andExpect(jsonPath("$",
                    Matchers.is(WorkspaceItemMatcher.matchItemWithTitleAndDateIssuedAndSubject
                               (witem, null, "2019-11-25", "ExtraEntry"))));
    }

    @Test
    /**
     * Test the addition of metadata
     *
     * @throws Exception
     */
    public void patchAddMultipleMetadataValuesTest() throws Exception {
        context.turnOffAuthorisationSystem();

        //** GIVEN **
        //1. A community-collection structure with one parent community with sub-community and two collections.
        parentCommunity = CommunityBuilder.createCommunity(context)
                                          .withName("Parent Community")
                                          .build();
        Community child1 = CommunityBuilder.createSubCommunity(context, parentCommunity)
                                           .withName("Sub Community")
                                           .build();
        Collection col1 = CollectionBuilder.createCollection(context, child1).withName("Collection 1").build();
        String authToken = getAuthToken(eperson.getEmail(), password);

        WorkspaceItem witem = WorkspaceItemBuilder.createWorkspaceItem(context, col1)
                .withTitle("Test WorkspaceItem")
                .withIssueDate("2017-10-17")
                .build();

        //disable file upload mandatory
        configurationService.setProperty("webui.submit.upload.required", false);

        context.restoreAuthSystemState();

        // try to add multiple subjects at once
        List<Operation> addSubjects = new ArrayList<Operation>();
        // create a list of values to use in add operation
        List<Map<String, String>> values = new ArrayList<Map<String, String>>();
        Map<String, String> value1 = new HashMap<String, String>();
        value1.put("value", "Subject1");
        Map<String, String> value2 = new HashMap<String, String>();
        value2.put("value", "Subject2");
        values.add(value1);
        values.add(value2);

        addSubjects.add(new AddOperation("/sections/traditionalpagetwo/dc.subject", values));

        String patchBody = getPatchContent(addSubjects);
        getClient(authToken).perform(patch("/api/submission/workspaceitems/" + witem.getID())
                .content(patchBody)
                .contentType(MediaType.APPLICATION_JSON_PATCH_JSON))
                            .andExpect(status().isOk())
                            .andExpect(jsonPath("$.errors").doesNotExist())
                            .andExpect(jsonPath("$.sections.traditionalpagetwo['dc.subject'][0].value",
                                    is("Subject1")))
                            .andExpect(jsonPath("$.sections.traditionalpagetwo['dc.subject'][1].value",
                                    is("Subject2")))
        ;

        // verify that the patch changes have been persisted
        getClient(authToken).perform(get("/api/submission/workspaceitems/" + witem.getID()))
            .andExpect(status().isOk())
            .andExpect(jsonPath("$.errors").doesNotExist())
            .andExpect(jsonPath("$.sections.traditionalpagetwo['dc.subject'][0].value", is("Subject1")))
            .andExpect(jsonPath("$.sections.traditionalpagetwo['dc.subject'][1].value", is("Subject2")))
        ;

        // add a subject in the first position
        List<Operation> addFirstSubject = new ArrayList<Operation>();
        Map<String, String> firstSubject = new HashMap<String, String>();
        firstSubject.put("value", "First Subject");

        addFirstSubject.add(new AddOperation("/sections/traditionalpagetwo/dc.subject/0", firstSubject));

        patchBody = getPatchContent(addFirstSubject);
        getClient(authToken).perform(patch("/api/submission/workspaceitems/" + witem.getID())
                .content(patchBody)
                .contentType(MediaType.APPLICATION_JSON_PATCH_JSON))
                            .andExpect(status().isOk())
                            .andExpect(jsonPath("$.errors").doesNotExist())
                            .andExpect(jsonPath("$.sections.traditionalpagetwo['dc.subject'][0].value",
                                    is("First Subject")))
                            .andExpect(jsonPath("$.sections.traditionalpagetwo['dc.subject'][1].value",
                                    is("Subject1")))
                            .andExpect(jsonPath("$.sections.traditionalpagetwo['dc.subject'][2].value",
                                    is("Subject2")))
        ;

        // verify that the patch changes have been persisted
        getClient(authToken).perform(get("/api/submission/workspaceitems/" + witem.getID()))
            .andExpect(status().isOk())
            .andExpect(jsonPath("$.errors").doesNotExist())
            .andExpect(jsonPath("$.sections.traditionalpagetwo['dc.subject'][0].value", is("First Subject")))
            .andExpect(jsonPath("$.sections.traditionalpagetwo['dc.subject'][1].value", is("Subject1")))
            .andExpect(jsonPath("$.sections.traditionalpagetwo['dc.subject'][2].value", is("Subject2")))
        ;

        // add a subject in a central position
        List<Operation> addMidSubject = new ArrayList<Operation>();
        Map<String, String> midSubject = new HashMap<String, String>();
        midSubject.put("value", "Mid Subject");

        addMidSubject.add(new AddOperation("/sections/traditionalpagetwo/dc.subject/2", midSubject));

        patchBody = getPatchContent(addMidSubject);
        getClient(authToken).perform(patch("/api/submission/workspaceitems/" + witem.getID())
                .content(patchBody)
                .contentType(MediaType.APPLICATION_JSON_PATCH_JSON))
                            .andExpect(status().isOk())
                            .andExpect(jsonPath("$.errors").doesNotExist())
                            .andExpect(jsonPath("$.sections.traditionalpagetwo['dc.subject'][0].value",
                                    is("First Subject")))
                            .andExpect(jsonPath("$.sections.traditionalpagetwo['dc.subject'][1].value",
                                    is("Subject1")))
                            .andExpect(jsonPath("$.sections.traditionalpagetwo['dc.subject'][2].value",
                                    is("Mid Subject")))
                            .andExpect(jsonPath("$.sections.traditionalpagetwo['dc.subject'][3].value",
                                    is("Subject2")))
        ;

        // verify that the patch changes have been persisted
        getClient(authToken).perform(get("/api/submission/workspaceitems/" + witem.getID()))
            .andExpect(status().isOk())
            .andExpect(jsonPath("$.errors").doesNotExist())
            .andExpect(jsonPath("$.sections.traditionalpagetwo['dc.subject'][0].value", is("First Subject")))
            .andExpect(jsonPath("$.sections.traditionalpagetwo['dc.subject'][1].value", is("Subject1")))
            .andExpect(jsonPath("$.sections.traditionalpagetwo['dc.subject'][2].value", is("Mid Subject")))
            .andExpect(jsonPath("$.sections.traditionalpagetwo['dc.subject'][3].value", is("Subject2")))
        ;

        // append a last subject without specifying the index
        List<Operation> addLastSubject = new ArrayList<Operation>();
        Map<String, String> lastSubject = new HashMap<String, String>();
        lastSubject.put("value", "Last Subject");

        addLastSubject.add(new AddOperation("/sections/traditionalpagetwo/dc.subject/4", lastSubject));

        patchBody = getPatchContent(addLastSubject);
        getClient(authToken).perform(patch("/api/submission/workspaceitems/" + witem.getID())
                .content(patchBody)
                .contentType(MediaType.APPLICATION_JSON_PATCH_JSON))
                            .andExpect(status().isOk())
                            .andExpect(jsonPath("$.errors").doesNotExist())
                            .andExpect(jsonPath("$.sections.traditionalpagetwo['dc.subject'][0].value",
                                    is("First Subject")))
                            .andExpect(jsonPath("$.sections.traditionalpagetwo['dc.subject'][1].value",
                                    is("Subject1")))
                            .andExpect(jsonPath("$.sections.traditionalpagetwo['dc.subject'][2].value",
                                    is("Mid Subject")))
                            .andExpect(jsonPath("$.sections.traditionalpagetwo['dc.subject'][3].value",
                                    is("Subject2")))
                            .andExpect(jsonPath("$.sections.traditionalpagetwo['dc.subject'][4].value",
                                    is("Last Subject")))
        ;

        // verify that the patch changes have been persisted
        getClient(authToken).perform(get("/api/submission/workspaceitems/" + witem.getID()))
            .andExpect(status().isOk())
            .andExpect(jsonPath("$.errors").doesNotExist())
            .andExpect(jsonPath("$.sections.traditionalpagetwo['dc.subject'][0].value", is("First Subject")))
            .andExpect(jsonPath("$.sections.traditionalpagetwo['dc.subject'][1].value", is("Subject1")))
            .andExpect(jsonPath("$.sections.traditionalpagetwo['dc.subject'][2].value", is("Mid Subject")))
            .andExpect(jsonPath("$.sections.traditionalpagetwo['dc.subject'][3].value", is("Subject2")))
            .andExpect(jsonPath("$.sections.traditionalpagetwo['dc.subject'][4].value", is("Last Subject")))
        ;

        // append a last subject without specifying the index
        List<Operation> addFinalSubject = new ArrayList<Operation>();
        Map<String, String> finalSubject = new HashMap<String, String>();
        finalSubject.put("value", "Final Subject");

        addFinalSubject.add(new AddOperation("/sections/traditionalpagetwo/dc.subject/-", finalSubject));

        patchBody = getPatchContent(addFinalSubject);
        getClient(authToken).perform(patch("/api/submission/workspaceitems/" + witem.getID())
                .content(patchBody)
                .contentType(MediaType.APPLICATION_JSON_PATCH_JSON))
                            .andExpect(status().isOk())
                            .andExpect(jsonPath("$.errors").doesNotExist())
                            .andExpect(jsonPath("$.sections.traditionalpagetwo['dc.subject'][0].value",
                                    is("First Subject")))
                            .andExpect(jsonPath("$.sections.traditionalpagetwo['dc.subject'][1].value",
                                    is("Subject1")))
                            .andExpect(jsonPath("$.sections.traditionalpagetwo['dc.subject'][2].value",
                                    is("Mid Subject")))
                            .andExpect(jsonPath("$.sections.traditionalpagetwo['dc.subject'][3].value",
                                    is("Subject2")))
                            .andExpect(jsonPath("$.sections.traditionalpagetwo['dc.subject'][4].value",
                                    is("Last Subject")))
                            .andExpect(jsonPath("$.sections.traditionalpagetwo['dc.subject'][5].value",
                                    is("Final Subject")))
        ;

        // verify that the patch changes have been persisted
        getClient(authToken).perform(get("/api/submission/workspaceitems/" + witem.getID()))
            .andExpect(status().isOk())
            .andExpect(jsonPath("$.errors").doesNotExist())
            .andExpect(jsonPath("$.sections.traditionalpagetwo['dc.subject'][0].value", is("First Subject")))
            .andExpect(jsonPath("$.sections.traditionalpagetwo['dc.subject'][1].value", is("Subject1")))
            .andExpect(jsonPath("$.sections.traditionalpagetwo['dc.subject'][2].value", is("Mid Subject")))
            .andExpect(jsonPath("$.sections.traditionalpagetwo['dc.subject'][3].value", is("Subject2")))
            .andExpect(jsonPath("$.sections.traditionalpagetwo['dc.subject'][4].value", is("Last Subject")))
            .andExpect(jsonPath("$.sections.traditionalpagetwo['dc.subject'][5].value", is("Final Subject")))
        ;
    }

    @Test
    /**
     * Test the acceptance of the deposit license
     *
     * @throws Exception
     */
    public void patchAcceptLicenseTest() throws Exception {
        context.turnOffAuthorisationSystem();

        //** GIVEN **
        //1. A community-collection structure with one parent community with sub-community and two collections.
        parentCommunity = CommunityBuilder.createCommunity(context)
                                          .withName("Parent Community")
                                          .build();
        Community child1 = CommunityBuilder.createSubCommunity(context, parentCommunity)
                                           .withName("Sub Community")
                                           .build();
        Collection col1 = CollectionBuilder.createCollection(context, child1).withName("Collection 1").build();
        String authToken = getAuthToken(eperson.getEmail(), password);

        WorkspaceItem witem = WorkspaceItemBuilder.createWorkspaceItem(context, col1)
                .withTitle("Test WorkspaceItem")
                .withIssueDate("2017-10-17")
                .build();

        WorkspaceItem witem2 = WorkspaceItemBuilder.createWorkspaceItem(context, col1)
                .withTitle("Test WorkspaceItem 2")
                .withIssueDate("2017-10-17")
                .build();

        WorkspaceItem witem3 = WorkspaceItemBuilder.createWorkspaceItem(context, col1)
                .withTitle("Test WorkspaceItem 3")
                .withIssueDate("2017-10-17")
                .build();

        WorkspaceItem witem4 = WorkspaceItemBuilder.createWorkspaceItem(context, col1)
                .withTitle("Test WorkspaceItem 4")
                .withIssueDate("2017-10-17")
                .build();

        context.restoreAuthSystemState();

        // check that our workspaceitems come without a license (all are build in the same way, just check the first)
        getClient(authToken).perform(get("/api/submission/workspaceitems/" + witem.getID()))
            .andExpect(status().isOk())
            .andExpect(jsonPath("$.sections.license.granted",
                    is(false)))
            .andExpect(jsonPath("$.sections.license.acceptanceDate").isEmpty())
            .andExpect(jsonPath("$.sections.license.url").isEmpty())
        ;

        //disable file upload mandatory
        configurationService.setProperty("webui.submit.upload.required", false);

        // try to grant the license with an add operation
        List<Operation> addGrant = new ArrayList<Operation>();
        addGrant.add(new AddOperation("/sections/license/granted", true));

        String patchBody = getPatchContent(addGrant);
        getClient(authToken).perform(patch("/api/submission/workspaceitems/" + witem.getID())
                .content(patchBody)
                .contentType(MediaType.APPLICATION_JSON_PATCH_JSON))
                            .andExpect(status().isOk())
                            .andExpect(jsonPath("$.errors").doesNotExist())
                            .andExpect(jsonPath("$.sections.license.granted",
                                    is(true)))
                            .andExpect(jsonPath("$.sections.license.acceptanceDate").isNotEmpty())
                            .andExpect(jsonPath("$.sections.license.url").isNotEmpty())
        ;

        // verify that the patch changes have been persisted
        getClient(authToken).perform(get("/api/submission/workspaceitems/" + witem.getID()))
            .andExpect(status().isOk())
            .andExpect(jsonPath("$.errors").doesNotExist())
            .andExpect(jsonPath("$.sections.license.granted",
                    is(true)))
            .andExpect(jsonPath("$.sections.license.acceptanceDate").isNotEmpty())
            .andExpect(jsonPath("$.sections.license.url").isNotEmpty())
        ;

        // try to grant the license with an add operation supplying a string instead than a boolean
        List<Operation> addGrantString = new ArrayList<Operation>();
        addGrantString.add(new AddOperation("/sections/license/granted", "true"));

        patchBody = getPatchContent(addGrantString);
        getClient(authToken).perform(patch("/api/submission/workspaceitems/" + witem2.getID())
                .content(patchBody)
                .contentType(MediaType.APPLICATION_JSON_PATCH_JSON))
                            .andExpect(status().isOk())
                            .andExpect(jsonPath("$.errors").doesNotExist())
                            .andExpect(jsonPath("$.sections.license.granted",
                                    is(true)))
                            .andExpect(jsonPath("$.sections.license.acceptanceDate").isNotEmpty())
                            .andExpect(jsonPath("$.sections.license.url").isNotEmpty())
        ;

        // verify that the patch changes have been persisted
        getClient(authToken).perform(get("/api/submission/workspaceitems/" + witem2.getID()))
            .andExpect(status().isOk())
            .andExpect(jsonPath("$.errors").doesNotExist())
            .andExpect(jsonPath("$.sections.license.granted",
                    is(true)))
            .andExpect(jsonPath("$.sections.license.acceptanceDate").isNotEmpty())
            .andExpect(jsonPath("$.sections.license.url").isNotEmpty())
        ;

        // try to grant the license with a replace operation
        List<Operation> replaceGrant = new ArrayList<Operation>();
        replaceGrant.add(new ReplaceOperation("/sections/license/granted", true));

        patchBody = getPatchContent(replaceGrant);
        getClient(authToken).perform(patch("/api/submission/workspaceitems/" + witem3.getID())
                .content(patchBody)
                .contentType(MediaType.APPLICATION_JSON_PATCH_JSON))
                            .andExpect(status().isOk())
                            .andExpect(jsonPath("$.errors").doesNotExist())
                            .andExpect(jsonPath("$.sections.license.granted",
                                    is(true)))
                            .andExpect(jsonPath("$.sections.license.acceptanceDate").isNotEmpty())
                            .andExpect(jsonPath("$.sections.license.url").isNotEmpty())
        ;

        // verify that the patch changes have been persisted
        getClient(authToken).perform(get("/api/submission/workspaceitems/" + witem3.getID()))
            .andExpect(status().isOk())
            .andExpect(jsonPath("$.errors").doesNotExist())
            .andExpect(jsonPath("$.sections.license.granted",
                    is(true)))
            .andExpect(jsonPath("$.sections.license.acceptanceDate").isNotEmpty())
            .andExpect(jsonPath("$.sections.license.url").isNotEmpty())
        ;

        // try to grant the license with a replace operation supplying a string
        List<Operation> replaceGrantString = new ArrayList<Operation>();
        replaceGrant.add(new ReplaceOperation("/sections/license/granted", "true"));

        patchBody = getPatchContent(replaceGrant);
        getClient(authToken).perform(patch("/api/submission/workspaceitems/" + witem4.getID())
                .content(patchBody)
                .contentType(MediaType.APPLICATION_JSON_PATCH_JSON))
                            .andExpect(status().isOk())
                            .andExpect(jsonPath("$.errors").doesNotExist())
                            .andExpect(jsonPath("$.sections.license.granted",
                                    is(true)))
                            .andExpect(jsonPath("$.sections.license.acceptanceDate").isNotEmpty())
                            .andExpect(jsonPath("$.sections.license.url").isNotEmpty())
        ;

        // verify that the patch changes have been persisted
        getClient(authToken).perform(get("/api/submission/workspaceitems/" + witem4.getID()))
            .andExpect(status().isOk())
            .andExpect(jsonPath("$.errors").doesNotExist())
            .andExpect(jsonPath("$.sections.license.granted",
                    is(true)))
            .andExpect(jsonPath("$.sections.license.acceptanceDate").isNotEmpty())
            .andExpect(jsonPath("$.sections.license.url").isNotEmpty())
        ;
    }

    @Test
    /**
     * Test the reject of the deposit license
     *
     * @throws Exception
     */
    public void patchRejectLicenseTest() throws Exception {
        context.turnOffAuthorisationSystem();

        //** GIVEN **
        //1. A community-collection structure with one parent community with sub-community and two collections.
        parentCommunity = CommunityBuilder.createCommunity(context)
                                          .withName("Parent Community")
                                          .build();
        Community child1 = CommunityBuilder.createSubCommunity(context, parentCommunity)
                                           .withName("Sub Community")
                                           .build();
        Collection col1 = CollectionBuilder.createCollection(context, child1).withName("Collection 1").build();
        String authToken = getAuthToken(eperson.getEmail(), password);

        WorkspaceItem witem = WorkspaceItemBuilder.createWorkspaceItem(context, col1)
                .withTitle("Test WorkspaceItem")
                .withIssueDate("2017-10-17")
                .grantLicense()
                .build();

        WorkspaceItem witem2 = WorkspaceItemBuilder.createWorkspaceItem(context, col1)
                .withTitle("Test WorkspaceItem 2")
                .withIssueDate("2017-10-17")
                .grantLicense()
                .build();

        WorkspaceItem witem3 = WorkspaceItemBuilder.createWorkspaceItem(context, col1)
                .withTitle("Test WorkspaceItem 3")
                .withIssueDate("2017-10-17")
                .grantLicense()
                .build();

        WorkspaceItem witem4 = WorkspaceItemBuilder.createWorkspaceItem(context, col1)
                .withTitle("Test WorkspaceItem 4")
                .withIssueDate("2017-10-17")
                .grantLicense()
                .build();

        //disable file upload mandatory
        configurationService.setProperty("webui.submit.upload.required", false);

        context.restoreAuthSystemState();

        // check that our workspaceitems come with a license (all are build in the same way, just check the first)
        getClient(authToken).perform(get("/api/submission/workspaceitems/" + witem.getID()))
            .andExpect(status().isOk())
            .andExpect(jsonPath("$.sections.license.granted",
                    is(true)))
            .andExpect(jsonPath("$.sections.license.acceptanceDate").isNotEmpty())
            .andExpect(jsonPath("$.sections.license.url").isNotEmpty())
        ;

        // try to reject the license with an add operation
        List<Operation> addGrant = new ArrayList<Operation>();
        addGrant.add(new AddOperation("/sections/license/granted", false));

        String patchBody = getPatchContent(addGrant);
        getClient(authToken).perform(patch("/api/submission/workspaceitems/" + witem.getID())
                .content(patchBody)
                .contentType(MediaType.APPLICATION_JSON_PATCH_JSON))
                            .andExpect(status().isOk())
                            .andExpect(jsonPath("$.errors").doesNotExist())
                            .andExpect(jsonPath("$.sections.license.granted",
                                    is(false)))
                            .andExpect(jsonPath("$.sections.license.acceptanceDate").isEmpty())
                            .andExpect(jsonPath("$.sections.license.url").isEmpty())
        ;

        // verify that the patch changes have been persisted
        getClient(authToken).perform(get("/api/submission/workspaceitems/" + witem.getID()))
            .andExpect(status().isOk())
            .andExpect(jsonPath("$.errors").doesNotExist())
            .andExpect(jsonPath("$.sections.license.granted",
                    is(false)))
            .andExpect(jsonPath("$.sections.license.acceptanceDate").isEmpty())
            .andExpect(jsonPath("$.sections.license.url").isEmpty())
        ;

        // try to reject the license with an add operation supplying a string instead than a boolean
        List<Operation> addGrantString = new ArrayList<Operation>();
        addGrantString.add(new AddOperation("/sections/license/granted", "false"));

        patchBody = getPatchContent(addGrantString);
        getClient(authToken).perform(patch("/api/submission/workspaceitems/" + witem2.getID())
                .content(patchBody)
                .contentType(MediaType.APPLICATION_JSON_PATCH_JSON))
                            .andExpect(status().isOk())
                            .andExpect(jsonPath("$.errors").doesNotExist())
                            .andExpect(jsonPath("$.sections.license.granted",
                                    is(false)))
                            .andExpect(jsonPath("$.sections.license.acceptanceDate").isEmpty())
                            .andExpect(jsonPath("$.sections.license.url").isEmpty())
        ;

        // verify that the patch changes have been persisted
        getClient(authToken).perform(get("/api/submission/workspaceitems/" + witem2.getID()))
            .andExpect(status().isOk())
            .andExpect(jsonPath("$.errors").doesNotExist())
            .andExpect(jsonPath("$.sections.license.granted",
                    is(false)))
            .andExpect(jsonPath("$.sections.license.acceptanceDate").isEmpty())
            .andExpect(jsonPath("$.sections.license.url").isEmpty())
        ;

        // try to reject the license with a replace operation
        List<Operation> replaceGrant = new ArrayList<Operation>();
        replaceGrant.add(new ReplaceOperation("/sections/license/granted", false));

        patchBody = getPatchContent(replaceGrant);
        getClient(authToken).perform(patch("/api/submission/workspaceitems/" + witem3.getID())
                .content(patchBody)
                .contentType(MediaType.APPLICATION_JSON_PATCH_JSON))
                            .andExpect(status().isOk())
                            .andExpect(jsonPath("$.errors").doesNotExist())
                            .andExpect(jsonPath("$.sections.license.granted",
                                    is(false)))
                            .andExpect(jsonPath("$.sections.license.acceptanceDate").isEmpty())
                            .andExpect(jsonPath("$.sections.license.url").isEmpty())
        ;

        // verify that the patch changes have been persisted
        getClient(authToken).perform(get("/api/submission/workspaceitems/" + witem3.getID()))
            .andExpect(status().isOk())
            .andExpect(jsonPath("$.errors").doesNotExist())
            .andExpect(jsonPath("$.sections.license.granted",
                    is(false)))
            .andExpect(jsonPath("$.sections.license.acceptanceDate").isEmpty())
            .andExpect(jsonPath("$.sections.license.url").isEmpty())
        ;

        // try to reject the license with a replace operation supplying a string
        List<Operation> replaceGrantString = new ArrayList<Operation>();
        replaceGrant.add(new ReplaceOperation("/sections/license/granted", "false"));

        patchBody = getPatchContent(replaceGrant);
        getClient(authToken).perform(patch("/api/submission/workspaceitems/" + witem4.getID())
                .content(patchBody)
                .contentType(MediaType.APPLICATION_JSON_PATCH_JSON))
                            .andExpect(status().isOk())
                            .andExpect(jsonPath("$.errors").doesNotExist())
                            .andExpect(jsonPath("$.sections.license.granted",
                                    is(false)))
                            .andExpect(jsonPath("$.sections.license.acceptanceDate").isEmpty())
                            .andExpect(jsonPath("$.sections.license.url").isEmpty())
        ;

        // verify that the patch changes have been persisted
        getClient(authToken).perform(get("/api/submission/workspaceitems/" + witem4.getID()))
            .andExpect(status().isOk())
            .andExpect(jsonPath("$.errors").doesNotExist())
            .andExpect(jsonPath("$.sections.license.granted",
                    is(false)))
            .andExpect(jsonPath("$.sections.license.acceptanceDate").isEmpty())
            .andExpect(jsonPath("$.sections.license.url").isEmpty())
        ;

    }

    @Test
    /**
     * Test update of bitstream metadata in the upload section
     *
     * @throws Exception
     */
    public void patchUploadTest() throws Exception {
        context.turnOffAuthorisationSystem();

        //** GIVEN **
        //1. A community-collection structure with one parent community with sub-community and two collections.
        parentCommunity = CommunityBuilder.createCommunity(context)
                                          .withName("Parent Community")
                                          .build();
        Community child1 = CommunityBuilder.createSubCommunity(context, parentCommunity)
                                           .withName("Sub Community")
                                           .build();
        Collection col1 = CollectionBuilder.createCollection(context, child1).withName("Collection 1").build();

        String authToken = getAuthToken(eperson.getEmail(), password);

        InputStream pdf = getClass().getResourceAsStream("simple-article.pdf");

        WorkspaceItem witem = WorkspaceItemBuilder.createWorkspaceItem(context, col1)
                .withTitle("Test WorkspaceItem")
                .withIssueDate("2017-10-17")
                .withFulltext("simple-article.pdf", "/local/path/simple-article.pdf", pdf)
                .build();

        context.restoreAuthSystemState();

        // check the file metadata
        getClient(authToken).perform(get("/api/submission/workspaceitems/" + witem.getID()))
            .andExpect(status().isOk())
            .andExpect(jsonPath("$.sections.upload.files[0].metadata['dc.source'][0].value",
                    is("/local/path/simple-article.pdf")))
            .andExpect(jsonPath("$.sections.upload.files[0].metadata['dc.title'][0].value",
                    is("simple-article.pdf")))
        ;

        // try to change the filename and add a description
        List<Operation> addOpts = new ArrayList<Operation>();
        Map<String, String> value = new HashMap<String, String>();
        value.put("value", "newfilename.pdf");
        Map<String, String> valueDesc  = new HashMap<String, String>();
        valueDesc.put("value", "Description");
        List valueDescs = new ArrayList();
        valueDescs.add(valueDesc);
        addOpts.add(new AddOperation("/sections/upload/files/0/metadata/dc.title/0", value));
        addOpts.add(new AddOperation("/sections/upload/files/0/metadata/dc.description", valueDescs));

        String patchBody = getPatchContent(addOpts);
        getClient(authToken).perform(patch("/api/submission/workspaceitems/" + witem.getID())
                .content(patchBody)
                .contentType(MediaType.APPLICATION_JSON_PATCH_JSON))
                            .andExpect(status().isOk())
                            // is the source still here?
                            .andExpect(jsonPath("$.sections.upload.files[0].metadata['dc.source'][0].value",
                                    is("/local/path/simple-article.pdf")))
                            // check the new filename
                            .andExpect(jsonPath("$.sections.upload.files[0].metadata['dc.title'][0].value",
                                    is("newfilename.pdf")))
                            // check the description
                            .andExpect(jsonPath("$.sections.upload.files[0].metadata['dc.description'][0].value",
                                    is("Description")))
        ;

        // check that changes persist
        getClient(authToken).perform(get("/api/submission/workspaceitems/" + witem.getID()))
            .andExpect(status().isOk())
            .andExpect(jsonPath("$.sections.upload.files[0].metadata['dc.source'][0].value",
                    is("/local/path/simple-article.pdf")))
            .andExpect(jsonPath("$.sections.upload.files[0].metadata['dc.title'][0].value",
                    is("newfilename.pdf")))
            .andExpect(jsonPath("$.sections.upload.files[0].metadata['dc.description'][0].value",
                    is("Description")))
        ;

        // try to remove the description
        List<Operation> removeOpts = new ArrayList<Operation>();
        removeOpts.add(new RemoveOperation("/sections/upload/files/0/metadata/dc.description"));

        patchBody = getPatchContent(removeOpts);
        getClient(authToken).perform(patch("/api/submission/workspaceitems/" + witem.getID())
                .content(patchBody)
                .contentType(MediaType.APPLICATION_JSON_PATCH_JSON))
                            .andExpect(status().isOk())
                            // check the filename still here
                            .andExpect(jsonPath("$.sections.upload.files[0].metadata['dc.title'][0].value",
                                    is("newfilename.pdf")))
                            // check the removed description
                            .andExpect(jsonPath("$.sections.upload.files[0].metadata['dc.description']").doesNotExist())
        ;

        // check that changes persist
        getClient(authToken).perform(get("/api/submission/workspaceitems/" + witem.getID()))
            .andExpect(status().isOk())
            .andExpect(jsonPath("$.sections.upload.files[0].metadata['dc.source'][0].value",
                    is("/local/path/simple-article.pdf")))
            .andExpect(jsonPath("$.sections.upload.files[0].metadata['dc.title'][0].value",
                    is("newfilename.pdf")))
            .andExpect(jsonPath("$.sections.upload.files[0].metadata['dc.description']").doesNotExist())        ;

        // try to update the filename with an update opt
        List<Operation> updateOpts = new ArrayList<Operation>();
        Map<String, String> updateValue = new HashMap<String, String>();
        updateValue.put("value", "another-filename.pdf");
        updateOpts.add(new ReplaceOperation("/sections/upload/files/0/metadata/dc.title/0", updateValue));

        patchBody = getPatchContent(updateOpts);
        getClient(authToken).perform(patch("/api/submission/workspaceitems/" + witem.getID())
                .content(patchBody)
                .contentType(MediaType.APPLICATION_JSON_PATCH_JSON))
                            .andExpect(status().isOk())
                            // check the filename still here
                            .andExpect(jsonPath("$.sections.upload.files[0].metadata['dc.title'][0].value",
                                    is("another-filename.pdf")))
        ;

        // check that changes persist
        getClient(authToken).perform(get("/api/submission/workspaceitems/" + witem.getID()))
            .andExpect(status().isOk())
            .andExpect(jsonPath("$.sections.upload.files[0].metadata['dc.title'][0].value",
                    is("another-filename.pdf")))
        ;
    }

    @Test
    public void patchUploadAddAndRemoveAccessConditionTest() throws Exception {
        context.turnOffAuthorisationSystem();

        parentCommunity = CommunityBuilder.createCommunity(context)
                .withName("Parent Community")
                .build();

        Community child1 = CommunityBuilder.createSubCommunity(context, parentCommunity)
                .withName("Sub Community")
                .build();

        Collection collection1 = CollectionBuilder.createCollection(context, child1)
                .withName("Collection 1")
                .build();

        InputStream pdf = getClass().getResourceAsStream("simple-article.pdf");

        WorkspaceItem witem = WorkspaceItemBuilder.createWorkspaceItem(context, collection1)
                .withTitle("Test WorkspaceItem")
                .withIssueDate("2019-10-01")
                .withFulltext("simple-article.pdf", "/local/path/simple-article.pdf", pdf)
                .build();

        context.restoreAuthSystemState();

        // date
        SimpleDateFormat dateFmt = new SimpleDateFormat("yyyy-MM-dd");
        Date startDate = new Date();
        String startDateStr = dateFmt.format(startDate);

        // create a list of values to use in add operation
        List<Operation> addAccessCondition = new ArrayList<>();
        Map<String, String> value = new HashMap<>();
        value.put("name", "embargo");
        value.put("startDate", startDateStr);
        addAccessCondition.add(new AddOperation("/sections/upload/files/0/accessConditions/-", value));

        String patchBody = getPatchContent(addAccessCondition);
        String authToken = getAuthToken(eperson.getEmail(), password);

        getClient(authToken)
            .perform(
                patch("/api/submission/workspaceitems/" + witem.getID())
                    .content(patchBody)
                    .contentType(MediaType.APPLICATION_JSON_PATCH_JSON)
            )
            .andExpect(status().isOk())
            .andExpect(jsonPath("$.sections.upload.files[0].accessConditions[0].name", is("embargo")))
            .andExpect(jsonPath("$.sections.upload.files[0].accessConditions[0].startDate", is(startDateStr)))
            .andExpect(jsonPath("$.sections.upload.files[0].accessConditions[0].endDate", nullValue()));

        // verify that the patch changes have been persisted
        getClient(authToken).perform(get("/api/submission/workspaceitems/" + witem.getID()))
            .andExpect(status().isOk())
            .andExpect(jsonPath("$.sections.upload.files[0].accessConditions[0].name", is("embargo")))
            .andExpect(jsonPath("$.sections.upload.files[0].accessConditions[0].startDate", is(startDateStr)))
            .andExpect(jsonPath("$.sections.upload.files[0].accessConditions[0].endDate", nullValue()));

        // create a list of values to use in remove operation
        List<Operation> removeAccessCondition = new ArrayList<>();
        removeAccessCondition.add(new RemoveOperation("/sections/upload/files/0/accessConditions"));

        // remove and verify that access conditions are removed
        String patchReplaceBody = getPatchContent(removeAccessCondition);
        getClient(authToken)
            .perform(
                patch("/api/submission/workspaceitems/" + witem.getID())
                    .content(patchReplaceBody)
                    .contentType(MediaType.APPLICATION_JSON_PATCH_JSON)
            )
            .andExpect(status().isOk())
            .andExpect(jsonPath("$.sections.upload.files[0].accessConditions", empty()));

        // verify that the patch changes have been persisted
        getClient(authToken).perform(get("/api/submission/workspaceitems/" + witem.getID()))
            .andExpect(status().isOk())
            .andExpect(jsonPath("$.sections.upload.files[0].accessConditions", empty()));
    }

    @Test
    /**
     * Test the upload of files in the upload over section
     *
     * @throws Exception
     */
    public void uploadTest() throws Exception {
        context.turnOffAuthorisationSystem();

        //** GIVEN **
        //1. A community-collection structure with one parent community with sub-community and two collections.
        parentCommunity = CommunityBuilder.createCommunity(context)
                                          .withName("Parent Community")
                                          .build();
        Community child1 = CommunityBuilder.createSubCommunity(context, parentCommunity)
                                           .withName("Sub Community")
                                           .build();
        Collection col1 = CollectionBuilder.createCollection(context, child1).withName("Collection 1").build();

        String authToken = getAuthToken(eperson.getEmail(), password);

        WorkspaceItem witem = WorkspaceItemBuilder.createWorkspaceItem(context, col1)
                .withTitle("Test WorkspaceItem")
                .withIssueDate("2017-10-17")
                .build();

        InputStream pdf = getClass().getResourceAsStream("simple-article.pdf");
        final MockMultipartFile pdfFile = new MockMultipartFile("file", "/local/path/simple-article.pdf",
                "application/pdf", pdf);

        context.restoreAuthSystemState();

        // upload the file in our workspaceitem
        getClient(authToken).perform(fileUpload("/api/submission/workspaceitems/" + witem.getID())
                .file(pdfFile))
                    .andExpect(status().isCreated())
                    .andExpect(jsonPath("$.sections.upload.files[0].metadata['dc.title'][0].value",
                            is("simple-article.pdf")))
                    .andExpect(jsonPath("$.sections.upload.files[0].metadata['dc.source'][0].value",
                            is("/local/path/simple-article.pdf")))
        ;

        // check the file metadata
        getClient(authToken).perform(get("/api/submission/workspaceitems/" + witem.getID()))
            .andExpect(status().isOk())
            .andExpect(jsonPath("$.sections.upload.files[0].metadata['dc.title'][0].value",
                    is("simple-article.pdf")))
            .andExpect(jsonPath("$.sections.upload.files[0].metadata['dc.source'][0].value",
                    is("/local/path/simple-article.pdf")))
        ;
    }

    @Test
    public void uploadUnAuthenticatedTest() throws Exception {
        context.turnOffAuthorisationSystem();

        parentCommunity = CommunityBuilder.createCommunity(context)
                .withName("Parent Community")
                .build();
        Community child1 = CommunityBuilder.createSubCommunity(context, parentCommunity)
                .withName("Sub Community")
                .build();
        Collection col1 = CollectionBuilder.createCollection(context, child1).withName("Collection 1").build();

        WorkspaceItem witem = WorkspaceItemBuilder.createWorkspaceItem(context, col1)
                .withTitle("Test WorkspaceItem")
                .withIssueDate("2017-10-17")
                .build();

        InputStream pdf = getClass().getResourceAsStream("simple-article.pdf");
        final MockMultipartFile pdfFile = new MockMultipartFile("file", "/local/path/simple-article.pdf",
                "application/pdf", pdf);

        context.restoreAuthSystemState();

        // upload the file in our workspaceitem
        getClient().perform(fileUpload("/api/submission/workspaceitems/" + witem.getID())
                .file(pdfFile))
                .andExpect(status().isUnauthorized());

        String authToken = getAuthToken(admin.getEmail(), password);
        getClient(authToken).perform(get("/api/submission/workspaceitems/" + witem.getID()))
                .andExpect(status().isOk())
                .andExpect(jsonPath("$.sections.upload.files", hasSize(0)));
    }

    @Test
    public void uploadForbiddenTest() throws Exception {
        context.turnOffAuthorisationSystem();

        EPerson eperson1 = EPersonBuilder.createEPerson(context)
                .withEmail("eperson1@mail.com")
                .withPassword("qwerty01")
                .build();

        EPerson eperson2 = EPersonBuilder.createEPerson(context)
                .withEmail("eperson2@mail.com")
                .withPassword("qwerty02")
                .build();

        parentCommunity = CommunityBuilder.createCommunity(context)
                .withName("Parent Community")
                .build();
        Community child1 = CommunityBuilder.createSubCommunity(context, parentCommunity)
                .withName("Sub Community")
                .build();
        Collection col1 = CollectionBuilder.createCollection(context, child1).withName("Collection 1").build();

        context.setCurrentUser(eperson1);
        WorkspaceItem witem = WorkspaceItemBuilder.createWorkspaceItem(context, col1)
                .withTitle("WorkspaceItem")
                .withIssueDate("2019-10-27")
                .build();

        InputStream pdf = getClass().getResourceAsStream("simple-article.pdf");
        final MockMultipartFile pdfFile = new MockMultipartFile("file", "/local/path/simple-article.pdf",
                "application/pdf", pdf);

        context.restoreAuthSystemState();

        // upload the file in our workspaceitem
        String authToken = getAuthToken(eperson2.getEmail(), "qwerty02");
        getClient(authToken).perform(fileUpload("/api/submission/workspaceitems/" + witem.getID())
                .file(pdfFile))
                .andExpect(status().isForbidden());

        String authToken2 = getAuthToken(eperson1.getEmail(), "qwerty01");
        getClient(authToken2).perform(get("/api/submission/workspaceitems/" + witem.getID()))
                .andExpect(status().isOk())
                .andExpect(jsonPath("$.sections.upload.files", hasSize(0)));
    }

    @Test
    public void createWorkspaceWithFiles_UploadRequired() throws Exception {
        context.turnOffAuthorisationSystem();

        //** GIVEN **
        //1. A community-collection structure with one parent community with sub-community and two collections.
        parentCommunity = CommunityBuilder.createCommunity(context)
            .withName("Parent Community")
            .build();
        Community child1 = CommunityBuilder.createSubCommunity(context, parentCommunity)
            .withName("Sub Community")
            .build();
        Collection col1 = CollectionBuilder.createCollection(context, child1).withName("Collection 1").build();

        String authToken = getAuthToken(eperson.getEmail(), password);

        WorkspaceItem witem = WorkspaceItemBuilder.createWorkspaceItem(context, col1)
            .withTitle("Test WorkspaceItem")
            .withIssueDate("2017-10-17")
            .build();

        InputStream pdf = getClass().getResourceAsStream("simple-article.pdf");
        final MockMultipartFile pdfFile = new MockMultipartFile("file", "/local/path/simple-article.pdf",
            "application/pdf", pdf);

        context.restoreAuthSystemState();
        // upload the file in our workspaceitem
        getClient(authToken).perform(fileUpload("/api/submission/workspaceitems/" + witem.getID())
            .file(pdfFile))
            .andExpect(status().isCreated())
            .andExpect(jsonPath("$.sections.upload.files[0].metadata['dc.title'][0].value",
                is("simple-article.pdf")))
            .andExpect(jsonPath("$.sections.upload.files[0].metadata['dc.source'][0].value",
                is("/local/path/simple-article.pdf")))
        ;

        //Verify there are no errors since file was uploaded (with upload required set to true)
        getClient(authToken).perform(get("/api/submission/workspaceitems/" + witem.getID()))
            .andExpect(status().isOk())
            .andExpect(jsonPath("$.errors").doesNotExist());
    }

    @Test
    public void createWorkspaceWithoutFiles_UploadRequired() throws Exception {
        context.turnOffAuthorisationSystem();

        //** GIVEN **
        //1. A community-collection structure with one parent community with sub-community and two collections.
        parentCommunity = CommunityBuilder.createCommunity(context)
            .withName("Parent Community")
            .build();
        Community child1 = CommunityBuilder.createSubCommunity(context, parentCommunity)
            .withName("Sub Community")
            .build();
        Collection col1 = CollectionBuilder.createCollection(context, child1).withName("Collection 1").build();

        String authToken = getAuthToken(eperson.getEmail(), password);

        WorkspaceItem witem = WorkspaceItemBuilder.createWorkspaceItem(context, col1)
            .withTitle("Test WorkspaceItem")
            .withIssueDate("2017-10-17")
            .build();

        context.restoreAuthSystemState();
        //Verify there is an error since no file was uploaded (with upload required set to true)
        getClient(authToken).perform(get("/api/submission/workspaceitems/" + witem.getID()))
            .andExpect(status().isOk())
            .andExpect(jsonPath("$.errors").isNotEmpty())
            .andExpect(jsonPath("$.errors[?(@.message=='error.validation.filerequired')]",
                Matchers.contains(
                    hasJsonPath("$.paths", Matchers.contains(
                        hasJsonPath("$", Matchers.is("/sections/upload"))
                    )))));
    }

    @Test
    public void createWorkspaceItemFromExternalSources() throws Exception {
        //We turn off the authorization system in order to create the structure as defined below
        context.turnOffAuthorisationSystem();
        //** GIVEN **
        //1. A community-collection structure with one parent community with sub-community and two collections.
        parentCommunity = CommunityBuilder.createCommunity(context)
                                          .withName("Parent Community")
                                          .build();
        Community child1 = CommunityBuilder.createSubCommunity(context, parentCommunity)
                                           .withName("Sub Community")
                                           .build();
        Collection col1 = CollectionBuilder.createCollection(context, child1).withName("Collection 1").build();

        context.restoreAuthSystemState();

        Integer workspaceItemId = null;
        try {

        ObjectMapper mapper = new ObjectMapper();
        // You have to be an admin to create an Item from an ExternalDataObject
        String token = getAuthToken(admin.getEmail(), password);
        MvcResult mvcResult = getClient(token).perform(post("/api/submission/workspaceitems?owningCollection="
                                                                + col1.getID().toString())
                                                           .contentType(parseMediaType(TEXT_URI_LIST_VALUE))
                                                           .content("https://localhost:8080/server/api/integration/" +
                                                                        "externalsources/mock/entryValues/one"))
                                            .andExpect(status().isCreated()).andReturn();

        String content = mvcResult.getResponse().getContentAsString();
        Map<String,Object> map = mapper.readValue(content, Map.class);
        workspaceItemId = (Integer) map.get("id");
        String itemUuidString = String.valueOf(((Map) ((Map) map.get("_embedded")).get("item")).get("uuid"));

        getClient(token).perform(get("/api/submission/workspaceitems/" + workspaceItemId))
                        .andExpect(status().isOk())
                        .andExpect(jsonPath("$", Matchers.allOf(
                            hasJsonPath("$.id", is(workspaceItemId)),
                            hasJsonPath("$.type", is("workspaceitem")),
                            hasJsonPath("$._embedded.item", Matchers.allOf(
                                hasJsonPath("$.id", is(itemUuidString)),
                                hasJsonPath("$.uuid", is(itemUuidString)),
                                hasJsonPath("$.type", is("item")),
                                hasJsonPath("$.metadata", Matchers.allOf(
                                    MetadataMatcher.matchMetadata("dc.contributor.author", "Donald, Smith")
                                )))))
                        ));
        } finally {
            WorkspaceItemBuilder.deleteWorkspaceItem(workspaceItemId);
        }
    }

    @Test
    public void createWorkspaceItemFromExternalSourcesNoOwningCollectionUuidBadRequest() throws Exception {
        String token = getAuthToken(eperson.getEmail(), password);
        getClient(token).perform(post("/api/submission/workspaceitems")
                                     .contentType(parseMediaType(
                                         TEXT_URI_LIST_VALUE))
                                     .content("https://localhost:8080/server/api/integration/externalsources/" +
                                                "mock/entryValues/one"))
                        .andExpect(status().isBadRequest());
    }

    @Test
    public void createWorkspaceItemFromExternalSourcesRandomOwningCollectionUuidBadRequest() throws Exception {
        String token = getAuthToken(eperson.getEmail(), password);
        getClient(token).perform(post("/api/submission/workspaceitems?owningCollection=" + UUID.randomUUID())
                                     .contentType(parseMediaType(
                                         TEXT_URI_LIST_VALUE))
                                     .content("https://localhost:8080/server/api/integration/externalsources/" +
                                                  "mock/entryValues/one"))
                        .andExpect(status().isBadRequest());
    }

    @Test
    public void createWorkspaceItemFromExternalSourcesWrongUriList() throws Exception {
        //We turn off the authorization system in order to create the structure as defined below
        context.turnOffAuthorisationSystem();
        //** GIVEN **
        //1. A community-collection structure with one parent community with sub-community and two collections.
        parentCommunity = CommunityBuilder.createCommunity(context)
                                          .withName("Parent Community")
                                          .build();
        Community child1 = CommunityBuilder.createSubCommunity(context, parentCommunity)
                                           .withName("Sub Community")
                                           .build();
        Collection col1 = CollectionBuilder.createCollection(context, child1).withName("Collection 1").build();

        context.restoreAuthSystemState();

        ObjectMapper mapper = new ObjectMapper();
        String token = getAuthToken(eperson.getEmail(), password);
        getClient(token).perform(post("/api/submission/workspaceitems?owningCollection="
                                          + col1.getID().toString())
                                     .contentType(parseMediaType(
                                         TEXT_URI_LIST_VALUE))
                                     .content("https://localhost:8080/server/mock/mock/mock/" +
                                                  "mock/entryValues/one")).andExpect(status().isBadRequest());
    }

    @Test
    public void createWorkspaceItemFromExternalSourcesWrongSourceBadRequest() throws Exception {
        //We turn off the authorization system in order to create the structure as defined below
        context.turnOffAuthorisationSystem();
        //** GIVEN **
        //1. A community-collection structure with one parent community with sub-community and two collections.
        parentCommunity = CommunityBuilder.createCommunity(context)
                                          .withName("Parent Community")
                                          .build();
        Community child1 = CommunityBuilder.createSubCommunity(context, parentCommunity)
                                           .withName("Sub Community")
                                           .build();
        Collection col1 = CollectionBuilder.createCollection(context, child1).withName("Collection 1").build();

        context.restoreAuthSystemState();

        String token = getAuthToken(eperson.getEmail(), password);
        getClient(token).perform(post("/api/submission/workspaceitems?owningCollection="
                                          + col1.getID().toString())
                                     .contentType(parseMediaType(
                                         TEXT_URI_LIST_VALUE))
                                     .content("https://localhost:8080/server/api/integration/externalsources/" +
                                                  "mockWrongSource/entryValues/one"))
                        .andExpect(status().isBadRequest());

    }

    @Test
    public void createWorkspaceItemFromExternalSourcesWrongIdResourceNotFound() throws Exception {
        //We turn off the authorization system in order to create the structure as defined below
        context.turnOffAuthorisationSystem();
        //** GIVEN **
        //1. A community-collection structure with one parent community with sub-community and two collections.
        parentCommunity = CommunityBuilder.createCommunity(context)
                                          .withName("Parent Community")
                                          .build();
        Community child1 = CommunityBuilder.createSubCommunity(context, parentCommunity)
                                           .withName("Sub Community")
                                           .build();
        Collection col1 = CollectionBuilder.createCollection(context, child1).withName("Collection 1").build();

        context.restoreAuthSystemState();

        String token = getAuthToken(eperson.getEmail(), password);
        getClient(token).perform(post("/api/submission/workspaceitems?owningCollection="
                                          + col1.getID().toString())
                                     .contentType(parseMediaType(
                                         TEXT_URI_LIST_VALUE))
                                     .content("https://localhost:8080/server/api/integration/externalsources/" +
                                                  "mock/entryValues/azeazezaezeaz"))
                        .andExpect(status().is(404));

    }

    @Test
    public void createWorkspaceItemFromExternalSourcesForbidden() throws Exception {
        //We turn off the authorization system in order to create the structure as defined below
        context.turnOffAuthorisationSystem();
        //** GIVEN **
        //1. A community-collection structure with one parent community with sub-community and two collections.
        parentCommunity = CommunityBuilder.createCommunity(context)
                                          .withName("Parent Community")
                                          .build();
        Community child1 = CommunityBuilder.createSubCommunity(context, parentCommunity)
                                           .withName("Sub Community")
                                           .build();
        Collection col1 = CollectionBuilder.createCollection(context, child1).withName("Collection 1").build();

        context.restoreAuthSystemState();

        String token = getAuthToken(eperson.getEmail(), password);
        getClient(token).perform(post("/api/submission/workspaceitems?owningCollection="
                                          + col1.getID().toString())
                                     .contentType(parseMediaType(
                                         TEXT_URI_LIST_VALUE))
                                     .content("https://localhost:8080/server/api/integration/externalsources/" +
                                                  "mock/entryValues/one"))
                        .andExpect(status().isForbidden());
    }

    @Test
    public void createWorkspaceItemFromExternalSourcesUnauthorized() throws Exception {
        //We turn off the authorization system in order to create the structure as defined below
        context.turnOffAuthorisationSystem();
        //** GIVEN **
        //1. A community-collection structure with one parent community with sub-community and two collections.
        parentCommunity = CommunityBuilder.createCommunity(context)
                                          .withName("Parent Community")
                                          .build();
        Community child1 = CommunityBuilder.createSubCommunity(context, parentCommunity)
                                           .withName("Sub Community")
                                           .build();
        Collection col1 = CollectionBuilder.createCollection(context, child1).withName("Collection 1").build();

        context.restoreAuthSystemState();

        getClient().perform(post("/api/submission/workspaceitems?owningCollection="
                                     + col1.getID().toString())
                                .contentType(parseMediaType(
                                    TEXT_URI_LIST_VALUE))
                                .content("https://localhost:8080/server/api/integration/externalsources/" +
                                             "mock/entryValues/one"))
                   .andExpect(status().isUnauthorized());
    }

    @Test
    public void createWorkspaceItemFromExternalSourcesNonAdminWithPermission() throws Exception {
        //We turn off the authorization system in order to create the structure as defined below
        context.turnOffAuthorisationSystem();
        //** GIVEN **
        //1. A community-collection structure with one parent community with sub-community and two collections.
        parentCommunity = CommunityBuilder.createCommunity(context)
                                          .withName("Parent Community")
                                          .build();
        Community child1 = CommunityBuilder.createSubCommunity(context, parentCommunity)
                                           .withName("Sub Community")
                                           .build();
        Collection col1 = CollectionBuilder.createCollection(context, child1).withName("Collection 1")
                .withSubmitterGroup(eperson).build();

        context.restoreAuthSystemState();

        Integer workspaceItemId = null;
        AtomicReference<Integer> idRef = new AtomicReference<>();

        try {

        String token = getAuthToken(eperson.getEmail(), password);
        getClient(token).perform(post("/api/submission/workspaceitems")
                            .param("owningCollection", col1.getID().toString())
                            .contentType(parseMediaType(TEXT_URI_LIST_VALUE))
                            .content("https://localhost:8080/server/api/integration/externalsources/" +
                                                          "mock/entryValues/one"))
                            .andExpect(status().isCreated())
                            .andExpect(jsonPath("$._embedded.collection.id", is(col1.getID().toString())))
                            .andDo(result -> idRef.set(read(result.getResponse().getContentAsString(), "$.id")));
        workspaceItemId = idRef.get();

        getClient(token).perform(get("/api/submission/workspaceitems/" + workspaceItemId))
        .andExpect(status().isOk())
        .andExpect(jsonPath("$", Matchers.allOf(
            hasJsonPath("$.id", is(workspaceItemId)),
            hasJsonPath("$.type", is("workspaceitem")),
            hasJsonPath("$._embedded.item", Matchers.allOf(
                hasJsonPath("$.metadata", Matchers.allOf(
                    MetadataMatcher.matchMetadata("dc.contributor.author", "Donald, Smith")
            )))),
            hasJsonPath("$._embedded.collection", Matchers.allOf(
                hasJsonPath("$.id", is(col1.getID().toString())
            )))
        )));

        } finally {
            WorkspaceItemBuilder.deleteWorkspaceItem(idRef.get());
        }

    }

    @Test
    public void findByItemUuidTest() throws Exception {
        context.turnOffAuthorisationSystem();

        //** GIVEN **
        //1. A community-collection structure with one parent community with sub-community and two collections.
        parentCommunity = CommunityBuilder.createCommunity(context)
                                          .withName("Parent Community")
                                          .build();
        Community child1 = CommunityBuilder.createSubCommunity(context, parentCommunity)
                                           .withName("Sub Community")
                                           .build();
        Collection col1 = CollectionBuilder.createCollection(context, child1).withName("Collection 1").build();

        //2. a workspace item
        WorkspaceItem witem = WorkspaceItemBuilder.createWorkspaceItem(context, col1)
                                                  .withTitle("Workspace Item 1")
                                                  .withIssueDate("2017-10-17")
                                                  .withAuthor("Smith, Donald").withAuthor("Doe, John")
                                                  .withSubject("ExtraEntry")
                                                  .build();

        context.restoreAuthSystemState();
        String token = getAuthToken(admin.getEmail(), password);
        getClient(token).perform(get("/api/submission/workspaceitems/search/item")
                                .param("uuid", String.valueOf(witem.getItem().getID())))
                   .andExpect(status().isOk())
                   .andExpect(jsonPath("$",
                                       Matchers.is(WorkspaceItemMatcher.matchItemWithTitleAndDateIssuedAndSubject
                                           (witem, "Workspace Item 1", "2017-10-17",
                                            "ExtraEntry"))));
    }

    @Test
    public void findByItemUuidMissingParameterTest() throws Exception {
        context.turnOffAuthorisationSystem();

        //** GIVEN **
        //1. A community-collection structure with one parent community with sub-community and two collections.
        parentCommunity = CommunityBuilder.createCommunity(context)
                                          .withName("Parent Community")
                                          .build();
        Community child1 = CommunityBuilder.createSubCommunity(context, parentCommunity)
                                           .withName("Sub Community")
                                           .build();
        Collection col1 = CollectionBuilder.createCollection(context, child1).withName("Collection 1").build();

        //2. a workspace item
        WorkspaceItem witem = WorkspaceItemBuilder.createWorkspaceItem(context, col1)
                                                  .withTitle("Workspace Item 1")
                                                  .withIssueDate("2017-10-17")
                                                  .withAuthor("Smith, Donald").withAuthor("Doe, John")
                                                  .withSubject("ExtraEntry")
                                                  .build();
        context.restoreAuthSystemState();
        String token = getAuthToken(admin.getEmail(), password);
        getClient(token).perform(get("/api/submission/workspaceitems/search/item"))
                   .andExpect(status().isBadRequest());
    }

    @Test
    public void findByItemUuidDoesntExistTest() throws Exception {
        context.turnOffAuthorisationSystem();

        //** GIVEN **
        //1. A community-collection structure with one parent community with sub-community and two collections.
        parentCommunity = CommunityBuilder.createCommunity(context)
                                          .withName("Parent Community")
                                          .build();
        Community child1 = CommunityBuilder.createSubCommunity(context, parentCommunity)
                                           .withName("Sub Community")
                                           .build();
        Collection col1 = CollectionBuilder.createCollection(context, child1).withName("Collection 1").build();

        Item item = ItemBuilder.createItem(context, col1).build();
        //2. a workspace item
        WorkspaceItem witem = WorkspaceItemBuilder.createWorkspaceItem(context, col1)
                                                  .withTitle("Workspace Item 1")
                                                  .withIssueDate("2017-10-17")
                                                  .withAuthor("Smith, Donald").withAuthor("Doe, John")
                                                  .withSubject("ExtraEntry")
                                                  .build();
        context.restoreAuthSystemState();
        String token = getAuthToken(admin.getEmail(), password);
        getClient(token).perform(get("/api/submission/workspaceitems/search/item")
                                .param("uuid", String.valueOf(item.getID())))
                   .andExpect(status().isNoContent());
    }

    @Test
    public void findByItemUuidForbiddenTest() throws Exception {
        context.turnOffAuthorisationSystem();
        context.setCurrentUser(admin);
        //** GIVEN **
        //1. A community-collection structure with one parent community with sub-community and two collections.
        parentCommunity = CommunityBuilder.createCommunity(context)
                                          .withName("Parent Community")
                                          .build();
        Community child1 = CommunityBuilder.createSubCommunity(context, parentCommunity)
                                           .withName("Sub Community")
                                           .build();
        Collection col1 = CollectionBuilder.createCollection(context, child1).withName("Collection 1").build();

        //2. a workspace item
        WorkspaceItem witem = WorkspaceItemBuilder.createWorkspaceItem(context, col1)
                                                  .withTitle("Workspace Item 1")
                                                  .withIssueDate("2017-10-17")
                                                  .withAuthor("Smith, Donald").withAuthor("Doe, John")
                                                  .withSubject("ExtraEntry")
                                                  .build();

        context.restoreAuthSystemState();

        String token = getAuthToken(eperson.getEmail(), password);
        getClient(token).perform(get("/api/submission/workspaceitems/search/item")
                                .param("uuid", String.valueOf(witem.getItem().getID())))
                   .andExpect(status().isForbidden());
    }

    @Test
    public void findByItemUuidUnAuthenticatedTest() throws Exception {
        context.turnOffAuthorisationSystem();

        //** GIVEN **
        //1. A community-collection structure with one parent community with sub-community and two collections.
        parentCommunity = CommunityBuilder.createCommunity(context)
                                          .withName("Parent Community")
                                          .build();
        Community child1 = CommunityBuilder.createSubCommunity(context, parentCommunity)
                                           .withName("Sub Community")
                                           .build();
        Collection col1 = CollectionBuilder.createCollection(context, child1).withName("Collection 1").build();

        //2. a workspace item
        WorkspaceItem witem = WorkspaceItemBuilder.createWorkspaceItem(context, col1)
                                                  .withTitle("Workspace Item 1")
                                                  .withIssueDate("2017-10-17")
                                                  .withAuthor("Smith, Donald").withAuthor("Doe, John")
                                                  .withSubject("ExtraEntry")
                                                  .build();
        context.restoreAuthSystemState();
        getClient().perform(get("/api/submission/workspaceitems/search/item")
                                     .param("uuid", String.valueOf(witem.getItem().getID())))
                        .andExpect(status().isUnauthorized());
    }

    @Test
    public void patchAddMetadataOnSectionNotExistentTest() throws Exception {
        context.turnOffAuthorisationSystem();

        parentCommunity = CommunityBuilder.createCommunity(context)
                         .withName("Parent Community")
                         .build();

        Community child1 = CommunityBuilder.createSubCommunity(context, parentCommunity)
                          .withName("Sub Community")
                          .build();

        Collection col1 = CollectionBuilder.createCollection(context, child1)
                         .withName("Collection 1")
                         .build();

        WorkspaceItem witem = WorkspaceItemBuilder.createWorkspaceItem(context, col1)
                             .withIssueDate("2019-04-25")
                             .withSubject("ExtraEntry")
                             .build();

        //disable file upload mandatory
        configurationService.setProperty("webui.submit.upload.required", false);

        context.restoreAuthSystemState();

        String authToken = getAuthToken(eperson.getEmail(), password);

        List<Operation> addTitle = new ArrayList<Operation>();
        List<Map<String, String>> values = new ArrayList<Map<String, String>>();
        Map<String, String> value = new HashMap<String, String>();
        value.put("value", "New Title");
        values.add(value);
        addTitle.add(new AddOperation("/sections/not-existing-section/dc.title", values));

        String patchBody = getPatchContent(addTitle);
        getClient(authToken).perform(patch("/api/submission/workspaceitems/" + witem.getID())
                 .content(patchBody)
                 .contentType(MediaType.APPLICATION_JSON_PATCH_JSON))
                 .andExpect(status().isUnprocessableEntity());

        getClient(authToken).perform(get("/api/submission/workspaceitems/" + witem.getID()))
                 .andExpect(status().isOk())
                 .andExpect(jsonPath("$.sections.traditionalpageone['dc.title']").doesNotExist());

    }

    @Test
    public void patchAddMetadataWrongAttributeTest() throws Exception {
        context.turnOffAuthorisationSystem();

        parentCommunity = CommunityBuilder.createCommunity(context)
                         .withName("Parent Community")
                         .build();

        Community child1 = CommunityBuilder.createSubCommunity(context, parentCommunity)
                          .withName("Sub Community")
                          .build();

        Collection col1 = CollectionBuilder.createCollection(context, child1)
                         .withName("Collection 1")
                         .build();

        WorkspaceItem witem = WorkspaceItemBuilder.createWorkspaceItem(context, col1)
                             .withIssueDate("2019-04-25")
                             .withSubject("ExtraEntry")
                             .build();

        //disable file upload mandatory
        configurationService.setProperty("webui.submit.upload.required", false);

        context.restoreAuthSystemState();

        String authToken = getAuthToken(eperson.getEmail(), password);

        List<Operation> addTitle = new ArrayList<Operation>();
        List<Map<String, String>> values = new ArrayList<Map<String, String>>();
        Map<String, String> value = new HashMap<String, String>();
        value.put("value", "New Title");
        values.add(value);
        addTitle.add(new AddOperation("/sections/traditionalpageone/dc.not.existing", values));

        String patchBody = getPatchContent(addTitle);
        getClient(authToken).perform(patch("/api/submission/workspaceitems/" + witem.getID())
                 .content(patchBody)
                 .contentType(MediaType.APPLICATION_JSON_PATCH_JSON))
                 .andExpect(status().isUnprocessableEntity());
    }

    @Test
    // try to add Title on tradiotionalpagetwo, but attribute title is placed on tradiotionalpageone
    public void patchAddTitleOnSectionThatNotContainAttributeTitleTest() throws Exception {
        context.turnOffAuthorisationSystem();

        parentCommunity = CommunityBuilder.createCommunity(context)
                         .withName("Parent Community")
                         .build();

        Community child1 = CommunityBuilder.createSubCommunity(context, parentCommunity)
                          .withName("Sub Community")
                          .build();

        Collection col1 = CollectionBuilder.createCollection(context, child1)
                         .withName("Collection 1")
                         .build();

        WorkspaceItem witem = WorkspaceItemBuilder.createWorkspaceItem(context, col1)
                             .withIssueDate("2019-11-21")
                             .withSubject("ExtraEntry")
                             .build();

        //disable file upload mandatory
        configurationService.setProperty("webui.submit.upload.required", false);

        context.restoreAuthSystemState();

        String authToken = getAuthToken(eperson.getEmail(), password);

        List<Operation> addTitle = new ArrayList<Operation>();
        List<Map<String, String>> values = new ArrayList<Map<String, String>>();
        Map<String, String> value = new HashMap<String, String>();
        value.put("value", "New Title");
        values.add(value);
        addTitle.add(new AddOperation("/sections/traditionalpagetwo/dc.title", values));

        String patchBody = getPatchContent(addTitle);
        getClient(authToken).perform(patch("/api/submission/workspaceitems/" + witem.getID())
                 .content(patchBody)
                 .contentType(MediaType.APPLICATION_JSON_PATCH_JSON))
                 .andExpect(status().isUnprocessableEntity());

        getClient(authToken).perform(get("/api/submission/workspaceitems/" + witem.getID()))
                 .andExpect(status().isOk())
                 .andExpect(jsonPath("$.sections.traditionalpageone['dc.title']").doesNotExist());
    }

    @Test
    /**
     * Test the metadata extraction step adding an identifier
     *
     * @throws Exception
     */
    public void lookupPubmedMetadataTest() throws Exception {
        context.turnOffAuthorisationSystem();
        //** GIVEN **
        parentCommunity = CommunityBuilder.createCommunity(context)
                                          .withName("Parent Community")
                                          .build();
        Community child1 = CommunityBuilder.createSubCommunity(context, parentCommunity)
                                           .withName("Sub Community")
                                           .build();
        Collection col1 = CollectionBuilder.createCollection(context, child1, "123456789/extraction-test")
                .withName("Collection 1").build();
        String authToken = getAuthToken(admin.getEmail(), password);

        WorkspaceItem witem = WorkspaceItemBuilder.createWorkspaceItem(context, col1)
                .build();
        WorkspaceItem witem2 = WorkspaceItemBuilder.createWorkspaceItem(context, col1)
                .withTitle("This is a test title")
                .build();
        context.restoreAuthSystemState();

        // try to add the pmid identifier
        List<Operation> addId = new ArrayList<Operation>();
        // create a list of values to use in add operation
        List<Map<String, String>> values = new ArrayList<Map<String, String>>();
        Map<String, String> value = new HashMap<String, String>();
        value.put("value", "18926410");
        values.add(value);
        addId.add(new AddOperation("/sections/traditionalpageone/dc.identifier.other", values));

        String patchBody = getPatchContent(addId);

        getClient(authToken).perform(patch("/api/submission/workspaceitems/" + witem.getID())
                .content(patchBody)
                .contentType(MediaType.APPLICATION_JSON_PATCH_JSON))
                    .andExpect(status().isOk())
                    // testing lookup
                    .andExpect(jsonPath("$.sections.traditionalpageone['dc.identifier.other'][0].value",
                        is("18926410")))
                    .andExpect(jsonPath("$.sections.traditionalpageone['dc.title'][0].value",
                        is("Transfer of peanut allergy from the donor to a lung transplant recipient.")))
                    .andExpect(jsonPath("$.sections.traditionalpageone['dc.date.issued'][0].value",
                        is(Matchers.notNullValue())))
                    .andExpect(jsonPath("$.sections.traditionalpageone['dc.contributor.author'][0].value",
                        is(Matchers.notNullValue())))
                    .andExpect(jsonPath("$.sections.traditionalpagetwo['dc.description.abstract'][0].value",
                        is(Matchers.notNullValue())))
            ;

        // verify that the patch changes have been persisted
        getClient(authToken).perform(get("/api/submission/workspaceitems/" + witem.getID()))
                .andExpect(status().isOk())
                // testing lookup
                .andExpect(jsonPath("$.sections.traditionalpageone['dc.identifier.other'][0].value",
                    is("18926410")))
                .andExpect(jsonPath("$.sections.traditionalpageone['dc.title'][0].value",
                    is("Transfer of peanut allergy from the donor to a lung transplant recipient.")))
                .andExpect(jsonPath("$.sections.traditionalpageone['dc.date.issued'][0].value",
                    is(Matchers.notNullValue())))
                .andExpect(jsonPath("$.sections.traditionalpageone['dc.contributor.author'][0].value",
                    is(Matchers.notNullValue())))
                .andExpect(jsonPath("$.sections.traditionalpagetwo['dc.description.abstract'][0].value",
                    is(Matchers.notNullValue())))
            ;

        // verify that adding a pmid to a wsitem with already a title metadata will not alter the user input
        getClient(authToken).perform(patch("/api/submission/workspaceitems/" + witem2.getID())
                .content(patchBody)
                .contentType(MediaType.APPLICATION_JSON_PATCH_JSON))
                    .andExpect(status().isOk())
                    // testing lookup
                    .andExpect(jsonPath("$.sections.traditionalpageone['dc.identifier.other'][0].value",
                        is("18926410")))
                    .andExpect(jsonPath("$.sections.traditionalpageone['dc.title'][0].value",
                        is("This is a test title")))
                    .andExpect(jsonPath("$.sections.traditionalpageone['dc.date.issued'][0].value",
                        is(Matchers.notNullValue())))
                    .andExpect(jsonPath("$.sections.traditionalpageone['dc.contributor.author'][0].value",
                        is(Matchers.notNullValue())))
                    .andExpect(jsonPath("$.sections.traditionalpagetwo['dc.description.abstract'][0].value",
                        is(Matchers.notNullValue())))
            ;

        // verify that we can remove metadata provided by pubmed
        List<Operation> removeTitle = new ArrayList<Operation>();
        removeTitle.add(new RemoveOperation("/sections/traditionalpageone/dc.title/0"));
        String rmPatchBody = getPatchContent(removeTitle);
        getClient(authToken).perform(patch("/api/submission/workspaceitems/" + witem2.getID())
                .content(rmPatchBody)
                .contentType(MediaType.APPLICATION_JSON_PATCH_JSON))
                    .andExpect(status().isOk())
                    // testing lookup
                    .andExpect(jsonPath("$.sections.traditionalpageone['dc.identifier.other'][0].value",
                        is("18926410")))
                    .andExpect(jsonPath("$.sections.traditionalpageone['dc.title']").doesNotExist())
                    .andExpect(jsonPath("$.sections.traditionalpageone['dc.date.issued'][0].value",
                        is(Matchers.notNullValue())))
                    .andExpect(jsonPath("$.sections.traditionalpageone['dc.contributor.author'][0].value",
                        is(Matchers.notNullValue())))
                    .andExpect(jsonPath("$.sections.traditionalpagetwo['dc.description.abstract'][0].value",
                        is(Matchers.notNullValue())))
            ;
        // verify that if we add more values to the listened metadata the lookup is not triggered again
        // (i.e. the title stays empty)
        List<Operation> addId2 = new ArrayList<Operation>();
        addId2.add(new AddOperation("/sections/traditionalpageone/dc.identifier.other/-", value));

        patchBody = getPatchContent(addId2);
        getClient(authToken).perform(patch("/api/submission/workspaceitems/" + witem2.getID())
                .content(patchBody)
                .contentType(MediaType.APPLICATION_JSON_PATCH_JSON))
                    .andExpect(status().isOk())
                    // testing lookup
                    .andExpect(jsonPath("$.sections.traditionalpageone['dc.identifier.other'][0].value",
                        is("18926410")))
                    // second copy of the added identifier
                    .andExpect(jsonPath("$.sections.traditionalpageone['dc.identifier.other'][1].value",
                            is("18926410")))
                    .andExpect(jsonPath("$.sections.traditionalpageone['dc.title']").doesNotExist())
                    .andExpect(jsonPath("$.sections.traditionalpageone['dc.date.issued'][0].value",
                        is(Matchers.notNullValue())))
                    .andExpect(jsonPath("$.sections.traditionalpageone['dc.contributor.author'][0].value",
                        is(Matchers.notNullValue())))
                    .andExpect(jsonPath("$.sections.traditionalpagetwo['dc.description.abstract'][0].value",
                        is(Matchers.notNullValue())))
            ;

        // verify that the patch changes have been persisted
        getClient(authToken).perform(get("/api/submission/workspaceitems/" + witem2.getID()))
                .andExpect(status().isOk())
                // testing lookup
                .andExpect(jsonPath("$.sections.traditionalpageone['dc.identifier.other'][0].value",
                    is("18926410")))
                // second copy of the added identifier
                .andExpect(jsonPath("$.sections.traditionalpageone['dc.identifier.other'][1].value",
                        is("18926410")))
                .andExpect(jsonPath("$.sections.traditionalpageone['dc.title']").doesNotExist())
                .andExpect(jsonPath("$.sections.traditionalpageone['dc.date.issued'][0].value",
                    is(Matchers.notNullValue())))
                .andExpect(jsonPath("$.sections.traditionalpageone['dc.contributor.author'][0].value",
                    is(Matchers.notNullValue())))
                .andExpect(jsonPath("$.sections.traditionalpagetwo['dc.description.abstract'][0].value",
                    is(Matchers.notNullValue())))
            ;

    }

    @Test
    public void uploadBibtexFileOnExistingSubmissionTest() throws Exception {
        context.turnOffAuthorisationSystem();
        //** GIVEN **
        parentCommunity = CommunityBuilder.createCommunity(context)
                                          .withName("Parent Community")
                                          .build();
        Community child1 = CommunityBuilder.createSubCommunity(context, parentCommunity)
                                           .withName("Sub Community")
                                           .build();
        Collection col1 = CollectionBuilder.createCollection(context, child1, "123456789/extraction-test")
                .withName("Collection 1").build();
        String authToken = getAuthToken(admin.getEmail(), password);

        WorkspaceItem witem = WorkspaceItemBuilder.createWorkspaceItem(context, col1)
                .build();
        WorkspaceItem witem2 = WorkspaceItemBuilder.createWorkspaceItem(context, col1)
                .withTitle("This is a test title")
                .build();
        context.restoreAuthSystemState();


        InputStream bibtex = getClass().getResourceAsStream("bibtex-test.bib");
        final MockMultipartFile bibtexFile = new MockMultipartFile("file", "/local/path/bibtex-test.bib",
            "application/x-bibtex", bibtex);

        try {
            // adding a bibtex file with a single entry should automatically put the metadata in the bibtex file into
            // the item
            getClient(authToken).perform(fileUpload("/api/submission/workspaceitems/" + witem.getID())
                        .file(bibtexFile))
                    .andExpect(status().isCreated())
                    .andExpect(jsonPath("$.sections.traditionalpageone['dc.title'][0].value",
                            is("My Article")))
                    .andExpect(jsonPath("$.sections.traditionalpageone['dc.contributor.author'][0].value",
                            is("Nobody Jr")))
                    .andExpect(jsonPath("$.sections.traditionalpageone['dc.date.issued'][0].value",
                            is("2006")))
                    .andExpect(jsonPath("$.sections.upload.files[0]"
                         + ".metadata['dc.source'][0].value",
                            is("/local/path/bibtex-test.bib")))
                    .andExpect(jsonPath("$.sections.upload.files[0]"
                         + ".metadata['dc.title'][0].value",
                            is("bibtex-test.bib")));

            // do again over a submission that already has a title, the manual input should be preserved
            getClient(authToken).perform(fileUpload("/api/submission/workspaceitems/" + witem2.getID())
                        .file(bibtexFile))
                    .andExpect(status().isCreated())
                    .andExpect(jsonPath("$.sections.traditionalpageone['dc.title'][0].value",
                            is("This is a test title")))
                    .andExpect(jsonPath("$.sections.traditionalpageone['dc.contributor.author'][0].value",
                            is("Nobody Jr")))
                    .andExpect(jsonPath("$.sections.traditionalpageone['dc.date.issued'][0].value",
                            is("2006")))
                    .andExpect(jsonPath("$.sections.upload.files[0]"
                         + ".metadata['dc.source'][0].value",
                            is("/local/path/bibtex-test.bib")))
                    .andExpect(jsonPath("$.sections.upload.files[0]"
                         + ".metadata['dc.title'][0].value",
                            is("bibtex-test.bib")));
        } finally {
            bibtex.close();
        }
    }

    @Test
    public void patchAcceptLicenseWrontPathTest() throws Exception {
        context.turnOffAuthorisationSystem();

        parentCommunity = CommunityBuilder.createCommunity(context)
                         .withName("Parent Community")
                         .build();

        Community child1 = CommunityBuilder.createSubCommunity(context, parentCommunity)
                          .withName("Sub Community")
                          .build();

        Collection col1 = CollectionBuilder.createCollection(context, child1)
                         .withName("Collection 1")
                         .build();

        WorkspaceItem witem = WorkspaceItemBuilder.createWorkspaceItem(context, col1)
                             .withTitle("Example Title")
                             .withIssueDate("2019-11-21")
                             .withSubject("ExtraEntry")
                             .build();

        //disable file upload mandatory
        configurationService.setProperty("webui.submit.upload.required", false);

        context.restoreAuthSystemState();

        String authToken = getAuthToken(eperson.getEmail(), password);

        List<Operation> replaceGrant = new ArrayList<Operation>();
        replaceGrant.add(new ReplaceOperation("/sections/license/not-existing", true));

        String patchBody = getPatchContent(replaceGrant);
        getClient(authToken).perform(patch("/api/submission/workspaceitems/" + witem.getID())
                 .content(patchBody)
                 .contentType(MediaType.APPLICATION_JSON_PATCH_JSON))
                 .andExpect(status().isUnprocessableEntity());
    }

    @Test
    public void patchAcceptLicenseTryToChangeLicenseUrlTest() throws Exception {
        context.turnOffAuthorisationSystem();

        parentCommunity = CommunityBuilder.createCommunity(context)
                         .withName("Parent Community")
                         .build();

        Community child1 = CommunityBuilder.createSubCommunity(context, parentCommunity)
                          .withName("Sub Community")
                          .build();

        Collection col1 = CollectionBuilder.createCollection(context, child1)
                         .withName("Collection 1")
                         .build();

        WorkspaceItem witem = WorkspaceItemBuilder.createWorkspaceItem(context, col1)
                             .withTitle("Example Title")
                             .withIssueDate("2019-11-21")
                             .withSubject("ExtraEntry")
                             .build();

        //disable file upload mandatory
        configurationService.setProperty("webui.submit.upload.required", false);

        context.restoreAuthSystemState();

        String authToken = getAuthToken(eperson.getEmail(), password);

        List<Operation> replaceGrant = new ArrayList<Operation>();
        replaceGrant.add(new ReplaceOperation("/sections/license/granted", true));

        String patchBody = getPatchContent(replaceGrant);
        getClient(authToken).perform(patch("/api/submission/workspaceitems/" + witem.getID())
                 .content(patchBody)
                 .contentType(MediaType.APPLICATION_JSON_PATCH_JSON))
                 .andExpect(status().isOk());

        List<Operation> replaceLicenseUrl = new ArrayList<Operation>();
        replaceLicenseUrl.add(new ReplaceOperation("/sections/license/url", "not.existing"));

        patchBody = getPatchContent(replaceLicenseUrl);
        getClient(authToken).perform(patch("/api/submission/workspaceitems/" + witem.getID())
                 .content(patchBody)
                 .contentType(MediaType.APPLICATION_JSON_PATCH_JSON))
                 .andExpect(status().isUnprocessableEntity());
    }

    @Test
    public void patchAcceptLicenseTryToChangeDateAccepteLicenseTest() throws Exception {
        context.turnOffAuthorisationSystem();

        parentCommunity = CommunityBuilder.createCommunity(context)
                         .withName("Parent Community")
                         .build();

        Community child1 = CommunityBuilder.createSubCommunity(context, parentCommunity)
                          .withName("Sub Community")
                          .build();

        Collection col1 = CollectionBuilder.createCollection(context, child1)
                         .withName("Collection 1")
                         .build();

        WorkspaceItem witem = WorkspaceItemBuilder.createWorkspaceItem(context, col1)
                             .withTitle("Example Title")
                             .withIssueDate("2019-11-21")
                             .withSubject("ExtraEntry")
                             .build();

        //disable file upload mandatory
        configurationService.setProperty("webui.submit.upload.required", false);

        context.restoreAuthSystemState();

        String authToken = getAuthToken(eperson.getEmail(), password);

        List<Operation> replaceGrant = new ArrayList<Operation>();
        replaceGrant.add(new ReplaceOperation("/sections/license/granted", true));

        String patchBody = getPatchContent(replaceGrant);
        getClient(authToken).perform(patch("/api/submission/workspaceitems/" + witem.getID())
                 .content(patchBody)
                 .contentType(MediaType.APPLICATION_JSON_PATCH_JSON))
                 .andExpect(status().isOk());

        List<Operation> replaceLicenseUrl = new ArrayList<Operation>();
        replaceLicenseUrl.add(new ReplaceOperation("/sections/license/acceptanceDate", "2020-02-14"));

        patchBody = getPatchContent(replaceLicenseUrl);
        getClient(authToken).perform(patch("/api/submission/workspaceitems/" + witem.getID())
                 .content(patchBody)
                 .contentType(MediaType.APPLICATION_JSON_PATCH_JSON))
                 .andExpect(status().isUnprocessableEntity());
    }

    @Test
    public void patchUploadMetadatoNotExistTest() throws Exception {
        context.turnOffAuthorisationSystem();

        parentCommunity = CommunityBuilder.createCommunity(context)
                                          .withName("Parent Community")
                                          .build();
        Community child1 = CommunityBuilder.createSubCommunity(context, parentCommunity)
                                           .withName("Sub Community")
                                           .build();
        Collection col1 = CollectionBuilder.createCollection(context, child1)
                                           .withName("Collection 1")
                                           .build();

        InputStream pdf = getClass().getResourceAsStream("simple-article.pdf");

        WorkspaceItem witem = WorkspaceItemBuilder.createWorkspaceItem(context, col1)
                 .withTitle("Test WorkspaceItem")
                 .withIssueDate("2019-10-25")
                 .withFulltext("simple-article.pdf", "/local/path/simple-article.pdf", pdf)
                 .build();

        context.restoreAuthSystemState();

        String authToken = getAuthToken(eperson.getEmail(), password);

        List<Operation> addOpts = new ArrayList<Operation>();
        Map<String, String> value = new HashMap<String, String>();
        value.put("value", "some text");
        addOpts.add(new AddOperation("/sections/upload/files/0/metadata/dc.not.existing", value));

        String patchBody = getPatchContent(addOpts);
        getClient(authToken).perform(patch("/api/submission/workspaceitems/" + witem.getID())
                            .content(patchBody)
                            .contentType(MediaType.APPLICATION_JSON_PATCH_JSON))
                            .andExpect(status().isUnprocessableEntity());
    }

    @Test
    public void patchUploadNotConfiguredMetadataTest() throws Exception {
        context.turnOffAuthorisationSystem();

        parentCommunity = CommunityBuilder.createCommunity(context)
                                          .withName("Parent Community")
                                          .build();
        Community child1 = CommunityBuilder.createSubCommunity(context, parentCommunity)
                                           .withName("Sub Community")
                                           .build();
        Collection col1 = CollectionBuilder.createCollection(context, child1)
                                           .withName("Collection 1")
                                           .build();

        InputStream pdf = getClass().getResourceAsStream("simple-article.pdf");

        WorkspaceItem witem = WorkspaceItemBuilder.createWorkspaceItem(context, col1)
                .withTitle("Test WorkspaceItem")
                .withFulltext("simple-article.pdf", "/local/path/simple-article.pdf", pdf)
                .build();

        context.restoreAuthSystemState();

        String authToken = getAuthToken(eperson.getEmail(), password);

        List<Operation> addOpts = new ArrayList<Operation>();
        Map<String, String> value = new HashMap<String, String>();
        value.put("value", "2020-01-25");
        addOpts.add(new AddOperation("/sections/upload/files/0/metadata/dc.date.issued", value));

        String patchBody = getPatchContent(addOpts);
        getClient(authToken).perform(patch("/api/submission/workspaceitems/" + witem.getID())
                            .content(patchBody)
                            .contentType(MediaType.APPLICATION_JSON_PATCH_JSON))
                            .andExpect(status().isUnprocessableEntity());

        getClient(authToken).perform(get("/api/submission/workspaceitems/" + witem.getID()))
                 .andExpect(status().isOk())
                 .andExpect(jsonPath("$.sections.bitstream-metadata['dc.date.issued']").doesNotExist())
                 .andExpect(jsonPath("$.sections.traditionalpageone['dc.date.issued']").doesNotExist());
    }

    @Test
    public void patchUploadMissingFieldTest() throws Exception {
        context.turnOffAuthorisationSystem();

        parentCommunity = CommunityBuilder.createCommunity(context)
                                          .withName("Parent Community")
                                          .build();
        Community child1 = CommunityBuilder.createSubCommunity(context, parentCommunity)
                                           .withName("Sub Community")
                                           .build();
        Collection col1 = CollectionBuilder.createCollection(context, child1)
                                           .withName("Collection 1")
                                           .build();

        InputStream pdf = getClass().getResourceAsStream("simple-article.pdf");

        WorkspaceItem witem = WorkspaceItemBuilder.createWorkspaceItem(context, col1)
                .withTitle("Test WorkspaceItem")
                .withIssueDate("2017-10-17")
                .withFulltext("simple-article.pdf", "/local/path/simple-article.pdf", pdf)
                .build();

        context.restoreAuthSystemState();

        String authToken = getAuthToken(eperson.getEmail(), password);

        List<Operation> addOpts = new ArrayList<Operation>();
        Map<String, String> value = new HashMap<String, String>();
        value.put("value", "test text");

        addOpts.add(new AddOperation("/sections/upload/files/0/metadata", value));

        String patchBody = getPatchContent(addOpts);
        getClient(authToken).perform(patch("/api/submission/workspaceitems/" + witem.getID())
                .content(patchBody)
                .contentType(MediaType.APPLICATION_JSON_PATCH_JSON))
                            .andExpect(status().isUnprocessableEntity());
    }

    @Test
    public void patchUploadNotExistingPropertyTest() throws Exception {
        context.turnOffAuthorisationSystem();

        parentCommunity = CommunityBuilder.createCommunity(context)
                                          .withName("Parent Community")
                                          .build();
        Community child1 = CommunityBuilder.createSubCommunity(context, parentCommunity)
                                           .withName("Sub Community")
                                           .build();
        Collection col1 = CollectionBuilder.createCollection(context, child1)
                                           .withName("Collection 1")
                                           .build();

        InputStream pdf = getClass().getResourceAsStream("simple-article.pdf");

        WorkspaceItem witem = WorkspaceItemBuilder.createWorkspaceItem(context, col1)
                .withTitle("Test WorkspaceItem")
                .withIssueDate("2017-10-17")
                .withFulltext("simple-article.pdf", "/local/path/simple-article.pdf", pdf)
                .build();

        context.restoreAuthSystemState();

        String authToken = getAuthToken(eperson.getEmail(), password);

        List<Operation> addOpts = new ArrayList<Operation>();
        Map<String, String> value = new HashMap<String, String>();
        value.put("value", "test text");

        addOpts.add(new AddOperation("/sections/upload/files/0/not-existing-property/dc.title", value));

        String patchBody = getPatchContent(addOpts);
        getClient(authToken).perform(patch("/api/submission/workspaceitems/" + witem.getID())
                .content(patchBody)
                .contentType(MediaType.APPLICATION_JSON_PATCH_JSON))
                            .andExpect(status().isUnprocessableEntity());
    }

    @Test
    public void patchUploadWithWrongPathTest() throws Exception {
        context.turnOffAuthorisationSystem();

        parentCommunity = CommunityBuilder.createCommunity(context)
                                          .withName("Parent Community")
                                          .build();
        Community child1 = CommunityBuilder.createSubCommunity(context, parentCommunity)
                                           .withName("Sub Community")
                                           .build();
        Collection col1 = CollectionBuilder.createCollection(context, child1)
                                           .withName("Collection 1")
                                           .build();

        InputStream pdf = getClass().getResourceAsStream("simple-article.pdf");

        WorkspaceItem witem = WorkspaceItemBuilder.createWorkspaceItem(context, col1)
                .withTitle("Test WorkspaceItem")
                .withIssueDate("2017-10-17")
                .withFulltext("simple-article.pdf", "/local/path/simple-article.pdf", pdf)
                .build();

        context.restoreAuthSystemState();

        String authToken = getAuthToken(eperson.getEmail(), password);

        List<Operation> addOpts = new ArrayList<Operation>();
        Map<String, String> value = new HashMap<String, String>();
        value.put("value", "test text");

        addOpts.add(new AddOperation("/sections/upload/files/0", value));

        String patchBody = getPatchContent(addOpts);
        getClient(authToken).perform(patch("/api/submission/workspaceitems/" + witem.getID())
                .content(patchBody)
                .contentType(MediaType.APPLICATION_JSON_PATCH_JSON))
                            .andExpect(status().isUnprocessableEntity());

        addOpts.add(new AddOperation("/sections/upload/files", value));
        patchBody = getPatchContent(addOpts);

        getClient(authToken).perform(patch("/api/submission/workspaceitems/" + witem.getID())
                .content(patchBody)
                .contentType(MediaType.APPLICATION_JSON_PATCH_JSON))
                            .andExpect(status().isUnprocessableEntity());
    }

    @Test
    public void patchDeleteSectionTest() throws Exception {
        context.turnOffAuthorisationSystem();
        parentCommunity = CommunityBuilder.createCommunity(context)
                                          .withName("Parent Community")
                                          .build();
        Community child1 = CommunityBuilder.createSubCommunity(context, parentCommunity)
                                           .withName("Sub Community")
                                           .build();
        Collection col1 = CollectionBuilder.createCollection(context, child1)
                                           .withName("Collection 1")
                                           .build();
        WorkspaceItem witem = WorkspaceItemBuilder.createWorkspaceItem(context, col1)
                             .withTitle("Test WorkspaceItem")
                             .withIssueDate("2020-01-21")
                             .withSubject("Subject 1")
                             .withSubject("Subject 2")
                             .withAbstract("Test description abstract")
                             .build();

        context.restoreAuthSystemState();

        String authToken = getAuthToken(eperson.getEmail(), password);

        getClient(authToken).perform(get("/api/submission/workspaceitems/" + witem.getID()))
                 .andExpect(status().isOk())
                 .andExpect(jsonPath("$.sections.traditionalpagetwo['dc.subject']").isNotEmpty())
                 .andExpect(jsonPath("$.sections.traditionalpagetwo['dc.description.abstract']").isNotEmpty());

        List<Operation> operations = new ArrayList<Operation>();
        operations.add(new RemoveOperation("/sections/traditionalpagetwo"));
        String patchBody = getPatchContent(operations);

        getClient(authToken).perform(patch("/api/submission/workspaceitems/" + witem.getID())
                 .content(patchBody)
                 .contentType(MediaType.APPLICATION_JSON_PATCH_JSON))
                 .andExpect(status().isOk())
                 .andExpect(jsonPath("$.sections.traditionalpagetwo['dc.subject']").doesNotExist())
                 .andExpect(jsonPath("$.sections.traditionalpagetwo['dc.description.abstract']").doesNotExist());

        // verify that the patch changes have been persisted
        getClient(authToken).perform(get("/api/submission/workspaceitems/" + witem.getID()))
                 .andExpect(status().isOk())
                 .andExpect(jsonPath("$.sections.traditionalpagetwo['dc.subject']").doesNotExist())
                 .andExpect(jsonPath("$.sections.traditionalpagetwo['dc.description.abstract']").doesNotExist());
    }

    @Test
    public void patchDeleteMetadataThatNotExistTest() throws Exception {
        context.turnOffAuthorisationSystem();

        parentCommunity = CommunityBuilder.createCommunity(context)
                         .withName("Parent Community")
                         .build();

        Community child1 = CommunityBuilder.createSubCommunity(context, parentCommunity)
                          .withName("Sub Community")
                          .build();

        Collection col1 = CollectionBuilder.createCollection(context, child1)
                         .withName("Collection 1")
                         .build();

        WorkspaceItem witem = WorkspaceItemBuilder.createWorkspaceItem(context, col1)
                             .withIssueDate("2020-04-21")
                             .withSubject("ExtraEntry")
                             .build();

        //disable file upload mandatory
        configurationService.setProperty("webui.submit.upload.required", false);

        context.restoreAuthSystemState();

        String authToken = getAuthToken(eperson.getEmail(), password);

        List<Operation> operations = new ArrayList<Operation>();
        operations.add(new RemoveOperation("/sections/traditionalpageone/dc.not.existing/0"));

        String patchBody = getPatchContent(operations);
        getClient(authToken).perform(patch("/api/submission/workspaceitems/" + witem.getID())
                 .content(patchBody)
                 .contentType(MediaType.APPLICATION_JSON_PATCH_JSON))
                 .andExpect(status().isUnprocessableEntity());
    }

    @Test
    public void patchDeleteMetadataWrongSectionTest() throws Exception {
        context.turnOffAuthorisationSystem();
        parentCommunity = CommunityBuilder.createCommunity(context)
                         .withName("Parent Community")
                         .build();
        Community child1 = CommunityBuilder.createSubCommunity(context, parentCommunity)
                          .withName("Sub Community")
                          .build();
        Collection col1 = CollectionBuilder.createCollection(context, child1)
                         .withName("Collection 1")
                         .build();
        WorkspaceItem witem = WorkspaceItemBuilder.createWorkspaceItem(context, col1)
                             .withTitle("Test title")
                             .withIssueDate("2019-04-25")
                             .withSubject("ExtraEntry")
                             .build();
        //disable file upload mandatory
        configurationService.setProperty("webui.submit.upload.required", false);
        context.restoreAuthSystemState();

        String authToken = getAuthToken(eperson.getEmail(), password);
        List<Operation> operations = new ArrayList<Operation>();
        operations.add(new RemoveOperation("/sections/traditionalpagetwo/dc.title/0"));
        String patchBody = getPatchContent(operations);

        getClient(authToken).perform(patch("/api/submission/workspaceitems/" + witem.getID())
                 .content(patchBody)
                 .contentType(MediaType.APPLICATION_JSON_PATCH_JSON))
                 .andExpect(status().isUnprocessableEntity());

        getClient(authToken).perform(get("/api/submission/workspaceitems/" + witem.getID()))
                 .andExpect(status().isOk())
                 .andExpect(jsonPath("$",
                         Matchers.is(WorkspaceItemMatcher.matchItemWithTitleAndDateIssuedAndSubject(witem,
                                 "Test title", "2019-04-25", "ExtraEntry"))));
    }

    @Test
    public void findOneFullProjectionTest() throws Exception {
        context.turnOffAuthorisationSystem();

        //** GIVEN **
        //1. A community-collection structure with one parent community with sub-community and two collections.
        parentCommunity = CommunityBuilder.createCommunity(context)
                                          .withName("Parent Community")
                                          .build();
        Community child1 = CommunityBuilder.createSubCommunity(context, parentCommunity)
                                           .withName("Sub Community")
                                           .build();
        Collection col1 = CollectionBuilder.createCollection(context, child1).withName("Collection 1").build();

        //2. a workspace item
        WorkspaceItem witem = WorkspaceItemBuilder.createWorkspaceItem(context, col1)
                                                  .withTitle("Workspace Item 1")
                                                  .withIssueDate("2017-10-17")
                                                  .withAuthor("Smith, Donald").withAuthor("Doe, John")
                                                  .withSubject("ExtraEntry")
                                                  .build();

        context.restoreAuthSystemState();

        String adminToken = getAuthToken(admin.getEmail(), password);
        String epersonToken = getAuthToken(eperson.getEmail(), password);

        getClient(adminToken).perform(get("/api/submission/workspaceitems/" + witem.getID())
                                .param("projection", "full"))
                            .andExpect(status().isOk())
                            .andExpect(jsonPath("$._embedded.collection._embedded.adminGroup", nullValue()));


        getClient(epersonToken).perform(get("/api/submission/workspaceitems/" + witem.getID())
                                          .param("projection", "full"))
                                .andExpect(status().isOk())
                                .andExpect(jsonPath("$._embedded.collection._embedded.adminGroup").doesNotExist());

    }

    @Test
    public void uploadBitstreamWithoutAccessConditions() throws Exception {
        context.turnOffAuthorisationSystem();
        Community community = CommunityBuilder.createCommunity(context).withName("Com").build();
        Collection collection = CollectionBuilder.createCollection(context, community).withName("Col").build();
        WorkspaceItem wItem = WorkspaceItemBuilder.createWorkspaceItem(context, collection).build();
        context.restoreAuthSystemState();

        // prepare dummy bitstream
        InputStream pdf = getClass().getResourceAsStream("simple-article.pdf");
        final MockMultipartFile pdfFile = new MockMultipartFile("file", "/local/path/simple-article.pdf",
            "application/pdf", pdf);

        // auth
        String authToken = getAuthToken(eperson.getEmail(), password);

        // upload file and verify response
        getClient(authToken)
            .perform(fileUpload("/api/submission/workspaceitems/" + wItem.getID()).file(pdfFile))
            .andExpect(status().isCreated())
            .andExpect(jsonPath("$.sections.upload.files[0].accessConditions", empty()));

        // verify that access conditions have been persisted
        getClient(authToken)
            .perform(get("/api/submission/workspaceitems/" + wItem.getID()))
            .andExpect(status().isOk())
            .andExpect(jsonPath("$.sections.upload.files[0].accessConditions", empty()));
    }

    @Test
    public void patchBitstreamWithAccessConditionOpenAccess() throws Exception {
        context.turnOffAuthorisationSystem();
        Community community = CommunityBuilder.createCommunity(context).withName("Com").build();
        Collection collection = CollectionBuilder.createCollection(context, community).withName("Col").build();
        InputStream pdf = getClass().getResourceAsStream("simple-article.pdf");
        WorkspaceItem wItem = WorkspaceItemBuilder.createWorkspaceItem(context, collection)
            .withFulltext("upload.pdf", "/local/path/simple-article.pdf", pdf)
            .build();
        context.restoreAuthSystemState();

        // auth
        String authToken = getAuthToken(eperson.getEmail(), password);

        // perpare patch body
        Map<String, String> value = new HashMap<>();
        value.put("name", "openaccess");
        List<Operation> ops = new ArrayList<>();
        ops.add(new AddOperation("/sections/upload/files/0/accessConditions/-", value));
        String patchBody = getPatchContent(ops);

        // submit patch and verify response
        getClient(authToken)
            .perform(
                patch("/api/submission/workspaceitems/" + wItem.getID())
                    .content(patchBody)
                    .contentType(MediaType.APPLICATION_JSON_PATCH_JSON)
            )
            .andExpect(status().isOk())
            .andExpect(jsonPath("$.sections.upload.files[0].accessConditions[0].name", is("openaccess")))
            .andExpect(jsonPath("$.sections.upload.files[0].accessConditions[0].startDate", nullValue()))
            .andExpect(jsonPath("$.sections.upload.files[0].accessConditions[0].endDate", nullValue()));

        // verify that access conditions have been persisted
        getClient(authToken)
            .perform(get("/api/submission/workspaceitems/" + wItem.getID()))
            .andExpect(status().isOk())
            .andExpect(jsonPath("$.sections.upload.files[0].accessConditions[0].name", is("openaccess")))
            .andExpect(jsonPath("$.sections.upload.files[0].accessConditions[0].startDate", nullValue()))
            .andExpect(jsonPath("$.sections.upload.files[0].accessConditions[0].endDate", nullValue()));
    }

    @Test
    public void patchBitstreamWithAccessConditionLeaseAndValidEndDate() throws Exception {
        context.turnOffAuthorisationSystem();
        Community community = CommunityBuilder.createCommunity(context).withName("Com").build();
        Collection collection = CollectionBuilder.createCollection(context, community).withName("Col").build();
        InputStream pdf = getClass().getResourceAsStream("simple-article.pdf");
        WorkspaceItem wItem = WorkspaceItemBuilder.createWorkspaceItem(context, collection)
            .withFulltext("upload.pdf", "/local/path/simple-article.pdf", pdf)
            .build();
        context.restoreAuthSystemState();

        // auth
        String authToken = getAuthToken(eperson.getEmail(), password);

        // date
        SimpleDateFormat dateFmt = new SimpleDateFormat("yyyy-MM-dd");
        Date endDate = new Date();
        String endDateStr = dateFmt.format(endDate);

        // prepare patch body
        Map<String, String> accessCondition = new HashMap<>();
        accessCondition.put("name", "lease");
        accessCondition.put("endDate", endDateStr);
        List<Operation> ops = new ArrayList<>();
        ops.add(new AddOperation("/sections/upload/files/0/accessConditions/-", accessCondition));
        String patchBody = getPatchContent(ops);

        // submit patch and verify response
        getClient(authToken)
            .perform(
                patch("/api/submission/workspaceitems/" + wItem.getID())
                    .content(patchBody)
                    .contentType(MediaType.APPLICATION_JSON_PATCH_JSON)
            )
            .andExpect(status().isOk())
            .andExpect(jsonPath("$.sections.upload.files[0].accessConditions[0].name", is("lease")))
            .andExpect(jsonPath("$.sections.upload.files[0].accessConditions[0].startDate", nullValue()))
            .andExpect(jsonPath("$.sections.upload.files[0].accessConditions[0].endDate", is(endDateStr)));

        // verify that access conditions have been persisted
        getClient(authToken)
            .perform(get("/api/submission/workspaceitems/" + wItem.getID()))
            .andExpect(status().isOk())
            .andExpect(jsonPath("$.sections.upload.files[0].accessConditions[0].name", is("lease")))
            .andExpect(jsonPath("$.sections.upload.files[0].accessConditions[0].startDate", nullValue()))
            .andExpect(jsonPath("$.sections.upload.files[0].accessConditions[0].endDate", is(endDateStr)));
    }

    @Test
    public void patchBitstreamWithAccessConditionLeaseAndInvalidEndDate() throws Exception {
        context.turnOffAuthorisationSystem();
        Community community = CommunityBuilder.createCommunity(context).withName("Com").build();
        Collection collection = CollectionBuilder.createCollection(context, community).withName("Col").build();
        InputStream pdf = getClass().getResourceAsStream("simple-article.pdf");
        WorkspaceItem wItem = WorkspaceItemBuilder.createWorkspaceItem(context, collection)
            .withFulltext("upload.pdf", "/local/path/simple-article.pdf", pdf)
            .build();
        context.restoreAuthSystemState();

        // auth
        String authToken = getAuthToken(eperson.getEmail(), password);

        // date
        SimpleDateFormat dateFmt = new SimpleDateFormat("yyyy-MM-dd");
        Date endDate = DateUtils.addDays(
            // lease ends 1 day too late
            DateUtils.addMonths(new Date(), 6), 1
        );
        String endDateStr = dateFmt.format(endDate);

        // prepare patch body
        Map<String, String> accessCondition = new HashMap<>();
        accessCondition.put("name", "lease");
        accessCondition.put("endDate", endDateStr);
        List<Operation> ops = new ArrayList<>();
        ops.add(new AddOperation("/sections/upload/files/0/accessConditions/-", accessCondition));
        String patchBody = getPatchContent(ops);

        // submit patch and verify response
        getClient(authToken)
            .perform(
                patch("/api/submission/workspaceitems/" + wItem.getID())
                    .content(patchBody)
                    .contentType(MediaType.APPLICATION_JSON_PATCH_JSON)
            )
            .andExpect(status().isInternalServerError());

        // verify that access conditions array is still empty
        getClient(authToken)
            .perform(get("/api/submission/workspaceitems/" + wItem.getID()))
            .andExpect(status().isOk())
            .andExpect(jsonPath("$.sections.upload.files[0].accessConditions", empty()));
    }

    @Test
    public void patchBitstreamWithAccessConditionEmbargoAndValidStartDate() throws Exception {
        context.turnOffAuthorisationSystem();
        Community community = CommunityBuilder.createCommunity(context).withName("Com").build();
        Collection collection = CollectionBuilder.createCollection(context, community).withName("Col").build();
        InputStream pdf = getClass().getResourceAsStream("simple-article.pdf");
        WorkspaceItem wItem = WorkspaceItemBuilder.createWorkspaceItem(context, collection)
            .withFulltext("upload.pdf", "/local/path/simple-article.pdf", pdf)
            .build();
        context.restoreAuthSystemState();

        // auth
        String authToken = getAuthToken(eperson.getEmail(), password);

        // date
        SimpleDateFormat dateFmt = new SimpleDateFormat("yyyy-MM-dd");
        Date startDate = new Date();
        String startDateStr = dateFmt.format(startDate);

        // prepare patch body
        Map<String, String> accessCondition = new HashMap<>();
        accessCondition.put("name", "embargo");
        accessCondition.put("startDate", startDateStr);
        List<Operation> ops = new ArrayList<>();
        ops.add(new AddOperation("/sections/upload/files/0/accessConditions/-", accessCondition));
        String patchBody = getPatchContent(ops);

        // submit patch and verify response
        getClient(authToken)
            .perform(
                patch("/api/submission/workspaceitems/" + wItem.getID())
                    .content(patchBody)
                    .contentType(MediaType.APPLICATION_JSON_PATCH_JSON)
            )
            .andExpect(status().isOk())
            .andExpect(jsonPath("$.sections.upload.files[0].accessConditions[0].name", is("embargo")))
            .andExpect(jsonPath("$.sections.upload.files[0].accessConditions[0].startDate", is(startDateStr)))
            .andExpect(jsonPath("$.sections.upload.files[0].accessConditions[0].endDate", nullValue()));

        // verify that access conditions have been persisted
        getClient(authToken)
            .perform(get("/api/submission/workspaceitems/" + wItem.getID()))
            .andExpect(status().isOk())
            .andExpect(jsonPath("$.sections.upload.files[0].accessConditions[0].name", is("embargo")))
            .andExpect(jsonPath("$.sections.upload.files[0].accessConditions[0].startDate", is(startDateStr)))
            .andExpect(jsonPath("$.sections.upload.files[0].accessConditions[0].endDate", nullValue()));
    }

    @Test
    public void patchBitstreamWithAccessConditionEmbargoAndInvalidStartDate() throws Exception {
        context.turnOffAuthorisationSystem();
        Community community = CommunityBuilder.createCommunity(context).withName("Com").build();
        Collection collection = CollectionBuilder.createCollection(context, community).withName("Col").build();
        InputStream pdf = getClass().getResourceAsStream("simple-article.pdf");
        WorkspaceItem wItem = WorkspaceItemBuilder.createWorkspaceItem(context, collection)
            .withFulltext("upload.pdf", "/local/path/simple-article.pdf", pdf)
            .build();
        context.restoreAuthSystemState();

        // auth
        String authToken = getAuthToken(eperson.getEmail(), password);

        // date
        SimpleDateFormat dateFmt = new SimpleDateFormat("yyyy-MM-dd");
        Date startDate = DateUtils.addDays(
            // embargo ends 1 day too late
            DateUtils.addMonths(new Date(), 36), 1
        );
        String startDateStr = dateFmt.format(startDate);

        // prepare patch body
        Map<String, String> accessCondition = new HashMap<>();
        accessCondition.put("name", "embargo");
        accessCondition.put("startDate", startDateStr);
        List<Operation> ops = new ArrayList<>();
        ops.add(new AddOperation("/sections/upload/files/0/accessConditions/-", accessCondition));
        String patchBody = getPatchContent(ops);

        // submit patch and verify response
        getClient(authToken)
            .perform(
                patch("/api/submission/workspaceitems/" + wItem.getID())
                    .content(patchBody)
                    .contentType(MediaType.APPLICATION_JSON_PATCH_JSON)
            )
            .andExpect(status().isInternalServerError());

        // verify that access conditions have been persisted
        getClient(authToken)
            .perform(get("/api/submission/workspaceitems/" + wItem.getID()))
            .andExpect(status().isOk())
            .andExpect(jsonPath("$.sections.upload.files[0].accessConditions", empty()));
    }

    @Test
    public void patchBitstreamWithAccessConditionOpenAccessAndStartDate() throws Exception {
        context.turnOffAuthorisationSystem();
        Community community = CommunityBuilder.createCommunity(context).withName("Com").build();
        Collection collection = CollectionBuilder.createCollection(context, community).withName("Col").build();
        InputStream pdf = getClass().getResourceAsStream("simple-article.pdf");
        WorkspaceItem wItem = WorkspaceItemBuilder.createWorkspaceItem(context, collection)
            .withFulltext("upload.pdf", "/local/path/simple-article.pdf", pdf)
            .build();
        context.restoreAuthSystemState();

        // auth
        String authToken = getAuthToken(eperson.getEmail(), password);

        // date
        SimpleDateFormat dateFmt = new SimpleDateFormat("yyyy-MM-dd");
        Date startDate = new Date();
        String startDateStr = dateFmt.format(startDate);

        // prepare patch body
        Map<String, String> accessCondition = new HashMap<>();
        accessCondition.put("name", "openaccess");
        accessCondition.put("startDate", startDateStr);
        List<Operation> ops = new ArrayList<>();
        ops.add(new AddOperation("/sections/upload/files/0/accessConditions/-", accessCondition));
        String patchBody = getPatchContent(ops);

        // submit patch and verify response
        getClient(authToken)
            .perform(
                patch("/api/submission/workspaceitems/" + wItem.getID())
                    .content(patchBody)
                    .contentType(MediaType.APPLICATION_JSON_PATCH_JSON)
            )
            .andExpect(status().isInternalServerError());

        // verify that access conditions array is still empty
        getClient(authToken)
            .perform(get("/api/submission/workspaceitems/" + wItem.getID()))
            .andExpect(status().isOk())
            .andExpect(jsonPath("$.sections.upload.files[0].accessConditions", empty()));
    }

    @Test
    public void patchBitstreamWithAccessConditionLeaseMissingDate() throws Exception {
        context.turnOffAuthorisationSystem();
        Community community = CommunityBuilder.createCommunity(context).withName("Com").build();
        Collection collection = CollectionBuilder.createCollection(context, community).withName("Col").build();
        InputStream pdf = getClass().getResourceAsStream("simple-article.pdf");
        WorkspaceItem wItem = WorkspaceItemBuilder.createWorkspaceItem(context, collection)
            .withFulltext("upload.pdf", "/local/path/simple-article.pdf", pdf)
            .build();
        context.restoreAuthSystemState();

        // auth
        String authToken = getAuthToken(eperson.getEmail(), password);

        // prepare patch body
        Map<String, String> accessCondition = new HashMap<>();
        accessCondition.put("name", "lease");
        List<Operation> ops = new ArrayList<>();
        ops.add(new AddOperation("/sections/upload/files/0/accessConditions/-", accessCondition));
        String patchBody = getPatchContent(ops);

        // submit patch and verify response
        getClient(authToken)
            .perform(
                patch("/api/submission/workspaceitems/" + wItem.getID())
                    .content(patchBody)
                    .contentType(MediaType.APPLICATION_JSON_PATCH_JSON)
            )
            .andExpect(status().isInternalServerError());

        // verify that access conditions array is still empty
        getClient(authToken)
            .perform(get("/api/submission/workspaceitems/" + wItem.getID()))
            .andExpect(status().isOk())
            .andExpect(jsonPath("$.sections.upload.files[0].accessConditions", empty()));
    }

    public void deleteWorkspaceItemWithMinRelationshipsTest() throws Exception {
        context.turnOffAuthorisationSystem();

        //** GIVEN **
        //1. A community with one collection.
        parentCommunity = CommunityBuilder.createCommunity(context)
                                          .withName("Parent Community")
                                          .build();
        Collection col1 = CollectionBuilder.createCollection(context, parentCommunity).withName("Collection 1")
                                           .withEntityType("Person").build();

        Item author1 = ItemBuilder.createItem(context, col1)
                                  .withTitle("Author1")
                                  .withIssueDate("2017-10-17")
                                  .withAuthor("Smith, Donald")
                                  .withPersonIdentifierLastName("Smith")
                                  .withPersonIdentifierFirstName("Donald")
                                  .build();

        Item author2 = ItemBuilder.createItem(context, col1)
                                  .withTitle("Author2")
                                  .withIssueDate("2016-02-13")
                                  .withAuthor("Smith, Maria")
                                  .build();

        //2. One workspace item.
        WorkspaceItem workspaceItem = WorkspaceItemBuilder.createWorkspaceItem(context, col1)
                                                          .withEntityType("Publication")
                                                          .build();

        EntityType publication = EntityTypeBuilder.createEntityTypeBuilder(context, "Publication").build();
        EntityType person = EntityTypeBuilder.createEntityTypeBuilder(context, "Person").build();


        RelationshipType isAuthorOfPublication = RelationshipTypeBuilder
            .createRelationshipTypeBuilder(context, publication, person, "isAuthorOfPublication",
                                           "isPublicationOfAuthor", 2, null, 0,
                                           null).withCopyToLeft(false).withCopyToRight(true).build();

        Relationship relationship1 = RelationshipBuilder
            .createRelationshipBuilder(context, workspaceItem.getItem(), author1, isAuthorOfPublication).build();
        Relationship relationship2 = RelationshipBuilder
            .createRelationshipBuilder(context, workspaceItem.getItem(), author2, isAuthorOfPublication).build();

        context.restoreAuthSystemState();

        String token = getAuthToken(admin.getEmail(), password);

        getClient(token).perform(get("/api/core/relationships/" + relationship1.getID()))
                .andExpect(status().is(200));
        getClient(token).perform(delete("/api/core/relationships/" + relationship1.getID()))
                        .andExpect(status().is(400));
        //Both relationships still exist
        getClient(token).perform(get("/api/core/relationships/" + relationship1.getID()))
                .andExpect(status().is(200));
        getClient(token).perform(get("/api/core/relationships/" + relationship2.getID()))
                .andExpect(status().is(200));

        //Delete the workspaceitem
        getClient(token).perform(delete("/api/submission/workspaceitems/" + workspaceItem.getID()))
                        .andExpect(status().is(204));
        //The workspaceitem has been deleted
        getClient(token).perform(get("/api/submission/workspaceitems/" + workspaceItem.getID()))
                        .andExpect(status().is(404));
        //The relationships have been deleted
        getClient(token).perform(get("/api/core/relationships/" + relationship1.getID()))
                .andExpect(status().is(404));
        getClient(token).perform(get("/api/core/relationships/" + relationship2.getID()))
                .andExpect(status().is(404));

    }

    @Test
    public void patchUploadAddMultiAccessConditionTest() throws Exception {
        context.turnOffAuthorisationSystem();

        parentCommunity = CommunityBuilder.createCommunity(context)
                                          .withName("Parent Community")
                                          .build();

        Collection col1 = CollectionBuilder.createCollection(context, parentCommunity)
                                           .withName("Collection 1")
                                           .build();

        InputStream pdf = getClass().getResourceAsStream("simple-article.pdf");

        WorkspaceItem witem = WorkspaceItemBuilder.createWorkspaceItem(context, col1)
                                              .withTitle("Test WorkspaceItem")
                                              .withIssueDate("2019-10-01")
                                              .withFulltext("simple-article.pdf", "/local/path/simple-article.pdf", pdf)
                                              .build();

        context.restoreAuthSystemState();

        // create a list of values to use in add operation
        List<Operation> addAccessCondition = new ArrayList<>();
        List<Map<String, String>> values = new ArrayList<Map<String,String>>();
        Map<String, String> value = new HashMap<>();
        value.put("name", "openaccess");

        Map<String, String> value2 = new HashMap<>();
        value2.put("name", "administrator");

        values.add(value);
        values.add(value2);

        addAccessCondition.add(new AddOperation("/sections/upload/files/0/accessConditions", values));
        String authToken = getAuthToken(eperson.getEmail(), password);

        getClient(authToken).perform(patch("/api/submission/workspaceitems/" + witem.getID())
                            .content(getPatchContent(addAccessCondition))
                            .contentType(MediaType.APPLICATION_JSON_PATCH_JSON))
                 .andExpect(status().isOk())
                 .andExpect(jsonPath("$.sections.upload.files[0].accessConditions[0].name", is("openaccess")))
                 .andExpect(jsonPath("$.sections.upload.files[0].accessConditions[1].name", is("administrator")));

        // verify that the patch changes have been persisted
        getClient(authToken).perform(get("/api/submission/workspaceitems/" + witem.getID()))
                 .andExpect(status().isOk())
                 .andExpect(jsonPath("$.sections.upload.files[0].accessConditions[0].name", is("openaccess")))
                 .andExpect(jsonPath("$.sections.upload.files[0].accessConditions[1].name", is("administrator")));

    }

    @Test
<<<<<<< HEAD
    public void patchUploadAddAdminRPInstallAndVerifyOnlyAdminCanView() throws Exception {
        context.turnOffAuthorisationSystem();
        Community community = CommunityBuilder.createCommunity(context).withName("Com").build();
        Collection collection = CollectionBuilder.createCollection(context, community).withName("Col").build();
        InputStream pdf = getClass().getResourceAsStream("simple-article.pdf");
        WorkspaceItem wItem = WorkspaceItemBuilder.createWorkspaceItem(context, collection)
                                                  .withSubmitter(eperson)
                                                  .withTitle(
                                                      "Test Item patchUploadAddAdminRPInstallAndVerifyOnlyAdminCanView")
                                                  .withIssueDate("2019-03-06")
                                                  .withFulltext("upload2.pdf", "/local/path/simple-article.pdf", pdf)
                                                  .build();
        context.restoreAuthSystemState();

        // auth
        String epersonToken = getAuthToken(eperson.getEmail(), password);
        String adminToken = getAuthToken(admin.getEmail(), password);

        // prepare patch body
        Map<String, String> accessCondition = new HashMap<>();
        accessCondition.put("name", "administrator");
        List<Operation> ops = new ArrayList<>();
        ops.add(new AddOperation("/sections/upload/files/0/accessConditions/-", accessCondition));
        String patchBody = getPatchContent(ops);

        // submit patch and verify response
        getClient(epersonToken)
            .perform(
                patch("/api/submission/workspaceitems/" + wItem.getID())
                    .content(patchBody)
                    .contentType(MediaType.APPLICATION_JSON_PATCH_JSON)
                    )
            .andExpect(status().isOk());

        Bitstream bitstream = wItem.getItem().getBundles().get(0).getBitstreams().get(0);
        Group adminGroup = groupService.findByName(context, Group.ADMIN);

        // verify that bitstream of workspace item has this admin RP
        getClient(adminToken).perform(get("/api/authz/resourcepolicies/search/resource")
            .param("uuid", bitstream.getID().toString()))
                             .andExpect(status().isOk())
                             .andExpect(jsonPath("$._embedded.resourcepolicies", Matchers.hasItems(
                                 ResourcePolicyMatcher.matchResourcePolicyProperties(adminGroup, null, bitstream,
                                     ResourcePolicy.TYPE_CUSTOM, Constants.READ, "administrator")
                                                                                                  )));

        // submit the workspaceitem to complete the deposit (as there is no workflow configured)
        getClient(epersonToken)
            .perform(post(BASE_REST_SERVER_URL + "/api/workflow/workflowitems")
                .content("/api/submission/workspaceitems/" + wItem.getID())
                .contentType(textUriContentType))
            .andExpect(status().isCreated());

        Group anonGroup = groupService.findByName(context, Group.ANONYMOUS);

        // verify that bitstream of workspace item still has this admin RP and no Anon READ inherited policy
        getClient(adminToken).perform(get("/api/authz/resourcepolicies/search/resource")
            .param("uuid", bitstream.getID().toString()))
                             .andExpect(status().isOk())
                             .andExpect(jsonPath("$._embedded.resourcepolicies", Matchers.hasItems(
                                 ResourcePolicyMatcher.matchResourcePolicyProperties(adminGroup, null, bitstream,
                                     ResourcePolicy.TYPE_CUSTOM, Constants.READ, "administrator")
                                                                                                  )))
                             .andExpect(jsonPath("$._embedded.resourcepolicies", Matchers.not(Matchers.hasItems(
                                 ResourcePolicyMatcher
                                     .matchResourcePolicyProperties(anonGroup, null, bitstream, null, Constants.READ,
                                         null)
                                                                                                               ))));

        // Bitstream should NOT be accessible to anon or eperson user, only to admin
        getClient().perform(get("/api/core/bitstreams/" + bitstream.getID() + "/content"))
                   .andExpect(status().isUnauthorized());
        getClient(epersonToken).perform(get("/api/core/bitstreams/" + bitstream.getID() + "/content"))
                               .andExpect(status().isForbidden());
        getClient(adminToken).perform(get("/api/core/bitstreams/" + bitstream.getID() + "/content"))
                             .andExpect(status().isOk());
    }

    @Test
    public void patchUploadAddOpenAccessRPInstallAndVerifyAnonCanView() throws Exception {
        context.turnOffAuthorisationSystem();
        Community community = CommunityBuilder.createCommunity(context).withName("Com").build();
        Collection collection = CollectionBuilder.createCollection(context, community).withName("Col").build();
        InputStream pdf = getClass().getResourceAsStream("simple-article.pdf");
        WorkspaceItem wItem =
            WorkspaceItemBuilder.createWorkspaceItem(context, collection).withSubmitter(eperson)
                                .withTitle("Test Item patchUploadAddOpenAccessRPInstallAndVerifyOnlyAdminCanView")
                                .withIssueDate("2019-03-06")
                                .withFulltext("upload2.pdf", "/local/path/simple-article.pdf", pdf)
                                .build();
        context.restoreAuthSystemState();

        // auth
        String epersonToken = getAuthToken(eperson.getEmail(), password);
        String adminToken = getAuthToken(admin.getEmail(), password);

        // prepare patch body
        Map<String, String> accessCondition = new HashMap<>();
        accessCondition.put("name", "openaccess");
        List<Operation> ops = new ArrayList<>();
        ops.add(new AddOperation("/sections/upload/files/0/accessConditions/-", accessCondition));
        String patchBody = getPatchContent(ops);

        // submit patch and verify response
        getClient(epersonToken)
            .perform(
                patch("/api/submission/workspaceitems/" + wItem.getID())
                    .content(patchBody)
                    .contentType(MediaType.APPLICATION_JSON_PATCH_JSON)
                    )
            .andExpect(status().isOk());

        Bitstream bitstream = wItem.getItem().getBundles().get(0).getBitstreams().get(0);

        // verify that bitstream of workspace item has this open access RP
        getClient(adminToken).perform(get("/api/authz/resourcepolicies/search/resource")
            .param("uuid", bitstream.getID().toString()))
                             .andExpect(status().isOk())
                             .andExpect(jsonPath("$._embedded.resourcepolicies", Matchers.hasItems(
                                 ResourcePolicyMatcher.matchResourcePolicyProperties(anonymousGroup, null, bitstream,
                                     ResourcePolicy.TYPE_CUSTOM, Constants.READ, "openaccess")
                                                                                                  )));

        // submit the workspaceitem to complete the deposit (as there is no workflow configured)
        getClient(epersonToken)
            .perform(post(BASE_REST_SERVER_URL + "/api/workflow/workflowitems")
                .content("/api/submission/workspaceitems/" + wItem.getID())
                .contentType(textUriContentType))
            .andExpect(status().isCreated());

        // verify that bitstream of workspace item still has this open access RP
        getClient(adminToken).perform(get("/api/authz/resourcepolicies/search/resource")
            .param("uuid", bitstream.getID().toString()))
                             .andExpect(status().isOk())
                             .andExpect(jsonPath("$._embedded.resourcepolicies", Matchers.hasItems(
                                 ResourcePolicyMatcher.matchResourcePolicyProperties(anonymousGroup, null, bitstream,
                                     ResourcePolicy.TYPE_CUSTOM, Constants.READ, "openaccess")
                                                                                                  )));

        // Bitstream should be accessible to anon
        getClient().perform(get("/api/core/bitstreams/" + bitstream.getID() + "/content"))
                   .andExpect(status().isOk());
    }

    @Test
    public void patchUploadAddAdminThenOpenAccessRPInstallAndVerifyAnonCanView() throws Exception {
        context.turnOffAuthorisationSystem();
        Community community = CommunityBuilder.createCommunity(context).withName("Com").build();
        Collection collection = CollectionBuilder.createCollection(context, community).withName("Col").build();
        InputStream pdf = getClass().getResourceAsStream("simple-article.pdf");
        WorkspaceItem wItem =
            WorkspaceItemBuilder.createWorkspaceItem(context, collection).withSubmitter(eperson)
                                .withTitle("Test Item patchUploadAddOpenAccessRPInstallAndVerifyOnlyAdminCanView")
                                .withIssueDate("2019-03-06")
                                .withFulltext("upload2.pdf", "/local/path/simple-article.pdf", pdf)
                                .build();
        context.restoreAuthSystemState();

        // auth
        String epersonToken = getAuthToken(eperson.getEmail(), password);
        String adminToken = getAuthToken(admin.getEmail(), password);

        // prepare patch body
        Map<String, String> accessCondition = new HashMap<>();
        accessCondition.put("name", "administrator");
        List<Operation> ops = new ArrayList<>();
        ops.add(new AddOperation("/sections/upload/files/0/accessConditions/-", accessCondition));
        String patchBody = getPatchContent(ops);

        // submit patch and verify response
        getClient(epersonToken)
            .perform(
                patch("/api/submission/workspaceitems/" + wItem.getID())
                    .content(patchBody)
                    .contentType(MediaType.APPLICATION_JSON_PATCH_JSON)
                    )
            .andExpect(status().isOk());

        Bitstream bitstream = wItem.getItem().getBundles().get(0).getBitstreams().get(0);
        Group adminGroup = groupService.findByName(context, Group.ADMIN);

        // verify that bitstream of workspace item has this admin RP
        getClient(adminToken).perform(get("/api/authz/resourcepolicies/search/resource")
            .param("uuid", bitstream.getID().toString()))
                             .andExpect(status().isOk())
                             .andExpect(jsonPath("$._embedded.resourcepolicies", Matchers.hasItems(
                                 ResourcePolicyMatcher.matchResourcePolicyProperties(adminGroup, null, bitstream,
                                     ResourcePolicy.TYPE_CUSTOM, Constants.READ, "administrator")
                                                                                                  )));

        // prepare patch body
        Map<String, String> accessCondition2 = new HashMap<>();
        accessCondition2.put("name", "openaccess");
        List<Operation> ops2 = new ArrayList<>();
        ops2.add(new AddOperation("/sections/upload/files/0/accessConditions/-", accessCondition2));
        String patchBody2 = getPatchContent(ops2);

        // submit patch and verify response
        getClient(epersonToken)
            .perform(
                patch("/api/submission/workspaceitems/" + wItem.getID())
                    .content(patchBody2)
                    .contentType(MediaType.APPLICATION_JSON_PATCH_JSON)
                    )
            .andExpect(status().isOk());

        // verify that bitstream of workspace item has this open access RP
        getClient(adminToken).perform(get("/api/authz/resourcepolicies/search/resource")
            .param("uuid", bitstream.getID().toString()))
                             .andExpect(status().isOk())
                             .andExpect(jsonPath("$._embedded.resourcepolicies", Matchers.hasItems(
                                 ResourcePolicyMatcher.matchResourcePolicyProperties(anonymousGroup, null, bitstream,
                                     ResourcePolicy.TYPE_CUSTOM, Constants.READ, "openaccess")
                                                                                                  )));

        // submit the workspaceitem to complete the deposit (as there is no workflow configured)
        getClient(epersonToken)
            .perform(post(BASE_REST_SERVER_URL + "/api/workflow/workflowitems")
                .content("/api/submission/workspaceitems/" + wItem.getID())
                .contentType(textUriContentType))
            .andExpect(status().isCreated());

        // Bitstream should be accessible to anon
        getClient().perform(get("/api/core/bitstreams/" + bitstream.getID() + "/content"))
                   .andExpect(status().isOk());
    }

    /**
     * this is the same test than
     * {@link WorkspaceItemRestRepositoryIT#patchUploadAddAdminRPInstallAndVerifyOnlyAdminCanView()}
     * except than it runs with append-mode enabled
     */
    @Test
    public void patchUploadAddAdminRPInstallAndVerifyOnlyAdminCanViewInAppendModeTest() throws Exception {
        configurationService.setProperty("core.authorization.installitem.inheritance-read.append-mode", true);
        context.turnOffAuthorisationSystem();
        Community community = CommunityBuilder.createCommunity(context)
                                              .withName("Community")
                                              .build();
        Collection collection = CollectionBuilder.createCollection(context, community)
                                                 .withName("Col")
                                                 .build();
        InputStream pdf = getClass().getResourceAsStream("simple-article.pdf");
        WorkspaceItem wItem = WorkspaceItemBuilder.createWorkspaceItem(context, collection)
                                                  .withSubmitter(eperson)
                                                  .withTitle("Test wsItem")
                                                  .withIssueDate("2019-03-06")
                                                  .withFulltext("upload2.pdf", "/local/path/simple-article.pdf", pdf)
                                                  .build();
        context.restoreAuthSystemState();

        String epersonToken = getAuthToken(eperson.getEmail(), password);
        String adminToken = getAuthToken(admin.getEmail(), password);

        Map<String, String> accessCondition = new HashMap<>();
        accessCondition.put("name", "administrator");
        List<Operation> ops = new ArrayList<>();
        ops.add(new AddOperation("/sections/upload/files/0/accessConditions/-", accessCondition));
        String patchBody = getPatchContent(ops);

        getClient(epersonToken).perform(patch("/api/submission/workspaceitems/" + wItem.getID())
                               .content(patchBody)
                               .contentType(MediaType.APPLICATION_JSON_PATCH_JSON))
                               .andExpect(status().isOk());

        Bitstream bitstream = wItem.getItem().getBundles().get(0).getBitstreams().get(0);
        Group adminGroup = groupService.findByName(context, Group.ADMIN);

        // verify that bitstream of workspace item has this admin RP
        getClient(adminToken).perform(get("/api/authz/resourcepolicies/search/resource")
                             .param("uuid", bitstream.getID().toString()))
                             .andExpect(status().isOk())
                             .andExpect(jsonPath("$._embedded.resourcepolicies", Matchers.hasItems(
                                 ResourcePolicyMatcher.matchResourcePolicyProperties(adminGroup, null, bitstream,
                                     ResourcePolicy.TYPE_CUSTOM, Constants.READ, "administrator"))));

        // submit the workspaceitem to complete the deposit (as there is no workflow configured)
        getClient(epersonToken).perform(post(BASE_REST_SERVER_URL + "/api/workflow/workflowitems")
                               .content("/api/submission/workspaceitems/" + wItem.getID())
                               .contentType(textUriContentType))
                               .andExpect(status().isCreated());

        Group anonGroup = groupService.findByName(context, Group.ANONYMOUS);

        // verify that bitstream of workspace item still has this admin RP and no Anon READ inherited policy
        getClient(adminToken).perform(get("/api/authz/resourcepolicies/search/resource")
                             .param("uuid", bitstream.getID().toString()))
                             .andExpect(status().isOk())
                             .andExpect(jsonPath("$._embedded.resourcepolicies", Matchers.hasItems(
                                 ResourcePolicyMatcher.matchResourcePolicyProperties(adminGroup, null, bitstream,
                                     ResourcePolicy.TYPE_CUSTOM, Constants.READ, "administrator"))))
                             .andExpect(jsonPath("$._embedded.resourcepolicies", Matchers.not(Matchers.hasItems(
                                 ResourcePolicyMatcher
                                     .matchResourcePolicyProperties(anonGroup, null, bitstream, null, Constants.READ,
                                         null)))));

        // Bitstream should NOT be accessible to anon or eperson user, only to admin
        getClient().perform(get("/api/core/bitstreams/" + bitstream.getID() + "/content"))
                   .andExpect(status().isUnauthorized());
        getClient(epersonToken).perform(get("/api/core/bitstreams/" + bitstream.getID() + "/content"))
                               .andExpect(status().isForbidden());
        getClient(adminToken).perform(get("/api/core/bitstreams/" + bitstream.getID() + "/content"))
                             .andExpect(status().isOk());
    }

    /**
     * this is the same test than
     * {@link WorkspaceItemRestRepositoryIT#patchUploadAddOpenAccessRPInstallAndVerifyAnonCanView()}
     * except than it runs with append-mode enabled
     */
    @Test
    public void patchUploadAddOpenAccessRPInstallAndVerifyAnonCanViewInAppendModeTest() throws Exception {
        configurationService.setProperty("core.authorization.installitem.inheritance-read.append-mode", true);
        context.turnOffAuthorisationSystem();
        Community community = CommunityBuilder.createCommunity(context).withName("Com").build();
        Collection collection = CollectionBuilder.createCollection(context, community).withName("Col").build();
        InputStream pdf = getClass().getResourceAsStream("simple-article.pdf");
        WorkspaceItem wItem = WorkspaceItemBuilder.createWorkspaceItem(context, collection).withSubmitter(eperson)
                                                  .withTitle("Test wsItem")
                                                  .withIssueDate("2019-03-06")
                                                  .withFulltext("upload2.pdf", "/local/path/simple-article.pdf", pdf)
                                                  .build();
        context.restoreAuthSystemState();

        String epersonToken = getAuthToken(eperson.getEmail(), password);
        String adminToken = getAuthToken(admin.getEmail(), password);

        Map<String, String> accessCondition = new HashMap<>();
        accessCondition.put("name", "openaccess");
        List<Operation> ops = new ArrayList<>();
        ops.add(new AddOperation("/sections/upload/files/0/accessConditions/-", accessCondition));
        String patchBody = getPatchContent(ops);

        // submit patch and verify response
        getClient(epersonToken).perform(patch("/api/submission/workspaceitems/" + wItem.getID())
                               .content(patchBody)
                               .contentType(MediaType.APPLICATION_JSON_PATCH_JSON))
                               .andExpect(status().isOk());

        Bitstream bitstream = wItem.getItem().getBundles().get(0).getBitstreams().get(0);

        // verify that bitstream of workspace item has this open access RP
        getClient(adminToken).perform(get("/api/authz/resourcepolicies/search/resource")
                             .param("uuid", bitstream.getID().toString()))
                             .andExpect(status().isOk())
                             .andExpect(jsonPath("$._embedded.resourcepolicies", Matchers.hasItems(
                                 ResourcePolicyMatcher.matchResourcePolicyProperties(anonymousGroup, null, bitstream,
                                     ResourcePolicy.TYPE_CUSTOM, Constants.READ, "openaccess"))));

        // submit the workspaceitem to complete the deposit (as there is no workflow configured)
        getClient(epersonToken).perform(post(BASE_REST_SERVER_URL + "/api/workflow/workflowitems")
                               .content("/api/submission/workspaceitems/" + wItem.getID())
                               .contentType(textUriContentType))
                               .andExpect(status().isCreated());

        // verify that bitstream of workspace item still has this open access RP
        getClient(adminToken).perform(get("/api/authz/resourcepolicies/search/resource")
                             .param("uuid", bitstream.getID().toString()))
                             .andExpect(status().isOk())
                             .andExpect(jsonPath("$._embedded.resourcepolicies", Matchers.hasItems(
                                 ResourcePolicyMatcher.matchResourcePolicyProperties(anonymousGroup, null, bitstream,
                                     ResourcePolicy.TYPE_CUSTOM, Constants.READ, "openaccess"))));

        // Bitstream should be accessible to anon
        getClient().perform(get("/api/core/bitstreams/" + bitstream.getID() + "/content"))
                   .andExpect(status().isOk());
    }

    /**
     * this is the same test than
     * {@link WorkspaceItemRestRepositoryIT#patchUploadAddAdminThenOpenAccessRPInstallAndVerifyAnonCanView()}
     * except than it runs with append-mode enabled
     */
    @Test
    public void patchUploadAddAdminThenOpenAccessRPInstallAndVerifyAnonCanViewInAppendModeTest() throws Exception {
        configurationService.setProperty("core.authorization.installitem.inheritance-read.append-mode", true);
        context.turnOffAuthorisationSystem();
        Community community = CommunityBuilder.createCommunity(context).withName("Com").build();
        Collection collection = CollectionBuilder.createCollection(context, community).withName("Col").build();
        InputStream pdf = getClass().getResourceAsStream("simple-article.pdf");
        WorkspaceItem wItem = WorkspaceItemBuilder.createWorkspaceItem(context, collection).withSubmitter(eperson)
                                                  .withTitle("Test wsItem")
                                                  .withIssueDate("2019-03-06")
                                                  .withFulltext("upload2.pdf", "/local/path/simple-article.pdf", pdf)
                                                  .build();
        context.restoreAuthSystemState();

        String epersonToken = getAuthToken(eperson.getEmail(), password);
        String adminToken = getAuthToken(admin.getEmail(), password);

        Map<String, String> accessCondition = new HashMap<>();
        accessCondition.put("name", "administrator");
        List<Operation> ops = new ArrayList<>();
        ops.add(new AddOperation("/sections/upload/files/0/accessConditions/-", accessCondition));
        String patchBody = getPatchContent(ops);

        // submit patch and verify response
        getClient(epersonToken).perform(patch("/api/submission/workspaceitems/" + wItem.getID())
                               .content(patchBody)
                               .contentType(MediaType.APPLICATION_JSON_PATCH_JSON))
                               .andExpect(status().isOk());

        Bitstream bitstream = wItem.getItem().getBundles().get(0).getBitstreams().get(0);
        Group adminGroup = groupService.findByName(context, Group.ADMIN);

        // verify that bitstream of workspace item has this admin RP
        getClient(adminToken).perform(get("/api/authz/resourcepolicies/search/resource")
                             .param("uuid", bitstream.getID().toString()))
                             .andExpect(status().isOk())
                             .andExpect(jsonPath("$._embedded.resourcepolicies", Matchers.hasItems(
                                 ResourcePolicyMatcher.matchResourcePolicyProperties(adminGroup, null, bitstream,
                                     ResourcePolicy.TYPE_CUSTOM, Constants.READ, "administrator")
                                                                                                  )));

        // prepare patch body
        Map<String, String> accessCondition2 = new HashMap<>();
        accessCondition2.put("name", "openaccess");
        List<Operation> ops2 = new ArrayList<>();
        ops2.add(new AddOperation("/sections/upload/files/0/accessConditions/-", accessCondition2));
        String patchBody2 = getPatchContent(ops2);

        // submit patch and verify response
        getClient(epersonToken).perform(patch("/api/submission/workspaceitems/" + wItem.getID())
                               .content(patchBody2)
                               .contentType(MediaType.APPLICATION_JSON_PATCH_JSON))
                               .andExpect(status().isOk());

        // verify that bitstream of workspace item has this open access RP
        getClient(adminToken).perform(get("/api/authz/resourcepolicies/search/resource")
                             .param("uuid", bitstream.getID().toString()))
                             .andExpect(status().isOk())
                             .andExpect(jsonPath("$._embedded.resourcepolicies", Matchers.hasItems(
                                 ResourcePolicyMatcher.matchResourcePolicyProperties(anonymousGroup, null, bitstream,
                                     ResourcePolicy.TYPE_CUSTOM, Constants.READ, "openaccess")
                                                                                                  )));

        // submit the workspaceitem to complete the deposit (as there is no workflow configured)
        getClient(epersonToken).perform(post(BASE_REST_SERVER_URL + "/api/workflow/workflowitems")
                               .content("/api/submission/workspaceitems/" + wItem.getID())
                               .contentType(textUriContentType))
                               .andExpect(status().isCreated());

        // Bitstream should be accessible to anon
        getClient().perform(get("/api/core/bitstreams/" + bitstream.getID() + "/content"))
                   .andExpect(status().isOk());
    }

    @Test
    public void patchUploadAddAdminmistratorRPAndVerifyCustomGroupCanViewInAppendModeTest() throws Exception {
        configurationService.setProperty("core.authorization.installitem.inheritance-read.append-mode", true);
        context.turnOffAuthorisationSystem();
        EPerson user = EPersonBuilder.createEPerson(context)
                .withEmail("testMyUesr@userstest.net")
                .withPassword(password)
                .build();
        Community community = CommunityBuilder.createCommunity(context).withName("Com").build();
        Collection collection = CollectionBuilder.createCollection(context, community).withName("Col").build();

        Group customGroup = cs.createDefaultReadGroup(context, collection,"BITSTREAM",Constants.DEFAULT_BITSTREAM_READ);
        groupService.addMember(context, customGroup, user);

        InputStream pdf = getClass().getResourceAsStream("simple-article.pdf");
        WorkspaceItem wItem = WorkspaceItemBuilder.createWorkspaceItem(context, collection).withSubmitter(eperson)
                                                  .withTitle("Test wsItem")
                                                  .withIssueDate("2019-03-06")
                                                  .withFulltext("upload2.pdf", "/local/path/simple-article.pdf", pdf)
                                                  .build();
        context.restoreAuthSystemState();

        String userToken = getAuthToken(user.getEmail(), password);
        String epersonToken = getAuthToken(eperson.getEmail(), password);
        String adminToken = getAuthToken(admin.getEmail(), password);

        Map<String, String> accessCondition = new HashMap<>();
        accessCondition.put("name", "administrator");
        List<Operation> ops = new ArrayList<>();
        ops.add(new AddOperation("/sections/upload/files/0/accessConditions/-", accessCondition));
        String patchBody = getPatchContent(ops);

        // submit patch and verify response
        getClient(epersonToken).perform(patch("/api/submission/workspaceitems/" + wItem.getID())
                               .content(patchBody)
                               .contentType(MediaType.APPLICATION_JSON_PATCH_JSON))
                               .andExpect(status().isOk());

        Bitstream bitstream = wItem.getItem().getBundles().get(0).getBitstreams().get(0);
        Group adminGroup = groupService.findByName(context, Group.ADMIN);

        // verify that bitstream of workspace item has this admin RP
        getClient(adminToken).perform(get("/api/authz/resourcepolicies/search/resource")
                             .param("uuid", bitstream.getID().toString()))
                             .andExpect(status().isOk())
                             .andExpect(jsonPath("$._embedded.resourcepolicies", Matchers.hasItems(
                                 ResourcePolicyMatcher.matchResourcePolicyProperties(adminGroup, null, bitstream,
                                     ResourcePolicy.TYPE_CUSTOM, Constants.READ, "administrator")
                                                                                                  )));

        // submit the workspaceitem to complete the deposit (as there is no workflow configured)
        getClient(epersonToken).perform(post(BASE_REST_SERVER_URL + "/api/workflow/workflowitems")
                               .content("/api/submission/workspaceitems/" + wItem.getID())
                               .contentType(textUriContentType))
                               .andExpect(status().isCreated());

        // Bitstream should be accessible to user
        getClient(userToken).perform(get("/api/core/bitstreams/" + bitstream.getID() + "/content"))
                   .andExpect(status().isOk());

        // Bitstream should be not accessible to anon
        getClient().perform(get("/api/core/bitstreams/" + bitstream.getID() + "/content"))
                   .andExpect(status().isUnauthorized());
    }

    @Test
    public void patchUploadAddAdminmistratorRPAndVerifyCustomGroupCannotViewTest() throws Exception {
        context.turnOffAuthorisationSystem();
        EPerson user = EPersonBuilder.createEPerson(context)
                .withEmail("testMyUesr@userstest.net")
                .withPassword(password)
                .build();
        Community community = CommunityBuilder.createCommunity(context).withName("Com").build();
        Collection collection = CollectionBuilder.createCollection(context, community).withName("Col").build();

        Group customGroup = cs.createDefaultReadGroup(context, collection,"BITSTREAM",Constants.DEFAULT_BITSTREAM_READ);
        groupService.addMember(context, customGroup, user);

        InputStream pdf = getClass().getResourceAsStream("simple-article.pdf");
        WorkspaceItem wItem = WorkspaceItemBuilder.createWorkspaceItem(context, collection).withSubmitter(eperson)
                                                  .withTitle("Test wsItem")
                                                  .withIssueDate("2019-03-06")
                                                  .withFulltext("upload2.pdf", "/local/path/simple-article.pdf", pdf)
                                                  .build();
        context.restoreAuthSystemState();

        String userToken = getAuthToken(user.getEmail(), password);
        String epersonToken = getAuthToken(eperson.getEmail(), password);
        String adminToken = getAuthToken(admin.getEmail(), password);

        Map<String, String> accessCondition = new HashMap<>();
        accessCondition.put("name", "administrator");
        List<Operation> ops = new ArrayList<>();
        ops.add(new AddOperation("/sections/upload/files/0/accessConditions/-", accessCondition));
        String patchBody = getPatchContent(ops);

        // submit patch and verify response
        getClient(epersonToken).perform(patch("/api/submission/workspaceitems/" + wItem.getID())
                               .content(patchBody)
                               .contentType(MediaType.APPLICATION_JSON_PATCH_JSON))
                               .andExpect(status().isOk());

        Bitstream bitstream = wItem.getItem().getBundles().get(0).getBitstreams().get(0);
        Group adminGroup = groupService.findByName(context, Group.ADMIN);

        // verify that bitstream of workspace item has this admin RP
        getClient(adminToken).perform(get("/api/authz/resourcepolicies/search/resource")
                             .param("uuid", bitstream.getID().toString()))
                             .andExpect(status().isOk())
                             .andExpect(jsonPath("$._embedded.resourcepolicies", Matchers.hasItems(
                                 ResourcePolicyMatcher.matchResourcePolicyProperties(adminGroup, null, bitstream,
                                     ResourcePolicy.TYPE_CUSTOM, Constants.READ, "administrator")
                                                                                                  )));

        // submit the workspaceitem to complete the deposit (as there is no workflow configured)
        getClient(epersonToken).perform(post(BASE_REST_SERVER_URL + "/api/workflow/workflowitems")
                               .content("/api/submission/workspaceitems/" + wItem.getID())
                               .contentType(textUriContentType))
                               .andExpect(status().isCreated());

        // Bitstream should be accessible to user
        getClient(userToken).perform(get("/api/core/bitstreams/" + bitstream.getID() + "/content"))
                   .andExpect(status().isForbidden());

        // Bitstream should be not accessible to anon
        getClient().perform(get("/api/core/bitstreams/" + bitstream.getID() + "/content"))
                   .andExpect(status().isUnauthorized());
=======
    public void invalidCollectionConfigurationPreventItemCreationTest() throws Exception {
        context.turnOffAuthorisationSystem();

        parentCommunity = CommunityBuilder.createCommunity(context)
                                          .withName("Parent Community")
                                          .build();

        Collection col = CollectionBuilder.createCollection(context, parentCommunity)
                                           .withName("Collection 1")
                                           .withSubmitterGroup(eperson)
                                           .withTemplateItem()
                                           .withEntityType("Person")
                                           .build();

        Item templateItem = col.getTemplateItem();
        itemService.addMetadata(context, templateItem, "dspace", "entity", "type", null, "Publication");

        String authToken = getAuthToken(eperson.getEmail(), password);

        InputStream pdf = getClass().getResourceAsStream("simple-article.pdf");
        MockMultipartFile pdfFile = new MockMultipartFile("file", "/local/path/myfile.pdf", "application/pdf", pdf);

        context.restoreAuthSystemState();

        try {
            getClient(authToken).perform(fileUpload("/api/submission/workspaceitems")
                                .file(pdfFile))
                                .andExpect(status().is(500));
        } finally {
            pdf.close();
        }
>>>>>>> c9e36c86
    }

}<|MERGE_RESOLUTION|>--- conflicted
+++ resolved
@@ -71,12 +71,9 @@
 import org.dspace.content.Relationship;
 import org.dspace.content.RelationshipType;
 import org.dspace.content.WorkspaceItem;
-<<<<<<< HEAD
+import org.dspace.content.service.ItemService;
 import org.dspace.content.service.CollectionService;
 import org.dspace.core.Constants;
-=======
-import org.dspace.content.service.ItemService;
->>>>>>> c9e36c86
 import org.dspace.eperson.EPerson;
 import org.dspace.eperson.Group;
 import org.dspace.eperson.factory.EPersonServiceFactory;
@@ -97,11 +94,9 @@
 public class WorkspaceItemRestRepositoryIT extends AbstractControllerIntegrationTest {
 
     @Autowired
-<<<<<<< HEAD
     private CollectionService cs;
-=======
+    @Autowired
     private ItemService itemService;
->>>>>>> c9e36c86
     @Autowired
     private ConfigurationService configurationService;
 
@@ -5321,7 +5316,40 @@
     }
 
     @Test
-<<<<<<< HEAD
+    public void invalidCollectionConfigurationPreventItemCreationTest() throws Exception {
+        context.turnOffAuthorisationSystem();
+
+        parentCommunity = CommunityBuilder.createCommunity(context)
+                                          .withName("Parent Community")
+                                          .build();
+
+        Collection col = CollectionBuilder.createCollection(context, parentCommunity)
+                                           .withName("Collection 1")
+                                           .withSubmitterGroup(eperson)
+                                           .withTemplateItem()
+                                           .withEntityType("Person")
+                                           .build();
+
+        Item templateItem = col.getTemplateItem();
+        itemService.addMetadata(context, templateItem, "dspace", "entity", "type", null, "Publication");
+
+        String authToken = getAuthToken(eperson.getEmail(), password);
+
+        InputStream pdf = getClass().getResourceAsStream("simple-article.pdf");
+        MockMultipartFile pdfFile = new MockMultipartFile("file", "/local/path/myfile.pdf", "application/pdf", pdf);
+
+        context.restoreAuthSystemState();
+
+        try {
+            getClient(authToken).perform(fileUpload("/api/submission/workspaceitems")
+                                .file(pdfFile))
+                                .andExpect(status().is(500));
+        } finally {
+            pdf.close();
+        }
+    }
+
+    @Test
     public void patchUploadAddAdminRPInstallAndVerifyOnlyAdminCanView() throws Exception {
         context.turnOffAuthorisationSystem();
         Community community = CommunityBuilder.createCommunity(context).withName("Com").build();
@@ -5896,39 +5924,6 @@
         // Bitstream should be not accessible to anon
         getClient().perform(get("/api/core/bitstreams/" + bitstream.getID() + "/content"))
                    .andExpect(status().isUnauthorized());
-=======
-    public void invalidCollectionConfigurationPreventItemCreationTest() throws Exception {
-        context.turnOffAuthorisationSystem();
-
-        parentCommunity = CommunityBuilder.createCommunity(context)
-                                          .withName("Parent Community")
-                                          .build();
-
-        Collection col = CollectionBuilder.createCollection(context, parentCommunity)
-                                           .withName("Collection 1")
-                                           .withSubmitterGroup(eperson)
-                                           .withTemplateItem()
-                                           .withEntityType("Person")
-                                           .build();
-
-        Item templateItem = col.getTemplateItem();
-        itemService.addMetadata(context, templateItem, "dspace", "entity", "type", null, "Publication");
-
-        String authToken = getAuthToken(eperson.getEmail(), password);
-
-        InputStream pdf = getClass().getResourceAsStream("simple-article.pdf");
-        MockMultipartFile pdfFile = new MockMultipartFile("file", "/local/path/myfile.pdf", "application/pdf", pdf);
-
-        context.restoreAuthSystemState();
-
-        try {
-            getClient(authToken).perform(fileUpload("/api/submission/workspaceitems")
-                                .file(pdfFile))
-                                .andExpect(status().is(500));
-        } finally {
-            pdf.close();
-        }
->>>>>>> c9e36c86
     }
 
 }