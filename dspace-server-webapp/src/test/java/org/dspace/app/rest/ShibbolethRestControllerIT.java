/**
 * The contents of this file are subject to the license and copyright
 * detailed in the LICENSE and NOTICE files at the root of the source
 * tree and available online at
 *
 * http://www.dspace.org/license/
 */
package org.dspace.app.rest;

import static org.springframework.test.web.servlet.request.MockMvcRequestBuilders.get;
import static org.springframework.test.web.servlet.result.MockMvcResultMatchers.redirectedUrl;
import static org.springframework.test.web.servlet.result.MockMvcResultMatchers.status;

import org.dspace.app.rest.test.AbstractControllerIntegrationTest;
import org.dspace.services.ConfigurationService;
import org.junit.Test;
import org.springframework.beans.factory.annotation.Autowired;

/**
 * Integration test that cover ShibbolethRestController
 *
 * @author Giuseppe Digilio (giuseppe dot digilio at 4science dot it)
 */
public class ShibbolethRestControllerIT extends AbstractControllerIntegrationTest {

    @Autowired
    ConfigurationService configurationService;

    @Test
    public void testRedirectToDefaultDspaceUrl() throws Exception {
        String token = getAuthToken(eperson.getEmail(), password);

        getClient(token).perform(get("/api/authn/shibboleth"))
                .andExpect(status().is3xxRedirection())
<<<<<<< HEAD
                .andExpect(redirectedUrl(configurationService.getProperty("dspace.ui.url")));
=======
                .andExpect(redirectedUrl("http://localhost:4000"));
>>>>>>> 2ed6d40b
    }

    @Test
    public void testRedirectToGivenUrl() throws Exception {
        String token = getAuthToken(eperson.getEmail(), password);

        getClient(token).perform(get("/api/authn/shibboleth")
                .param("redirectUrl", "http://dspace.org"))
                .andExpect(status().is3xxRedirection())
                .andExpect(redirectedUrl("http://dspace.org"));
    }
}<|MERGE_RESOLUTION|>--- conflicted
+++ resolved
@@ -12,9 +12,7 @@
 import static org.springframework.test.web.servlet.result.MockMvcResultMatchers.status;
 
 import org.dspace.app.rest.test.AbstractControllerIntegrationTest;
-import org.dspace.services.ConfigurationService;
 import org.junit.Test;
-import org.springframework.beans.factory.annotation.Autowired;
 
 /**
  * Integration test that cover ShibbolethRestController
@@ -23,20 +21,13 @@
  */
 public class ShibbolethRestControllerIT extends AbstractControllerIntegrationTest {
 
-    @Autowired
-    ConfigurationService configurationService;
-
     @Test
     public void testRedirectToDefaultDspaceUrl() throws Exception {
         String token = getAuthToken(eperson.getEmail(), password);
 
         getClient(token).perform(get("/api/authn/shibboleth"))
-                .andExpect(status().is3xxRedirection())
-<<<<<<< HEAD
-                .andExpect(redirectedUrl(configurationService.getProperty("dspace.ui.url")));
-=======
-                .andExpect(redirectedUrl("http://localhost:4000"));
->>>>>>> 2ed6d40b
+                        .andExpect(status().is3xxRedirection())
+                        .andExpect(redirectedUrl("http://localhost:4000"));
     }
 
     @Test
@@ -44,8 +35,8 @@
         String token = getAuthToken(eperson.getEmail(), password);
 
         getClient(token).perform(get("/api/authn/shibboleth")
-                .param("redirectUrl", "http://dspace.org"))
-                .andExpect(status().is3xxRedirection())
-                .andExpect(redirectedUrl("http://dspace.org"));
+            .param("redirectUrl", "http://dspace.org"))
+                        .andExpect(status().is3xxRedirection())
+                        .andExpect(redirectedUrl("http://dspace.org"));
     }
 }