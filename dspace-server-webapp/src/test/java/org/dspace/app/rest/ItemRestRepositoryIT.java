--- conflicted
+++ resolved
@@ -2762,7 +2762,6 @@
     }
 
     @Test
-<<<<<<< HEAD
     public void testEntityTypePerson() throws Exception {
         context.turnOffAuthorisationSystem();
         EntityType person = EntityTypeBuilder.createEntityTypeBuilder(context, "Person").build();
@@ -2919,17 +2918,25 @@
             .andExpect(status().isOk())
             .andExpect(jsonPath("$", ItemMatcher.matchItemProperties(item)))
             .andExpect(jsonPath("$.entityType", is("Publication")));
-=======
+
+        // Verify this modification is permanent
+        getClient(token).perform(get("/api/core/items/" + item.getID()))
+            .andExpect(status().isOk())
+            .andExpect(jsonPath("$", ItemMatcher.matchItemProperties(item)))
+            .andExpect(jsonPath("$.entityType", is("Publication")));
+    }
+
+    @Test
     public void findOneTestWithEmbedsWithNoPageSize() throws Exception {
         context.turnOffAuthorisationSystem();
 
         parentCommunity = CommunityBuilder.createCommunity(context)
-                                          .withName("Parent Community")
-                                          .build();
+            .withName("Parent Community")
+            .build();
 
         Collection collection = CollectionBuilder.createCollection(context, parentCommunity)
-                                                 .withName("Collection")
-                                                 .build();
+            .withName("Collection")
+            .build();
 
         Item item = ItemBuilder.createItem(context, collection).withTitle("Item").build();
 
@@ -2947,24 +2954,24 @@
         context.restoreAuthSystemState();
 
         getClient().perform(get("/api/core/items/" + item.getID())
-                                    .param("embed", "bundles"))
-        .andExpect(status().isOk())
-        .andExpect(jsonPath("$", ItemMatcher.matchItemProperties(item)))
-        .andExpect(jsonPath("$._embedded.bundles._embedded.bundles",Matchers.containsInAnyOrder(
-            BundleMatcher.matchProperties(bundle0.getName(), bundle0.getID(), bundle0.getHandle(), bundle0.getType()),
-            BundleMatcher.matchProperties(bundle1.getName(), bundle1.getID(), bundle1.getHandle(), bundle1.getType()),
-            BundleMatcher.matchProperties(bundle2.getName(), bundle2.getID(), bundle2.getHandle(), bundle2.getType()),
-            BundleMatcher.matchProperties(bundle3.getName(), bundle3.getID(), bundle3.getHandle(), bundle3.getType()),
-            BundleMatcher.matchProperties(bundle4.getName(), bundle4.getID(), bundle4.getHandle(), bundle4.getType()),
-            BundleMatcher.matchProperties(bundle5.getName(), bundle5.getID(), bundle5.getHandle(), bundle5.getType()),
-            BundleMatcher.matchProperties(bundle6.getName(), bundle6.getID(), bundle6.getHandle(), bundle6.getType()),
-            BundleMatcher.matchProperties(bundle7.getName(), bundle7.getID(), bundle7.getHandle(), bundle7.getType()),
-            BundleMatcher.matchProperties(bundle8.getName(), bundle8.getID(), bundle8.getHandle(), bundle8.getType()),
-            BundleMatcher.matchProperties(bundle9.getName(), bundle9.getID(), bundle9.getHandle(), bundle9.getType())
-        )))
-        .andExpect(jsonPath("$._links.self.href", Matchers.containsString("/api/core/items/" + item.getID())))
-        .andExpect(jsonPath("$._embedded.bundles.page.size", is(20)))
-        .andExpect(jsonPath("$._embedded.bundles.page.totalElements", is(10)));
+            .param("embed", "bundles"))
+            .andExpect(status().isOk())
+            .andExpect(jsonPath("$", ItemMatcher.matchItemProperties(item)))
+            .andExpect(jsonPath("$._embedded.bundles._embedded.bundles",Matchers.containsInAnyOrder(
+                BundleMatcher.matchProperties(bundle0.getName(), bundle0.getID(), bundle0.getHandle(), bundle0.getType()),
+                BundleMatcher.matchProperties(bundle1.getName(), bundle1.getID(), bundle1.getHandle(), bundle1.getType()),
+                BundleMatcher.matchProperties(bundle2.getName(), bundle2.getID(), bundle2.getHandle(), bundle2.getType()),
+                BundleMatcher.matchProperties(bundle3.getName(), bundle3.getID(), bundle3.getHandle(), bundle3.getType()),
+                BundleMatcher.matchProperties(bundle4.getName(), bundle4.getID(), bundle4.getHandle(), bundle4.getType()),
+                BundleMatcher.matchProperties(bundle5.getName(), bundle5.getID(), bundle5.getHandle(), bundle5.getType()),
+                BundleMatcher.matchProperties(bundle6.getName(), bundle6.getID(), bundle6.getHandle(), bundle6.getType()),
+                BundleMatcher.matchProperties(bundle7.getName(), bundle7.getID(), bundle7.getHandle(), bundle7.getType()),
+                BundleMatcher.matchProperties(bundle8.getName(), bundle8.getID(), bundle8.getHandle(), bundle8.getType()),
+                BundleMatcher.matchProperties(bundle9.getName(), bundle9.getID(), bundle9.getHandle(), bundle9.getType())
+            )))
+            .andExpect(jsonPath("$._links.self.href", Matchers.containsString("/api/core/items/" + item.getID())))
+            .andExpect(jsonPath("$._embedded.bundles.page.size", is(20)))
+            .andExpect(jsonPath("$._embedded.bundles.page.totalElements", is(10)));
     }
 
     @Test
@@ -2972,12 +2979,12 @@
         context.turnOffAuthorisationSystem();
 
         parentCommunity = CommunityBuilder.createCommunity(context)
-                                          .withName("Parent Community")
-                                          .build();
+            .withName("Parent Community")
+            .build();
 
         Collection collection = CollectionBuilder.createCollection(context, parentCommunity)
-                                                 .withName("Collection")
-                                                 .build();
+            .withName("Collection")
+            .build();
 
         Item item = ItemBuilder.createItem(context, collection).withTitle("Item").build();
 
@@ -2995,20 +3002,20 @@
         context.restoreAuthSystemState();
 
         getClient().perform(get("/api/core/items/" + item.getID())
-                                    .param("embed", "bundles")
-                           .param("embed.size", "bundles=5"))
-        .andExpect(status().isOk())
-        .andExpect(jsonPath("$", ItemMatcher.matchItemProperties(item)))
-        .andExpect(jsonPath("$._embedded.bundles._embedded.bundles",Matchers.containsInAnyOrder(
-            BundleMatcher.matchProperties(bundle0.getName(), bundle0.getID(), bundle0.getHandle(), bundle0.getType()),
-            BundleMatcher.matchProperties(bundle1.getName(), bundle1.getID(), bundle1.getHandle(), bundle1.getType()),
-            BundleMatcher.matchProperties(bundle2.getName(), bundle2.getID(), bundle2.getHandle(), bundle2.getType()),
-            BundleMatcher.matchProperties(bundle3.getName(), bundle3.getID(), bundle3.getHandle(), bundle3.getType()),
-            BundleMatcher.matchProperties(bundle4.getName(), bundle4.getID(), bundle4.getHandle(), bundle4.getType())
-        )))
-        .andExpect(jsonPath("$._links.self.href", Matchers.containsString("/api/core/items/" + item.getID())))
-        .andExpect(jsonPath("$._embedded.bundles.page.size", is(5)))
-        .andExpect(jsonPath("$._embedded.bundles.page.totalElements", is(10)));
+            .param("embed", "bundles")
+            .param("embed.size", "bundles=5"))
+            .andExpect(status().isOk())
+            .andExpect(jsonPath("$", ItemMatcher.matchItemProperties(item)))
+            .andExpect(jsonPath("$._embedded.bundles._embedded.bundles",Matchers.containsInAnyOrder(
+                BundleMatcher.matchProperties(bundle0.getName(), bundle0.getID(), bundle0.getHandle(), bundle0.getType()),
+                BundleMatcher.matchProperties(bundle1.getName(), bundle1.getID(), bundle1.getHandle(), bundle1.getType()),
+                BundleMatcher.matchProperties(bundle2.getName(), bundle2.getID(), bundle2.getHandle(), bundle2.getType()),
+                BundleMatcher.matchProperties(bundle3.getName(), bundle3.getID(), bundle3.getHandle(), bundle3.getType()),
+                BundleMatcher.matchProperties(bundle4.getName(), bundle4.getID(), bundle4.getHandle(), bundle4.getType())
+            )))
+            .andExpect(jsonPath("$._links.self.href", Matchers.containsString("/api/core/items/" + item.getID())))
+            .andExpect(jsonPath("$._embedded.bundles.page.size", is(5)))
+            .andExpect(jsonPath("$._embedded.bundles.page.totalElements", is(10)));
     }
 
 
@@ -3017,12 +3024,12 @@
         context.turnOffAuthorisationSystem();
 
         parentCommunity = CommunityBuilder.createCommunity(context)
-                                          .withName("Parent Community")
-                                          .build();
+            .withName("Parent Community")
+            .build();
 
         Collection collection = CollectionBuilder.createCollection(context, parentCommunity)
-                                                 .withName("Collection")
-                                                 .build();
+            .withName("Collection")
+            .build();
 
         Item item = ItemBuilder.createItem(context, collection).withTitle("Item").build();
 
@@ -3040,38 +3047,38 @@
         context.restoreAuthSystemState();
 
         getClient().perform(get("/api/core/items/" + item.getID())
-                                    .param("embed", "bundles")
-                                    .param("embed.size", "bundles=invalidPage"))
-        .andExpect(status().isOk())
-        .andExpect(jsonPath("$", ItemMatcher.matchItemProperties(item)))
-        .andExpect(jsonPath("$._embedded.bundles._embedded.bundles",Matchers.containsInAnyOrder(
-            BundleMatcher.matchProperties(bundle0.getName(), bundle0.getID(), bundle0.getHandle(), bundle0.getType()),
-            BundleMatcher.matchProperties(bundle1.getName(), bundle1.getID(), bundle1.getHandle(), bundle1.getType()),
-            BundleMatcher.matchProperties(bundle2.getName(), bundle2.getID(), bundle2.getHandle(), bundle2.getType()),
-            BundleMatcher.matchProperties(bundle3.getName(), bundle3.getID(), bundle3.getHandle(), bundle3.getType()),
-            BundleMatcher.matchProperties(bundle4.getName(), bundle4.getID(), bundle4.getHandle(), bundle4.getType()),
-            BundleMatcher.matchProperties(bundle5.getName(), bundle5.getID(), bundle5.getHandle(), bundle5.getType()),
-            BundleMatcher.matchProperties(bundle6.getName(), bundle6.getID(), bundle6.getHandle(), bundle6.getType()),
-            BundleMatcher.matchProperties(bundle7.getName(), bundle7.getID(), bundle7.getHandle(), bundle7.getType()),
-            BundleMatcher.matchProperties(bundle8.getName(), bundle8.getID(), bundle8.getHandle(), bundle8.getType()),
-            BundleMatcher.matchProperties(bundle9.getName(), bundle9.getID(), bundle9.getHandle(), bundle9.getType())
-        )))
-        .andExpect(jsonPath("$._links.self.href", Matchers.containsString("/api/core/items/" + item.getID())))
-        .andExpect(jsonPath("$._embedded.bundles.page.size", is(20)))
-        .andExpect(jsonPath("$._embedded.bundles.page.totalElements", is(10)));
-}
+            .param("embed", "bundles")
+            .param("embed.size", "bundles=invalidPage"))
+            .andExpect(status().isOk())
+            .andExpect(jsonPath("$", ItemMatcher.matchItemProperties(item)))
+            .andExpect(jsonPath("$._embedded.bundles._embedded.bundles",Matchers.containsInAnyOrder(
+                BundleMatcher.matchProperties(bundle0.getName(), bundle0.getID(), bundle0.getHandle(), bundle0.getType()),
+                BundleMatcher.matchProperties(bundle1.getName(), bundle1.getID(), bundle1.getHandle(), bundle1.getType()),
+                BundleMatcher.matchProperties(bundle2.getName(), bundle2.getID(), bundle2.getHandle(), bundle2.getType()),
+                BundleMatcher.matchProperties(bundle3.getName(), bundle3.getID(), bundle3.getHandle(), bundle3.getType()),
+                BundleMatcher.matchProperties(bundle4.getName(), bundle4.getID(), bundle4.getHandle(), bundle4.getType()),
+                BundleMatcher.matchProperties(bundle5.getName(), bundle5.getID(), bundle5.getHandle(), bundle5.getType()),
+                BundleMatcher.matchProperties(bundle6.getName(), bundle6.getID(), bundle6.getHandle(), bundle6.getType()),
+                BundleMatcher.matchProperties(bundle7.getName(), bundle7.getID(), bundle7.getHandle(), bundle7.getType()),
+                BundleMatcher.matchProperties(bundle8.getName(), bundle8.getID(), bundle8.getHandle(), bundle8.getType()),
+                BundleMatcher.matchProperties(bundle9.getName(), bundle9.getID(), bundle9.getHandle(), bundle9.getType())
+            )))
+            .andExpect(jsonPath("$._links.self.href", Matchers.containsString("/api/core/items/" + item.getID())))
+            .andExpect(jsonPath("$._embedded.bundles.page.size", is(20)))
+            .andExpect(jsonPath("$._embedded.bundles.page.totalElements", is(10)));
+    }
 
     @Test
     public void findOneTestWithMultiLevelEmbedsWithNoPageSize() throws Exception {
         context.turnOffAuthorisationSystem();
 
         parentCommunity = CommunityBuilder.createCommunity(context)
-                                          .withName("Parent Community")
-                                          .build();
+            .withName("Parent Community")
+            .build();
 
         Collection collection = CollectionBuilder.createCollection(context, parentCommunity)
-                                                 .withName("Collection")
-                                                 .build();
+            .withName("Collection")
+            .build();
 
         Item item = ItemBuilder.createItem(context, collection).withTitle("Item").build();
 
@@ -3082,104 +3089,104 @@
         Bitstream bitstream0;
         try (InputStream is = IOUtils.toInputStream(bitstreamContent, CharEncoding.UTF_8)) {
             bitstream0 = BitstreamBuilder.createBitstream(context, bundle0, is)
-                                         .withName("Bitstream0")
-                                         .withMimeType("text/plain")
-                                         .build();
+                .withName("Bitstream0")
+                .withMimeType("text/plain")
+                .build();
         }
         Bitstream bitstream1;
         try (InputStream is = IOUtils.toInputStream(bitstreamContent, CharEncoding.UTF_8)) {
             bitstream1 = BitstreamBuilder.createBitstream(context, bundle0, is)
-                                         .withName("Bitstream1")
-                                         .withMimeType("text/plain")
-                                         .build();
+                .withName("Bitstream1")
+                .withMimeType("text/plain")
+                .build();
         }
         Bitstream bitstream2;
         try (InputStream is = IOUtils.toInputStream(bitstreamContent, CharEncoding.UTF_8)) {
             bitstream2 = BitstreamBuilder.createBitstream(context, bundle0, is)
-                                         .withName("Bitstream2")
-                                         .withMimeType("text/plain")
-                                         .build();
+                .withName("Bitstream2")
+                .withMimeType("text/plain")
+                .build();
         }
         Bitstream bitstream3;
         try (InputStream is = IOUtils.toInputStream(bitstreamContent, CharEncoding.UTF_8)) {
             bitstream3 = BitstreamBuilder.createBitstream(context, bundle0, is)
-                                         .withName("Bitstream3")
-                                         .withMimeType("text/plain")
-                                         .build();
+                .withName("Bitstream3")
+                .withMimeType("text/plain")
+                .build();
         }
         Bitstream bitstream4;
         try (InputStream is = IOUtils.toInputStream(bitstreamContent, CharEncoding.UTF_8)) {
             bitstream4 = BitstreamBuilder.createBitstream(context, bundle0, is)
-                                         .withName("Bitstream4")
-                                         .withMimeType("text/plain")
-                                         .build();
+                .withName("Bitstream4")
+                .withMimeType("text/plain")
+                .build();
         }
         Bitstream bitstream5;
         try (InputStream is = IOUtils.toInputStream(bitstreamContent, CharEncoding.UTF_8)) {
             bitstream5 = BitstreamBuilder.createBitstream(context, bundle0, is)
-                                         .withName("Bitstream5")
-                                         .withMimeType("text/plain")
-                                         .build();
+                .withName("Bitstream5")
+                .withMimeType("text/plain")
+                .build();
         }
         Bitstream bitstream6;
         try (InputStream is = IOUtils.toInputStream(bitstreamContent, CharEncoding.UTF_8)) {
             bitstream6 = BitstreamBuilder.createBitstream(context, bundle0, is)
-                                         .withName("Bitstream6")
-                                         .withMimeType("text/plain")
-                                         .build();
+                .withName("Bitstream6")
+                .withMimeType("text/plain")
+                .build();
         }
         Bitstream bitstream7;
         try (InputStream is = IOUtils.toInputStream(bitstreamContent, CharEncoding.UTF_8)) {
             bitstream7 = BitstreamBuilder.createBitstream(context, bundle0, is)
-                                         .withName("Bitstream7")
-                                         .withMimeType("text/plain")
-                                         .build();
+                .withName("Bitstream7")
+                .withMimeType("text/plain")
+                .build();
         }
         Bitstream bitstream8;
         try (InputStream is = IOUtils.toInputStream(bitstreamContent, CharEncoding.UTF_8)) {
             bitstream8 = BitstreamBuilder.createBitstream(context, bundle0, is)
-                                         .withName("Bitstream8")
-                                         .withMimeType("text/plain")
-                                         .build();
+                .withName("Bitstream8")
+                .withMimeType("text/plain")
+                .build();
         }
         Bitstream bitstream9;
         try (InputStream is = IOUtils.toInputStream(bitstreamContent, CharEncoding.UTF_8)) {
             bitstream9 = BitstreamBuilder.createBitstream(context, bundle0, is)
-                                         .withName("Bitstream9")
-                                         .withMimeType("text/plain")
-                                         .build();
+                .withName("Bitstream9")
+                .withMimeType("text/plain")
+                .build();
         }
         context.restoreAuthSystemState();
 
         getClient().perform(get("/api/core/items/" + item.getID())
-                                    .param("embed", "bundles/bitstreams"))
-                   .andExpect(status().isOk())
-                   .andExpect(jsonPath("$", ItemMatcher.matchItemProperties(item)))
-                   .andExpect(jsonPath("$._embedded.bundles._embedded.bundles", Matchers.containsInAnyOrder(
-                           BundleMatcher.matchProperties(bundle0.getName(), bundle0.getID(), bundle0.getHandle(),
-                                                         bundle0.getType())
-                   )))
-                   .andExpect(jsonPath("$._embedded.bundles._embedded.bundles[0]._embedded.bitstreams" +
-                                               "._embedded.bitstreams",
-                                    Matchers.containsInAnyOrder(
-                                            BitstreamMatcher.matchProperties(bitstream0),
-                                            BitstreamMatcher.matchProperties(bitstream1),
-                                            BitstreamMatcher.matchProperties(bitstream2),
-                                            BitstreamMatcher.matchProperties(bitstream3),
-                                            BitstreamMatcher.matchProperties(bitstream4),
-                                            BitstreamMatcher.matchProperties(bitstream5),
-                                            BitstreamMatcher.matchProperties(bitstream6),
-                                            BitstreamMatcher.matchProperties(bitstream7),
-                                            BitstreamMatcher.matchProperties(bitstream8),
-                                            BitstreamMatcher.matchProperties(bitstream9)
-                                    )))
-                   .andExpect(
-                           jsonPath("$._links.self.href", Matchers.containsString("/api/core/items/" + item.getID())))
-                   .andExpect(jsonPath("$._embedded.bundles._embedded.bundles[0]." +
-                                               "_embedded.bitstreams.page.size", is(20)))
-                   .andExpect(jsonPath("$._embedded.bundles._embedded.bundles[0]" +
-                                               "._embedded.bitstreams.page.totalElements",
-                                       is(10)));
+            .param("embed", "bundles/bitstreams"))
+            .andExpect(status().isOk())
+            .andExpect(jsonPath("$", ItemMatcher.matchItemProperties(item)))
+            .andExpect(jsonPath("$._embedded.bundles._embedded.bundles", Matchers.containsInAnyOrder(
+                BundleMatcher.matchProperties(bundle0.getName(), bundle0.getID(), bundle0.getHandle(),
+                    bundle0.getType())
+            )))
+            .andExpect(jsonPath("$._embedded.bundles._embedded.bundles[0]._embedded.bitstreams" +
+                    "._embedded.bitstreams",
+                Matchers.containsInAnyOrder(
+                    BitstreamMatcher.matchProperties(bitstream0),
+                    BitstreamMatcher.matchProperties(bitstream1),
+                    BitstreamMatcher.matchProperties(bitstream2),
+                    BitstreamMatcher.matchProperties(bitstream3),
+                    BitstreamMatcher.matchProperties(bitstream4),
+                    BitstreamMatcher.matchProperties(bitstream5),
+                    BitstreamMatcher.matchProperties(bitstream6),
+                    BitstreamMatcher.matchProperties(bitstream7),
+                    BitstreamMatcher.matchProperties(bitstream8),
+                    BitstreamMatcher.matchProperties(bitstream9)
+                )))
+            .andExpect(
+                jsonPath("$._links.self.href", Matchers.containsString("/api/core/items/" + item.getID())))
+            .andExpect(jsonPath("$._embedded.bundles._embedded.bundles[0]." +
+                "_embedded.bitstreams.page.size", is(20)))
+            .andExpect(jsonPath("$._embedded.bundles._embedded.bundles[0]" +
+                    "._embedded.bitstreams.page.totalElements",
+                is(10)));
     }
 
     @Test
@@ -3187,12 +3194,12 @@
         context.turnOffAuthorisationSystem();
 
         parentCommunity = CommunityBuilder.createCommunity(context)
-                                          .withName("Parent Community")
-                                          .build();
+            .withName("Parent Community")
+            .build();
 
         Collection collection = CollectionBuilder.createCollection(context, parentCommunity)
-                                                 .withName("Collection")
-                                                 .build();
+            .withName("Collection")
+            .build();
 
         Item item = ItemBuilder.createItem(context, collection).withTitle("Item").build();
 
@@ -3203,100 +3210,100 @@
         Bitstream bitstream0;
         try (InputStream is = IOUtils.toInputStream(bitstreamContent, CharEncoding.UTF_8)) {
             bitstream0 = BitstreamBuilder.createBitstream(context, bundle0, is)
-                                         .withName("Bitstream0")
-                                         .withMimeType("text/plain")
-                                         .build();
+                .withName("Bitstream0")
+                .withMimeType("text/plain")
+                .build();
         }
         Bitstream bitstream1;
         try (InputStream is = IOUtils.toInputStream(bitstreamContent, CharEncoding.UTF_8)) {
             bitstream1 = BitstreamBuilder.createBitstream(context, bundle0, is)
-                                         .withName("Bitstream1")
-                                         .withMimeType("text/plain")
-                                         .build();
+                .withName("Bitstream1")
+                .withMimeType("text/plain")
+                .build();
         }
         Bitstream bitstream2;
         try (InputStream is = IOUtils.toInputStream(bitstreamContent, CharEncoding.UTF_8)) {
             bitstream2 = BitstreamBuilder.createBitstream(context, bundle0, is)
-                                         .withName("Bitstream2")
-                                         .withMimeType("text/plain")
-                                         .build();
+                .withName("Bitstream2")
+                .withMimeType("text/plain")
+                .build();
         }
         Bitstream bitstream3;
         try (InputStream is = IOUtils.toInputStream(bitstreamContent, CharEncoding.UTF_8)) {
             bitstream3 = BitstreamBuilder.createBitstream(context, bundle0, is)
-                                         .withName("Bitstream3")
-                                         .withMimeType("text/plain")
-                                         .build();
+                .withName("Bitstream3")
+                .withMimeType("text/plain")
+                .build();
         }
         Bitstream bitstream4;
         try (InputStream is = IOUtils.toInputStream(bitstreamContent, CharEncoding.UTF_8)) {
             bitstream4 = BitstreamBuilder.createBitstream(context, bundle0, is)
-                                         .withName("Bitstream4")
-                                         .withMimeType("text/plain")
-                                         .build();
+                .withName("Bitstream4")
+                .withMimeType("text/plain")
+                .build();
         }
         Bitstream bitstream5;
         try (InputStream is = IOUtils.toInputStream(bitstreamContent, CharEncoding.UTF_8)) {
             bitstream5 = BitstreamBuilder.createBitstream(context, bundle0, is)
-                                         .withName("Bitstream5")
-                                         .withMimeType("text/plain")
-                                         .build();
+                .withName("Bitstream5")
+                .withMimeType("text/plain")
+                .build();
         }
         Bitstream bitstream6;
         try (InputStream is = IOUtils.toInputStream(bitstreamContent, CharEncoding.UTF_8)) {
             bitstream6 = BitstreamBuilder.createBitstream(context, bundle0, is)
-                                         .withName("Bitstream6")
-                                         .withMimeType("text/plain")
-                                         .build();
+                .withName("Bitstream6")
+                .withMimeType("text/plain")
+                .build();
         }
         Bitstream bitstream7;
         try (InputStream is = IOUtils.toInputStream(bitstreamContent, CharEncoding.UTF_8)) {
             bitstream7 = BitstreamBuilder.createBitstream(context, bundle0, is)
-                                         .withName("Bitstream7")
-                                         .withMimeType("text/plain")
-                                         .build();
+                .withName("Bitstream7")
+                .withMimeType("text/plain")
+                .build();
         }
         Bitstream bitstream8;
         try (InputStream is = IOUtils.toInputStream(bitstreamContent, CharEncoding.UTF_8)) {
             bitstream8 = BitstreamBuilder.createBitstream(context, bundle0, is)
-                                         .withName("Bitstream8")
-                                         .withMimeType("text/plain")
-                                         .build();
+                .withName("Bitstream8")
+                .withMimeType("text/plain")
+                .build();
         }
         Bitstream bitstream9;
         try (InputStream is = IOUtils.toInputStream(bitstreamContent, CharEncoding.UTF_8)) {
             bitstream9 = BitstreamBuilder.createBitstream(context, bundle0, is)
-                                         .withName("Bitstream9")
-                                         .withMimeType("text/plain")
-                                         .build();
+                .withName("Bitstream9")
+                .withMimeType("text/plain")
+                .build();
         }
         context.restoreAuthSystemState();
 
         getClient().perform(get("/api/core/items/" + item.getID())
-                                    .param("embed", "bundles/bitstreams")
-                                    .param("embed.size", "bundles/bitstreams=5"))
-                   .andExpect(status().isOk())
-                   .andExpect(jsonPath("$", ItemMatcher.matchItemProperties(item)))
-                   .andExpect(jsonPath("$._embedded.bundles._embedded.bundles", Matchers.containsInAnyOrder(
-                           BundleMatcher.matchProperties(bundle0.getName(), bundle0.getID(), bundle0.getHandle(),
-                                                         bundle0.getType())
-                   )))
-                   .andExpect(jsonPath("$._embedded.bundles._embedded.bundles[0]._embedded.bitstreams" +
-                                               "._embedded.bitstreams",
-                                    Matchers.containsInAnyOrder(
-                                            BitstreamMatcher.matchProperties(bitstream0),
-                                            BitstreamMatcher.matchProperties(bitstream1),
-                                            BitstreamMatcher.matchProperties(bitstream2),
-                                            BitstreamMatcher.matchProperties(bitstream3),
-                                            BitstreamMatcher.matchProperties(bitstream4)
-                                    )))
-                   .andExpect(
-                           jsonPath("$._links.self.href", Matchers.containsString("/api/core/items/" + item.getID())))
-                   .andExpect(jsonPath("$._embedded.bundles._embedded.bundles[0]" +
-                                               "._embedded.bitstreams.page.size", is(5)))
-                   .andExpect(jsonPath("$._embedded.bundles._embedded.bundles[0]" +
-                                               "._embedded.bitstreams.page.totalElements",
-                                       is(10)));
+            .param("embed", "bundles/bitstreams")
+            .param("embed.size", "bundles/bitstreams=5"))
+            .andExpect(status().isOk())
+            .andExpect(jsonPath("$", ItemMatcher.matchItemProperties(item)))
+            .andExpect(jsonPath("$._embedded.bundles._embedded.bundles", Matchers.containsInAnyOrder(
+                BundleMatcher.matchProperties(bundle0.getName(), bundle0.getID(), bundle0.getHandle(),
+                    bundle0.getType())
+            )))
+            .andExpect(jsonPath("$._embedded.bundles._embedded.bundles[0]._embedded.bitstreams" +
+                    "._embedded.bitstreams",
+                Matchers.containsInAnyOrder(
+                    BitstreamMatcher.matchProperties(bitstream0),
+                    BitstreamMatcher.matchProperties(bitstream1),
+                    BitstreamMatcher.matchProperties(bitstream2),
+                    BitstreamMatcher.matchProperties(bitstream3),
+                    BitstreamMatcher.matchProperties(bitstream4)
+                )))
+            .andExpect(
+                jsonPath("$._links.self.href", Matchers.containsString("/api/core/items/" + item.getID())))
+            .andExpect(jsonPath("$._embedded.bundles._embedded.bundles[0]" +
+                "._embedded.bitstreams.page.size", is(5)))
+            .andExpect(jsonPath("$._embedded.bundles._embedded.bundles[0]" +
+                    "._embedded.bitstreams.page.totalElements",
+                is(10)));
     }
 
     @Test
@@ -3306,26 +3313,26 @@
         String token = getAuthToken(admin.getEmail(), password);
 
         getClient(token).perform(get("/api/core/relationships/" + relationship1.getID()))
-                        .andExpect(status().is(200));
+            .andExpect(status().is(200));
         getClient(token).perform(delete("/api/core/relationships/" + relationship1.getID()))
-                        .andExpect(status().is(400));
+            .andExpect(status().is(400));
         //Both relationships still exist
         getClient(token).perform(get("/api/core/relationships/" + relationship1.getID()))
-                .andExpect(status().is(200));
+            .andExpect(status().is(200));
         getClient(token).perform(get("/api/core/relationships/" + relationship2.getID()))
-                .andExpect(status().is(200));
+            .andExpect(status().is(200));
 
         //Delete public item
         getClient(token).perform(delete("/api/core/items/" + publication1.getID()))
-                        .andExpect(status().is(204));
+            .andExpect(status().is(204));
         //The item has been deleted
         getClient(token).perform(get("/api/core/items/" + publication1.getID()))
-                        .andExpect(status().is(404));
+            .andExpect(status().is(404));
         //The relationships have been deleted
         getClient(token).perform(get("/api/core/relationships/" + relationship1.getID()))
-                .andExpect(status().is(404));
+            .andExpect(status().is(404));
         getClient(token).perform(get("/api/core/relationships/" + relationship2.getID()))
-                .andExpect(status().is(404));
+            .andExpect(status().is(404));
 
     }
 
@@ -3336,15 +3343,15 @@
 
         //Delete public item with copyVirtualMetadata null
         getClient(token).perform(delete("/api/core/items/" + publication1.getID()))
-                        .andExpect(status().is(204));
+            .andExpect(status().is(204));
         // The non-deleted item of the relationships the delete item had (other sides) doesn't still have the
         // relationship Metadata
         getClient(token).perform(get("/api/core/items/" + author1.getID()))
-                        .andExpect(status().is(200))
-                        .andExpect(jsonPath("$.metadata['relation.isPublicationOfAuthor']").doesNotExist());
+            .andExpect(status().is(200))
+            .andExpect(jsonPath("$.metadata['relation.isPublicationOfAuthor']").doesNotExist());
         getClient(token).perform(get("/api/core/items/" + author2.getID()))
-                        .andExpect(status().is(200))
-                        .andExpect(jsonPath("$.metadata['relation.isPublicationOfAuthor']").doesNotExist());
+            .andExpect(status().is(200))
+            .andExpect(jsonPath("$.metadata['relation.isPublicationOfAuthor']").doesNotExist());
     }
 
     @Test
@@ -3357,17 +3364,17 @@
         getClient(token).perform(delete("/api/core/items/" + publication1.getID())
             .param(ItemRestRepository.REQUESTPARAMETER_COPYVIRTUALMETADATA,
                 String.valueOf(isAuthorOfPublication.getID())))
-                        .andExpect(status().is(204));
+            .andExpect(status().is(204));
         // The non-deleted item of the relationships the delete item had (other sides) still has the
         // relationship Metadata
         getClient(token).perform(get("/api/core/items/" + author1.getID()))
-                        .andExpect(status().is(200))
-                        .andExpect(jsonPath("$.metadata['relation.isPublicationOfAuthor']" +
-                                            "[0].value", is(String.valueOf(publication1.getID()))));
+            .andExpect(status().is(200))
+            .andExpect(jsonPath("$.metadata['relation.isPublicationOfAuthor']" +
+                "[0].value", is(String.valueOf(publication1.getID()))));
         getClient(token).perform(get("/api/core/items/" + author2.getID()))
-                        .andExpect(status().is(200))
-                        .andExpect(jsonPath("$.metadata['relation.isPublicationOfAuthor']" +
-                                            "[0].value", is(String.valueOf(publication1.getID()))));
+            .andExpect(status().is(200))
+            .andExpect(jsonPath("$.metadata['relation.isPublicationOfAuthor']" +
+                "[0].value", is(String.valueOf(publication1.getID()))));
     }
 
     @Test
@@ -3390,15 +3397,15 @@
         getClient(token).perform(delete("/api/core/items/" + publication1.getID())
             .param(ItemRestRepository.REQUESTPARAMETER_COPYVIRTUALMETADATA,
                 String.valueOf(isJournalVolumeOfIssueRelationshipType.getID())))
-                        .andExpect(status().is(204));
+            .andExpect(status().is(204));
         // The non-deleted item of the relationships the delete item had (other sides) doesn't still have the
         // relationship Metadata
         getClient(token).perform(get("/api/core/items/" + author1.getID()))
-                        .andExpect(status().is(200))
-                        .andExpect(jsonPath("$.metadata['relation.isPublicationOfAuthor']").doesNotExist());
+            .andExpect(status().is(200))
+            .andExpect(jsonPath("$.metadata['relation.isPublicationOfAuthor']").doesNotExist());
         getClient(token).perform(get("/api/core/items/" + author2.getID()))
-                        .andExpect(status().is(200))
-                        .andExpect(jsonPath("$.metadata['relation.isPublicationOfAuthor']").doesNotExist());
+            .andExpect(status().is(200))
+            .andExpect(jsonPath("$.metadata['relation.isPublicationOfAuthor']").doesNotExist());
     }
 
     @Test
@@ -3409,17 +3416,17 @@
         //Delete public item with copyVirtualMetadata = all
         getClient(token).perform(delete("/api/core/items/" + publication1.getID())
             .param(ItemRestRepository.REQUESTPARAMETER_COPYVIRTUALMETADATA, ItemRestRepository.COPYVIRTUAL_ALL))
-                        .andExpect(status().is(204));
+            .andExpect(status().is(204));
         // The non-deleted item of the relationships the delete item had (other sides) now still has the
         // relationship Metadata
         getClient(token).perform(get("/api/core/items/" + author1.getID()))
-                        .andExpect(status().is(200))
-                        .andExpect(jsonPath("$.metadata['relation.isPublicationOfAuthor']" +
-                                            "[0].value", is(String.valueOf(publication1.getID()))));
+            .andExpect(status().is(200))
+            .andExpect(jsonPath("$.metadata['relation.isPublicationOfAuthor']" +
+                "[0].value", is(String.valueOf(publication1.getID()))));
         getClient(token).perform(get("/api/core/items/" + author2.getID()))
-                        .andExpect(status().is(200))
-                        .andExpect(jsonPath("$.metadata['relation.isPublicationOfAuthor']" +
-                                            "[0].value", is(String.valueOf(publication1.getID()))));
+            .andExpect(status().is(200))
+            .andExpect(jsonPath("$.metadata['relation.isPublicationOfAuthor']" +
+                "[0].value", is(String.valueOf(publication1.getID()))));
     }
 
     @Test
@@ -3431,17 +3438,17 @@
         //Delete public item with copyVirtualMetadata = configured
         getClient(token).perform(delete("/api/core/items/" + publication1.getID())
             .param(ItemRestRepository.REQUESTPARAMETER_COPYVIRTUALMETADATA, ItemRestRepository.COPYVIRTUAL_CONFIGURED))
-                        .andExpect(status().is(204));
+            .andExpect(status().is(204));
         // The non-deleted item of the relationships the delete item had (other sides) now still has the
         // relationship Metadata
         getClient(token).perform(get("/api/core/items/" + author1.getID()))
-                        .andExpect(status().is(200))
-                        .andExpect(jsonPath("$.metadata['relation.isPublicationOfAuthor']" +
-                                            "[0].value", is(String.valueOf(publication1.getID()))));
+            .andExpect(status().is(200))
+            .andExpect(jsonPath("$.metadata['relation.isPublicationOfAuthor']" +
+                "[0].value", is(String.valueOf(publication1.getID()))));
         getClient(token).perform(get("/api/core/items/" + author2.getID()))
-                        .andExpect(status().is(200))
-                        .andExpect(jsonPath("$.metadata['relation.isPublicationOfAuthor']" +
-                                            "[0].value", is(String.valueOf(publication1.getID()))));
+            .andExpect(status().is(200))
+            .andExpect(jsonPath("$.metadata['relation.isPublicationOfAuthor']" +
+                "[0].value", is(String.valueOf(publication1.getID()))));
     }
 
     @Test
@@ -3452,33 +3459,33 @@
         //** GIVEN **
         //1. A community with one collection.
         parentCommunity = CommunityBuilder.createCommunity(context)
-                                          .withName("Parent Community")
-                                          .build();
+            .withName("Parent Community")
+            .build();
         Collection col1 = CollectionBuilder
             .createCollection(context, parentCommunity).withName("Collection 1").build();
 
         author1 = ItemBuilder.createItem(context, col1)
-                             .withTitle("Author1")
-                             .withIssueDate("2017-10-17")
-                             .withAuthor("Smith, Donald")
-                             .withPersonIdentifierLastName("Smith")
-                             .withPersonIdentifierFirstName("Donald")
-                             .withRelationshipType("Person")
-                             .build();
+            .withTitle("Author1")
+            .withIssueDate("2017-10-17")
+            .withAuthor("Smith, Donald")
+            .withPersonIdentifierLastName("Smith")
+            .withPersonIdentifierFirstName("Donald")
+            .withRelationshipType("Person")
+            .build();
 
         author2 = ItemBuilder.createItem(context, col1)
-                             .withTitle("Author2")
-                             .withIssueDate("2016-02-13")
-                             .withAuthor("Smith, Maria")
-                             .withRelationshipType("Person")
-                             .build();
+            .withTitle("Author2")
+            .withIssueDate("2016-02-13")
+            .withAuthor("Smith, Maria")
+            .withRelationshipType("Person")
+            .build();
 
         publication1 = ItemBuilder.createItem(context, col1)
-                                  .withTitle("Publication1")
-                                  .withAuthor("Testy, TEst")
-                                  .withIssueDate("2015-01-01")
-                                  .withRelationshipType("Publication")
-                                  .build();
+            .withTitle("Publication1")
+            .withAuthor("Testy, TEst")
+            .withIssueDate("2015-01-01")
+            .withRelationshipType("Publication")
+            .build();
 
         EntityType publication = EntityTypeBuilder.createEntityTypeBuilder(context, "Publication").build();
         EntityType person = EntityTypeBuilder.createEntityTypeBuilder(context, "Person").build();
@@ -3499,15 +3506,15 @@
         //Delete public item with copyVirtualMetadata = configured
         getClient(token).perform(delete("/api/core/items/" + publication1.getID())
             .param(ItemRestRepository.REQUESTPARAMETER_COPYVIRTUALMETADATA, ItemRestRepository.COPYVIRTUAL_CONFIGURED))
-                        .andExpect(status().is(204));
+            .andExpect(status().is(204));
         // The non-deleted item of the relationships the delete item had (other sides) now still has the
         // relationship Metadata
         getClient(token).perform(get("/api/core/items/" + author1.getID()))
-                        .andExpect(status().is(200))
-                        .andExpect(jsonPath("$.metadata['relation.isPublicationOfAuthor']").doesNotExist());
+            .andExpect(status().is(200))
+            .andExpect(jsonPath("$.metadata['relation.isPublicationOfAuthor']").doesNotExist());
         getClient(token).perform(get("/api/core/items/" + author2.getID()))
-                        .andExpect(status().is(200))
-                        .andExpect(jsonPath("$.metadata['relation.isPublicationOfAuthor']").doesNotExist());
+            .andExpect(status().is(200))
+            .andExpect(jsonPath("$.metadata['relation.isPublicationOfAuthor']").doesNotExist());
     }
 
     private void initPublicationAuthorsRelationships() throws SQLException {
@@ -3516,33 +3523,33 @@
         //** GIVEN **
         //1. A community with one collection.
         parentCommunity = CommunityBuilder.createCommunity(context)
-                                          .withName("Parent Community")
-                                          .build();
+            .withName("Parent Community")
+            .build();
         Collection col1 = CollectionBuilder
             .createCollection(context, parentCommunity).withName("Collection 1").build();
 
         author1 = ItemBuilder.createItem(context, col1)
-                             .withTitle("Author1")
-                             .withIssueDate("2017-10-17")
-                             .withAuthor("Smith, Donald")
-                             .withPersonIdentifierLastName("Smith")
-                             .withPersonIdentifierFirstName("Donald")
-                             .withRelationshipType("Person")
-                             .build();
+            .withTitle("Author1")
+            .withIssueDate("2017-10-17")
+            .withAuthor("Smith, Donald")
+            .withPersonIdentifierLastName("Smith")
+            .withPersonIdentifierFirstName("Donald")
+            .withRelationshipType("Person")
+            .build();
 
         author2 = ItemBuilder.createItem(context, col1)
-                             .withTitle("Author2")
-                             .withIssueDate("2016-02-13")
-                             .withAuthor("Smith, Maria")
-                             .withRelationshipType("Person")
-                             .build();
+            .withTitle("Author2")
+            .withIssueDate("2016-02-13")
+            .withAuthor("Smith, Maria")
+            .withRelationshipType("Person")
+            .build();
 
         publication1 = ItemBuilder.createItem(context, col1)
-                                  .withTitle("Publication1")
-                                  .withAuthor("Testy, TEst")
-                                  .withIssueDate("2015-01-01")
-                                  .withRelationshipType("Publication")
-                                  .build();
+            .withTitle("Publication1")
+            .withAuthor("Testy, TEst")
+            .withIssueDate("2015-01-01")
+            .withRelationshipType("Publication")
+            .build();
 
         EntityType publication = EntityTypeBuilder.createEntityTypeBuilder(context, "Publication").build();
         EntityType person = EntityTypeBuilder.createEntityTypeBuilder(context, "Person").build();
@@ -3559,12 +3566,4 @@
 
         context.restoreAuthSystemState();
     }
->>>>>>> 2e7a933f
-
-        // Verify this modification is permanent
-        getClient(token).perform(get("/api/core/items/" + item.getID()))
-            .andExpect(status().isOk())
-            .andExpect(jsonPath("$", ItemMatcher.matchItemProperties(item)))
-            .andExpect(jsonPath("$.entityType", is("Publication")));
-    }
 }