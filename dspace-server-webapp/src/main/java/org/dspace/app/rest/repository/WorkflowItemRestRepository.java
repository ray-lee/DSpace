/**
 * The contents of this file are subject to the license and copyright
 * detailed in the LICENSE and NOTICE files at the root of the source
 * tree and available online at
 *
 * http://www.dspace.org/license/
 */
package org.dspace.app.rest.repository;

import static org.dspace.xmlworkflow.state.actions.processingaction.ProcessingAction.SUBMIT_EDIT_METADATA;

import java.io.IOException;
import java.sql.SQLException;
import java.util.List;
import java.util.UUID;
import javax.servlet.http.HttpServletRequest;

import org.apache.logging.log4j.LogManager;
import org.apache.logging.log4j.Logger;
import org.dspace.app.rest.Parameter;
import org.dspace.app.rest.SearchRestMethod;
import org.dspace.app.rest.exception.DSpaceBadRequestException;
import org.dspace.app.rest.exception.RESTAuthorizationException;
import org.dspace.app.rest.exception.UnprocessableEntityException;
import org.dspace.app.rest.model.ErrorRest;
import org.dspace.app.rest.model.WorkflowItemRest;
import org.dspace.app.rest.model.patch.Operation;
import org.dspace.app.rest.model.patch.Patch;
import org.dspace.app.rest.submit.SubmissionService;
import org.dspace.app.util.SubmissionConfigReader;
import org.dspace.app.util.SubmissionConfigReaderException;
import org.dspace.authorize.AuthorizeException;
import org.dspace.authorize.service.AuthorizeService;
import org.dspace.content.Item;
import org.dspace.content.service.BitstreamFormatService;
import org.dspace.content.service.BitstreamService;
import org.dspace.content.service.ItemService;
import org.dspace.core.Constants;
import org.dspace.core.Context;
import org.dspace.eperson.EPerson;
import org.dspace.eperson.EPersonServiceImpl;
import org.dspace.services.ConfigurationService;
import org.dspace.workflow.WorkflowException;
import org.dspace.workflow.WorkflowService;
import org.dspace.xmlworkflow.WorkflowConfigurationException;
import org.dspace.xmlworkflow.factory.XmlWorkflowFactory;
import org.dspace.xmlworkflow.state.Step;
import org.dspace.xmlworkflow.state.Workflow;
import org.dspace.xmlworkflow.state.actions.WorkflowActionConfig;
import org.dspace.xmlworkflow.storedcomponents.ClaimedTask;
import org.dspace.xmlworkflow.storedcomponents.XmlWorkflowItem;
import org.dspace.xmlworkflow.storedcomponents.service.ClaimedTaskService;
import org.dspace.xmlworkflow.storedcomponents.service.XmlWorkflowItemService;
import org.springframework.beans.factory.annotation.Autowired;
import org.springframework.data.domain.Page;
import org.springframework.data.domain.Pageable;
import org.springframework.data.rest.webmvc.ResourceNotFoundException;
import org.springframework.security.access.AccessDeniedException;
import org.springframework.security.access.prepost.PreAuthorize;
import org.springframework.stereotype.Component;
import org.springframework.web.multipart.MultipartFile;

/**
 * This is the repository responsible to manage WorkflowItem Rest object
 *
 * @author Andrea Bollini (andrea.bollini at 4science.it)
 */

@Component(WorkflowItemRest.CATEGORY + "." + WorkflowItemRest.NAME)
public class WorkflowItemRestRepository extends DSpaceRestRepository<WorkflowItemRest, Integer> {

    public static final String OPERATION_PATH_SECTIONS = "sections";

    private static final Logger log = LogManager.getLogger();

    @Autowired
    XmlWorkflowItemService wis;

    @Autowired
    ItemService itemService;

    @Autowired
    BitstreamService bitstreamService;

    @Autowired
    BitstreamFormatService bitstreamFormatService;

    @Autowired
    ConfigurationService configurationService;

    @Autowired
    SubmissionService submissionService;

    @Autowired
    EPersonServiceImpl epersonService;

    @Autowired
    WorkflowService<XmlWorkflowItem> wfs;

    @Autowired
    AuthorizeService authorizeService;

    @Autowired
    ClaimedTaskService claimedTaskService;

    @Autowired
    protected XmlWorkflowItemService xmlWorkflowItemService;

    @Autowired
    protected XmlWorkflowFactory workflowFactory;

    private final SubmissionConfigReader submissionConfigReader;

    public WorkflowItemRestRepository() throws SubmissionConfigReaderException {
        submissionConfigReader = new SubmissionConfigReader();
    }

    @Override
    @PreAuthorize("hasPermission(#id, 'WORKFLOWITEM', 'READ')")
    public WorkflowItemRest findOne(Context context, Integer id) {
        XmlWorkflowItem witem = null;
        try {
            witem = wis.find(context, id);
        } catch (SQLException e) {
            throw new RuntimeException(e.getMessage(), e);
        }
        if (witem == null) {
            return null;
        }
        return converter.toRest(witem, utils.obtainProjection());
    }

    @Override
    @PreAuthorize("hasAuthority('ADMIN')")
    public Page<WorkflowItemRest> findAll(Context context, Pageable pageable) {
        try {
            long total = wis.countAll(context);
            List<XmlWorkflowItem> witems = wis.findAll(context, pageable.getPageNumber(), pageable.getPageSize());
            return converter.toRestPage(witems, pageable, total, utils.obtainProjection());
        } catch (SQLException e) {
            throw new RuntimeException("SQLException in " + this.getClass() + "#findAll trying to retrieve all " +
                "workflowitems from db.", e);
        }
    }

    @SearchRestMethod(name = "findBySubmitter")
    @PreAuthorize("hasAuthority('ADMIN')")
    public Page<WorkflowItemRest> findBySubmitter(@Parameter(value = "uuid") UUID submitterID, Pageable pageable) {
        try {
            Context context = obtainContext();
            EPerson ep = epersonService.find(context, submitterID);
            long total = wis.countBySubmitter(context, ep);
            List<XmlWorkflowItem> witems = wis.findBySubmitter(context, ep, pageable.getPageNumber(),
                    pageable.getPageSize());
            return converter.toRestPage(witems, pageable, total, utils.obtainProjection());
        } catch (SQLException e) {
            throw new RuntimeException("SQLException in " + this.getClass() + "#findBySubmitter trying to retrieve " +
                "eperson or their workflowitems from db.", e);
        }
    }

    @Override
    protected WorkflowItemRest createAndReturn(Context context, List<String> stringList) {
        XmlWorkflowItem source;
        if (stringList == null || stringList.isEmpty() || stringList.size() > 1) {
            throw new UnprocessableEntityException("The given URI list could not be properly parsed to one result");
        }
        try {
            source = submissionService.createWorkflowItem(context, stringList.get(0));
        } catch (AuthorizeException e) {
            throw new RESTAuthorizationException(e);
        } catch (WorkflowException e) {
            throw new UnprocessableEntityException(
                    "Invalid workflow action: " + e.getMessage(), e);
        } catch (SQLException e) {
            throw new RuntimeException("SQLException in " + this.getClass() + "#findBySubmitter trying to create " +
                "a workflow and adding it to db.", e);
        }
        //if the item go directly in published status we have to manage a status code 204 with no content
        if (source.getItem().isArchived()) {
            return null;
        }
        return converter.toRest(source, utils.obtainProjection());
    }

    @Override
    public Class<WorkflowItemRest> getDomainClass() {
        return WorkflowItemRest.class;
    }

    @Override
    public WorkflowItemRest upload(HttpServletRequest request, String apiCategory, String model, Integer id,
                                   MultipartFile file) throws SQLException {

        Context context = obtainContext();
        WorkflowItemRest wsi = findOne(context, id);
        XmlWorkflowItem source = wis.find(context, id);

        this.checkIfEditMetadataAllowedInCurrentStep(context, source);
<<<<<<< HEAD

        List<ErrorRest> errors = new ArrayList<>();
        SubmissionConfig submissionConfig =
            submissionConfigReader.getSubmissionConfigByName(wsi.getSubmissionDefinition().getName());
        for (int i = 0; i < submissionConfig.getNumberOfSteps(); i++) {
            SubmissionStepConfig stepConfig = submissionConfig.getStep(i);

            /*
             * First, load the step processing class (using the current
             * class loader)
             */
            ClassLoader loader = this.getClass().getClassLoader();
            Class stepClass;
            try {
                stepClass = loader.loadClass(stepConfig.getProcessingClassName());

                Object stepInstance = stepClass.newInstance();
                if (UploadableStep.class.isAssignableFrom(stepClass)) {
                    UploadableStep uploadableStep = (UploadableStep) stepInstance;
                    uploadableStep.doPreProcessing(context, source);
                    ErrorRest err =
                        uploadableStep.upload(context, submissionService, stepConfig, source, file);
                    uploadableStep.doPostProcessing(context, source);
                    if (err != null) {
                        errors.add(err);
                    }
                }

            } catch (Exception e) {
                log.error(e.getMessage(), e);
            }

        }
=======
        List<ErrorRest> errors = submissionService.uploadFileToInprogressSubmission(context, request, wsi, source,
                file);
>>>>>>> 997823c1
        wsi = converter.toRest(source, utils.obtainProjection());

        if (!errors.isEmpty()) {
            wsi.getErrors().addAll(errors);
        }

        context.commit();
        return wsi;
    }

    @Override
    public void patch(Context context, HttpServletRequest request, String apiCategory, String model, Integer id,
                      Patch patch) throws SQLException, AuthorizeException {
        List<Operation> operations = patch.getOperations();
        WorkflowItemRest wsi = findOne(context, id);
        XmlWorkflowItem source = wis.find(context, id);

        this.checkIfEditMetadataAllowedInCurrentStep(context, source);

        for (Operation op : operations) {
            //the value in the position 0 is a null value
            String[] path = op.getPath().substring(1).split("/", 3);
            if (OPERATION_PATH_SECTIONS.equals(path[0])) {
                String section = path[1];
                submissionService.evaluatePatchToInprogressSubmission(context, request, source, wsi, section, op);
            } else {
                throw new DSpaceBadRequestException(
                    "Patch path operation need to starts with '" + OPERATION_PATH_SECTIONS + "'");
            }
        }
        wis.update(context, source);
    }

    @Override
    /**
     * This method provides support for the administrative abort workflow functionality. The abort functionality will
     * move the workflowitem back to the submitter workspace regardless to how the workflow is designed
     */
    protected void delete(Context context, Integer id) {
        XmlWorkflowItem witem = null;
        try {
            witem = wis.find(context, id);
            if (witem == null) {
                throw new ResourceNotFoundException("WorkflowItem ID " + id + " not found");
            }
            wfs.abort(context, witem, context.getCurrentUser());
        } catch (AuthorizeException e) {
            throw new RESTAuthorizationException(e);
        } catch (SQLException e) {
            throw new RuntimeException("SQLException in " + this.getClass() + "#delete trying to retrieve or delete a" +
                " workflowitem from db.", e);
        } catch (IOException e) {
            throw new RuntimeException("IOException in " + this.getClass() + "#delete trying to delete a workflowitem" +
                " from db (abort).", e);
        }
    }

    /**
     * Checks if @link{SUBMIT_EDIT_METADATA} is a valid option in the workflow step this task is currently at.
     * Patching and uploading is only allowed if this is the case.
     * @param context               Context
     * @param xmlWorkflowItem       WorkflowItem of the task
     */
    private void checkIfEditMetadataAllowedInCurrentStep(Context context, XmlWorkflowItem xmlWorkflowItem) {
        try {
            ClaimedTask claimedTask = claimedTaskService.findByWorkflowIdAndEPerson(context, xmlWorkflowItem,
                context.getCurrentUser());
            if (claimedTask == null) {
                throw new UnprocessableEntityException("WorkflowItem with id " + xmlWorkflowItem.getID()
                    + " has not been claimed yet.");
            }
            Workflow workflow = workflowFactory.getWorkflow(claimedTask.getWorkflowItem().getCollection());
            Step step = workflow.getStep(claimedTask.getStepID());
            WorkflowActionConfig currentActionConfig = step.getActionConfig(claimedTask.getActionID());
            if (!currentActionConfig.getProcessingAction().getOptions().contains(SUBMIT_EDIT_METADATA)) {
                throw new UnprocessableEntityException(SUBMIT_EDIT_METADATA + " is not a valid option on this " +
                    "action (" + currentActionConfig.getProcessingAction().getClass() + ").");
            }
        } catch (SQLException e) {
            throw new RuntimeException("SQLException in " + this.getClass()
                + "#checkIfEditMetadataAllowedInCurrentStep trying to retrieve workflowitem from db by eperson.", e);
        } catch (WorkflowConfigurationException e) {
            throw new RuntimeException("WorkflowConfigurationException in " + this.getClass()
                + "#checkIfEditMetadataAllowedInCurrentStep trying to retrieve workflow configuration from config", e);
        }
    }

    /**
     * This is a search method that will return the WorkflowItemRest object found through the UUID of an item. It'll
     * find the Item through the given UUID and try to resolve the WorkflowItem relevant for that item and return it.
     * It'll return a 401/403 if the current user isn't allowed to view the WorkflowItem.
     * It'll return a 204 if nothing was found
     * @param itemUuid  The UUID for the Item to be used
     * @param pageable  The pageable if present
     * @return          The resulting WorkflowItemRest object
     */
    @SearchRestMethod(name = "item")
    public WorkflowItemRest findByItemUuid(@Parameter(value = "uuid", required = true) UUID itemUuid,
                                           Pageable pageable) {
        try {
            Context context = obtainContext();
            Item item = itemService.find(context, itemUuid);
            XmlWorkflowItem xmlWorkflowItem = wis.findByItem(context, item);
            if (xmlWorkflowItem == null) {
                return null;
            }
            if (!authorizeService.authorizeActionBoolean(context, xmlWorkflowItem.getItem(), Constants.READ)) {
                throw new AccessDeniedException("The current user does not have rights to view the WorkflowItem");
            }
            return converter.toRest(xmlWorkflowItem, utils.obtainProjection());
        } catch (SQLException e) {
            throw new RuntimeException(e.getMessage(), e);
        }
    }

}<|MERGE_RESOLUTION|>--- conflicted
+++ resolved
@@ -197,44 +197,8 @@
         XmlWorkflowItem source = wis.find(context, id);
 
         this.checkIfEditMetadataAllowedInCurrentStep(context, source);
-<<<<<<< HEAD
-
-        List<ErrorRest> errors = new ArrayList<>();
-        SubmissionConfig submissionConfig =
-            submissionConfigReader.getSubmissionConfigByName(wsi.getSubmissionDefinition().getName());
-        for (int i = 0; i < submissionConfig.getNumberOfSteps(); i++) {
-            SubmissionStepConfig stepConfig = submissionConfig.getStep(i);
-
-            /*
-             * First, load the step processing class (using the current
-             * class loader)
-             */
-            ClassLoader loader = this.getClass().getClassLoader();
-            Class stepClass;
-            try {
-                stepClass = loader.loadClass(stepConfig.getProcessingClassName());
-
-                Object stepInstance = stepClass.newInstance();
-                if (UploadableStep.class.isAssignableFrom(stepClass)) {
-                    UploadableStep uploadableStep = (UploadableStep) stepInstance;
-                    uploadableStep.doPreProcessing(context, source);
-                    ErrorRest err =
-                        uploadableStep.upload(context, submissionService, stepConfig, source, file);
-                    uploadableStep.doPostProcessing(context, source);
-                    if (err != null) {
-                        errors.add(err);
-                    }
-                }
-
-            } catch (Exception e) {
-                log.error(e.getMessage(), e);
-            }
-
-        }
-=======
         List<ErrorRest> errors = submissionService.uploadFileToInprogressSubmission(context, request, wsi, source,
                 file);
->>>>>>> 997823c1
         wsi = converter.toRest(source, utils.obtainProjection());
 
         if (!errors.isEmpty()) {
