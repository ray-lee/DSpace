--- conflicted
+++ resolved
@@ -16,11 +16,6 @@
 import java.util.UUID;
 import javax.servlet.http.HttpServletRequest;
 
-<<<<<<< HEAD
-import org.dspace.app.rest.exception.UnprocessableEntityException;
-=======
-import org.dspace.app.rest.converter.BitstreamConverter;
->>>>>>> c7d3c3e1
 import org.dspace.app.rest.model.BitstreamRest;
 import org.dspace.app.rest.model.patch.Patch;
 import org.dspace.app.rest.projection.Projection;
@@ -54,20 +49,14 @@
     private final BitstreamService bs;
 
     @Autowired
-<<<<<<< HEAD
-    public BitstreamRestRepository(BitstreamService dsoService) {
-        super(dsoService, new DSpaceObjectPatch<BitstreamRest>() { });
-=======
     private CollectionService collectionService;
 
     @Autowired
     private CommunityService communityService;
 
     @Autowired
-    public BitstreamRestRepository(BitstreamService dsoService,
-                                   BitstreamConverter dsoConverter) {
-        super(dsoService, dsoConverter, new DSpaceObjectPatch<BitstreamRest>() { });
->>>>>>> c7d3c3e1
+    public BitstreamRestRepository(BitstreamService dsoService) {
+        super(dsoService, new DSpaceObjectPatch<BitstreamRest>() { });
         this.bs = dsoService;
     }
 
