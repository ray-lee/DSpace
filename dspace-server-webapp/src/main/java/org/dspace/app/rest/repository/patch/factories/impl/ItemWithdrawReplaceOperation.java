/**
 * The contents of this file are subject to the license and copyright
 * detailed in the LICENSE and NOTICE files at the root of the source
 * tree and available online at
 *
 * http://www.dspace.org/license/
 */
package org.dspace.app.rest.repository.patch.factories.impl;

import java.sql.SQLException;

import org.dspace.app.rest.exception.DSpaceBadRequestException;
import org.dspace.app.rest.exception.RESTAuthorizationException;
import org.dspace.app.rest.exception.UnprocessableEntityException;
import org.dspace.app.rest.model.patch.Operation;
import org.dspace.authorize.AuthorizeException;
import org.dspace.content.Item;
import org.dspace.content.factory.ContentServiceFactory;
import org.dspace.content.service.ItemService;
import org.dspace.core.Context;
import org.springframework.stereotype.Component;

/**
 * This is the implementation for Item resource patches.
 * <p>
 * Example: <code>
 * curl -X PATCH http://${dspace.url}/api/core/items/<:id-item> -H "
 * Content-Type: application/json" -d '[{ "op": "replace", "path": "
 * /withdrawn", "value": true|false]'
 * </code>
 */
@Component
public class ItemWithdrawReplaceOperation<R> extends PatchOperation<R> {

    /**
     * Path in json body of patch that uses this operation
     */
    private static final String OPERATION_PATH_WITHDRAW = "/withdrawn";
    private static final ItemService itemService = ContentServiceFactory.getInstance().getItemService();

    @Override
    public R perform(Context context, R object, Operation operation) {
        checkOperationValue(operation.getValue());

        boolean withdraw = getBooleanOperationValue(operation.getValue());

<<<<<<< HEAD
        if (supports(object, operation)) {
            Item item = (Item) object;
            // This is a request to withdraw the item.
            try {
                if (withdraw) {
                    // The item is currently not withdrawn and also not archived. Is this a possible situation?
                    if (!item.isWithdrawn() && !item.isArchived()) {
                        throw new UnprocessableEntityException("Cannot withdraw item when it is not in archive.");
                    }
                    // Item is already withdrawn. No-op, 200 response.
                    // (The operation is not idempotent since it results in a provenance note in the record.)
                    if (item.isWithdrawn()) {
                        return object;
                    }
                    itemService.withdraw(context, item);
                    return object;
=======
        // This is a request to withdraw the item.
        if (withdraw) {
            if (item.getTemplateItemOf() != null) {
                throw new UnprocessableEntityException("A template item cannot be withdrawn.");
            }
            // The item is currently not withdrawn and also not archived. Is this a possible situation?
            if (!item.getWithdrawn() && !item.getInArchive()) {
                throw new UnprocessableEntityException("Cannot withdraw item when it is not in archive.");
            }
            // Item is already withdrawn. No-op, 200 response.
            // (The operation is not idempotent since it results in a provenance note in the record.)
            if (item.getWithdrawn()) {
                return item;
            }
            item.setWithdrawn(true);
            return item;
>>>>>>> b2657cdc

                } else {
                    // No need to reinstate item if it has not previously been not withdrawn.
                    // No-op, 200 response. (The operation is not idempotent since it results
                    // in a provenance note in the record.)
                    if (!item.isWithdrawn()) {
                        return object;
                    }
                    itemService.reinstate(context, item);
                    return object;
                }
            } catch (AuthorizeException e) {
                throw new RESTAuthorizationException("Unauthorized user for item withdrawal/reinstation");
            } catch (SQLException e) {
                throw new DSpaceBadRequestException("SQL exception during item withdrawal/reinstation");
            }
        } else {
            throw new DSpaceBadRequestException("ItemWithdrawReplaceOperation does not support this operation");
        }
    }

    @Override
    public boolean supports(Object objectToMatch, Operation operation) {
        return (objectToMatch instanceof Item && operation.getOp().trim().equalsIgnoreCase(OPERATION_REPLACE)
                && operation.getPath().trim().equalsIgnoreCase(OPERATION_PATH_WITHDRAW));
    }

}<|MERGE_RESOLUTION|>--- conflicted
+++ resolved
@@ -44,12 +44,15 @@
 
         boolean withdraw = getBooleanOperationValue(operation.getValue());
 
-<<<<<<< HEAD
         if (supports(object, operation)) {
             Item item = (Item) object;
             // This is a request to withdraw the item.
             try {
                 if (withdraw) {
+                    if (item.getTemplateItemOf() != null) {
+                        throw new UnprocessableEntityException("A template item cannot be withdrawn.");
+                    }
+
                     // The item is currently not withdrawn and also not archived. Is this a possible situation?
                     if (!item.isWithdrawn() && !item.isArchived()) {
                         throw new UnprocessableEntityException("Cannot withdraw item when it is not in archive.");
@@ -61,24 +64,6 @@
                     }
                     itemService.withdraw(context, item);
                     return object;
-=======
-        // This is a request to withdraw the item.
-        if (withdraw) {
-            if (item.getTemplateItemOf() != null) {
-                throw new UnprocessableEntityException("A template item cannot be withdrawn.");
-            }
-            // The item is currently not withdrawn and also not archived. Is this a possible situation?
-            if (!item.getWithdrawn() && !item.getInArchive()) {
-                throw new UnprocessableEntityException("Cannot withdraw item when it is not in archive.");
-            }
-            // Item is already withdrawn. No-op, 200 response.
-            // (The operation is not idempotent since it results in a provenance note in the record.)
-            if (item.getWithdrawn()) {
-                return item;
-            }
-            item.setWithdrawn(true);
-            return item;
->>>>>>> b2657cdc
 
                 } else {
                     // No need to reinstate item if it has not previously been not withdrawn.
