--- conflicted
+++ resolved
@@ -382,12 +382,8 @@
      * @return the new state of the REST object
      */
     public T upload(HttpServletRequest request, String apiCategory, String model,
-<<<<<<< HEAD
                                                      ID id, MultipartFile file)
              throws SQLException, FileNotFoundException, IOException, AuthorizeException {
-=======
-                                                     ID id, MultipartFile file) throws SQLException {
->>>>>>> 4ab134b6
         throw new RuntimeException("No implementation found; Method not allowed!");
     }
 
