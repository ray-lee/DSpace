--- conflicted
+++ resolved
@@ -19,10 +19,6 @@
 import org.springframework.beans.factory.annotation.Autowired;
 import org.springframework.stereotype.Component;
 
-<<<<<<< HEAD
-
-=======
->>>>>>> 53726435
 @Component
 @AuthorizationFeatureDocumentation(name = CoarNotifyLdnEnabled.NAME,
         description = "It can be used to verify if the user can see the coar notify protocol is enabled")
@@ -40,11 +36,7 @@
 
     @Override
     public String[] getSupportedTypes() {
-<<<<<<< HEAD
         return new String[]{ SiteRest.CATEGORY + "." + SiteRest.NAME };
-=======
-        return new String[]{SiteRest.CATEGORY + "." + SiteRest.NAME};
->>>>>>> 53726435
     }
 
 }