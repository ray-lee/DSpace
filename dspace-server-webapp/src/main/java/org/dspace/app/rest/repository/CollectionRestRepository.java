--- conflicted
+++ resolved
@@ -19,12 +19,6 @@
 import org.apache.logging.log4j.Logger;
 import org.dspace.app.rest.Parameter;
 import org.dspace.app.rest.SearchRestMethod;
-<<<<<<< HEAD
-=======
-import org.dspace.app.rest.converter.BitstreamConverter;
-import org.dspace.app.rest.converter.CollectionConverter;
-import org.dspace.app.rest.converter.MetadataConverter;
->>>>>>> c7d3c3e1
 import org.dspace.app.rest.exception.DSpaceBadRequestException;
 import org.dspace.app.rest.exception.RepositoryMethodNotImplementedException;
 import org.dspace.app.rest.exception.UnprocessableEntityException;
@@ -68,34 +62,17 @@
     CommunityService communityService;
 
     @Autowired
-<<<<<<< HEAD
     CollectionRestEqualityUtils collectionRestEqualityUtils;
+
+    @Autowired
+    private CollectionService cs;
+
+    @Autowired
+    private BitstreamService bitstreamService;
 
     public CollectionRestRepository(CollectionService dsoService) {
         super(dsoService, new DSpaceObjectPatch<CollectionRest>() {});
         this.cs = dsoService;
-=======
-    CollectionConverter converter;
-
-    @Autowired
-    BitstreamConverter bitstreamConverter;
-
-    @Autowired
-    MetadataConverter metadataConverter;
-
-    @Autowired
-    CollectionRestEqualityUtils collectionRestEqualityUtils;
-
-    @Autowired
-    private CollectionService cs;
-
-    @Autowired
-    private BitstreamService bitstreamService;
-
-    public CollectionRestRepository(CollectionService dsoService,
-                                    CollectionConverter dsoConverter) {
-        super(dsoService, dsoConverter, new DSpaceObjectPatch<CollectionRest>() {});
->>>>>>> c7d3c3e1
     }
 
     @Override
@@ -274,6 +251,6 @@
         Bitstream bitstream = cs.setLogo(context, collection, uploadfile.getInputStream());
         cs.update(context, collection);
         bitstreamService.update(context, bitstream);
-        return bitstreamConverter.fromModel(context.reloadEntity(bitstream));
+        return converter.toRest(context.reloadEntity(bitstream), Projection.DEFAULT);
     }
 }