/**
 * The contents of this file are subject to the license and copyright
 * detailed in the LICENSE and NOTICE files at the root of the source
 * tree and available online at
 *
 * http://www.dspace.org/license/
 */
package org.dspace.app.rest.repository;

import java.io.IOException;
import java.sql.SQLException;
import java.util.List;
import java.util.UUID;
import javax.servlet.ServletInputStream;
import javax.servlet.http.HttpServletRequest;

import com.fasterxml.jackson.databind.JsonNode;
import com.fasterxml.jackson.databind.ObjectMapper;
import org.dspace.app.rest.Parameter;
import org.dspace.app.rest.SearchRestMethod;
import org.dspace.app.rest.exception.DSpaceBadRequestException;
import org.dspace.app.rest.exception.RepositoryMethodNotImplementedException;
import org.dspace.app.rest.exception.UnprocessableEntityException;
import org.dspace.app.rest.model.BitstreamRest;
import org.dspace.app.rest.model.CollectionRest;
import org.dspace.app.rest.model.CommunityRest;
import org.dspace.app.rest.model.ItemRest;
import org.dspace.app.rest.model.patch.Patch;
import org.dspace.app.rest.projection.Projection;
import org.dspace.app.rest.repository.patch.DSpaceObjectPatch;
import org.dspace.app.rest.utils.CollectionRestEqualityUtils;
import org.dspace.authorize.AuthorizeException;
import org.dspace.content.Bitstream;
import org.dspace.content.Collection;
import org.dspace.content.Community;
import org.dspace.content.Item;
import org.dspace.content.service.BitstreamService;
import org.dspace.content.service.CollectionService;
import org.dspace.content.service.CommunityService;
import org.dspace.content.service.ItemService;
import org.dspace.core.Constants;
import org.dspace.core.Context;
import org.springframework.beans.factory.annotation.Autowired;
import org.springframework.data.domain.Page;
import org.springframework.data.domain.Pageable;
import org.springframework.data.rest.webmvc.ResourceNotFoundException;
import org.springframework.security.access.prepost.PreAuthorize;
import org.springframework.stereotype.Component;
import org.springframework.web.multipart.MultipartFile;

/**
 * This is the repository responsible to manage Item Rest object
 *
 * @author Andrea Bollini (andrea.bollini at 4science.it)
 */

@Component(CollectionRest.CATEGORY + "." + CollectionRest.NAME)
public class CollectionRestRepository extends DSpaceObjectRestRepository<Collection, CollectionRest> {

    @Autowired
    CommunityService communityService;

    @Autowired
    CollectionRestEqualityUtils collectionRestEqualityUtils;

    @Autowired
    private CollectionService cs;

    @Autowired
    private BitstreamService bitstreamService;

    @Autowired
    private ItemService itemService;

    public CollectionRestRepository(CollectionService dsoService) {
        super(dsoService, new DSpaceObjectPatch<CollectionRest>() {});
    }

    @Override
    @PreAuthorize("hasPermission(#id, 'COLLECTION', 'READ')")
    public CollectionRest findOne(Context context, UUID id) {
        Collection collection = null;
        try {
            collection = cs.find(context, id);
        } catch (SQLException e) {
            throw new RuntimeException(e.getMessage(), e);
        }
        if (collection == null) {
            return null;
        }
        return converter.toRest(collection, utils.obtainProjection());
    }

    @Override
    public Page<CollectionRest> findAll(Context context, Pageable pageable) {
        try {
<<<<<<< HEAD
            total = cs.countTotal(context);
            it = cs.findAll(context, pageable.getPageSize(), Math.toIntExact(pageable.getOffset()));
            for (Collection c : it) {
                collections.add(c);
            }
=======
            long total = cs.countTotal(context);
            List<Collection> collections = cs.findAll(context, pageable.getPageSize(), pageable.getOffset());
            return converter.toRestPage(collections, pageable, total, utils.obtainProjection(true));
>>>>>>> dd0ab630
        } catch (SQLException e) {
            throw new RuntimeException(e.getMessage(), e);
        }
    }

    @SearchRestMethod(name = "findAuthorizedByCommunity")
    public Page<CollectionRest> findAuthorizedByCommunity(
            @Parameter(value = "uuid", required = true) UUID communityUuid, Pageable pageable) {
        try {
            Context context = obtainContext();
            Community com = communityService.find(context, communityUuid);
            if (com == null) {
                throw new ResourceNotFoundException(
                        CommunityRest.CATEGORY + "." + CommunityRest.NAME + " with id: " + communityUuid
                        + " not found");
            }
            List<Collection> collections = cs.findAuthorized(context, com, Constants.ADD);
            return converter.toRestPage(utils.getPage(collections, pageable), utils.obtainProjection(true));
        } catch (SQLException e) {
            throw new RuntimeException(e.getMessage(), e);
        }
    }

    @SearchRestMethod(name = "findAuthorized")
    public Page<CollectionRest> findAuthorized(Pageable pageable) {
        try {
            Context context = obtainContext();
            List<Collection> collections = cs.findAuthorizedOptimized(context, Constants.ADD);
            return converter.toRestPage(utils.getPage(collections, pageable), utils.obtainProjection(true));
        } catch (SQLException e) {
            throw new RuntimeException(e.getMessage(), e);
        }
    }

    @Override
    @PreAuthorize("hasPermission(#id, 'COLLECTION', 'WRITE')")
    protected void patch(Context context, HttpServletRequest request, String apiCategory, String model, UUID id,
                         Patch patch) throws AuthorizeException, SQLException {
        patchDSpaceObject(apiCategory, model, id, patch);
    }

    @Override
    public Class<CollectionRest> getDomainClass() {
        return CollectionRest.class;
    }

    @Override
    protected CollectionRest createAndReturn(Context context) throws AuthorizeException {
        throw new DSpaceBadRequestException("Cannot create a Collection without providing a parent Community.");
    }

    @Override
    @PreAuthorize("hasPermission(#id, 'COMMUNITY', 'ADD')")
    protected CollectionRest createAndReturn(Context context, UUID id) throws AuthorizeException {

        if (id == null) {
            throw new DSpaceBadRequestException("Parent Community UUID is null. " +
                "Cannot create a Collection without providing a parent Community");
        }

        HttpServletRequest req = getRequestService().getCurrentRequest().getHttpServletRequest();
        ObjectMapper mapper = new ObjectMapper();
        CollectionRest collectionRest;
        try {
            ServletInputStream input = req.getInputStream();
            collectionRest = mapper.readValue(input, CollectionRest.class);
        } catch (IOException e1) {
            throw new UnprocessableEntityException("Error parsing request body.", e1);
        }

        Collection collection;
        try {
            Community parent = communityService.find(context, id);
            if (parent == null) {
                throw new UnprocessableEntityException("Parent community for id: "
                    + id + " not found");
            }
            collection = cs.create(context, parent);
            cs.update(context, collection);
            metadataConverter.setMetadata(context, collection, collectionRest.getMetadata());
        } catch (SQLException e) {
            throw new RuntimeException("Unable to create new Collection under parent Community " + id, e);
        }
        return converter.toRest(collection, Projection.DEFAULT);
    }


    @Override
    @PreAuthorize("hasPermission(#id, 'COLLECTION', 'WRITE')")
    protected CollectionRest put(Context context, HttpServletRequest request, String apiCategory, String model, UUID id,
                                JsonNode jsonNode)
        throws RepositoryMethodNotImplementedException, SQLException, AuthorizeException {
        CollectionRest collectionRest;
        try {
            collectionRest = new ObjectMapper().readValue(jsonNode.toString(), CollectionRest.class);
        } catch (IOException e) {
            throw new UnprocessableEntityException("Error parsing collection json: " + e.getMessage());
        }
        Collection collection = cs.find(context, id);
        if (collection == null) {
            throw new ResourceNotFoundException(apiCategory + "." + model + " with id: " + id + " not found");
        }
        CollectionRest originalCollectionRest = converter.toRest(collection, Projection.DEFAULT);
        if (collectionRestEqualityUtils.isCollectionRestEqualWithoutMetadata(originalCollectionRest, collectionRest)) {
            metadataConverter.setMetadata(context, collection, collectionRest.getMetadata());
        } else {
            throw new IllegalArgumentException("The UUID in the Json and the UUID in the url do not match: "
                                                   + id + ", "
                                                   + collectionRest.getId());
        }
        return converter.toRest(collection, Projection.DEFAULT);
    }
    @Override
    @PreAuthorize("hasPermission(#id, 'COLLECTION', 'DELETE')")
    protected void delete(Context context, UUID id) throws AuthorizeException {
        try {
            Collection collection = cs.find(context, id);
            if (collection == null) {
                throw new ResourceNotFoundException(
                    CollectionRest.CATEGORY + "." + CollectionRest.NAME + " with id: " + id + " not found");
            }
            cs.delete(context, collection);
        } catch (SQLException e) {
            throw new RuntimeException("Unable to delete Collection with id = " + id, e);
        } catch (IOException e) {
            throw new RuntimeException("Unable to delete collection because the logo couldn't be deleted", e);
        }
    }

    /**
     * Method to install a logo on a Collection which doesn't have a logo
     * Called by request mappings in CollectionLogoController
     * @param context
     * @param collection    The collection on which to install the logo
     * @param uploadfile    The new logo
     * @return              The created bitstream containing the new logo
     * @throws IOException
     * @throws AuthorizeException
     * @throws SQLException
     */
    public BitstreamRest setLogo(Context context, Collection collection, MultipartFile uploadfile)
        throws IOException, AuthorizeException, SQLException {

        if (collection.getLogo() != null) {
            throw new UnprocessableEntityException(
                "The collection with the given uuid already has a logo: " + collection.getID());
        }
        Bitstream bitstream = cs.setLogo(context, collection, uploadfile.getInputStream());
        cs.update(context, collection);
        bitstreamService.update(context, bitstream);
        return converter.toRest(context.reloadEntity(bitstream), Projection.DEFAULT);
    }

    /**
     * This method creates a new Item to be used as a template in a Collection
     *
     * @param context
     * @param collection    The collection for which to make the item
     * @param inputItemRest The new item
     * @return              The created item
     * @throws SQLException
     * @throws AuthorizeException
     */
    public ItemRest createTemplateItem(Context context, Collection collection, ItemRest inputItemRest)
        throws SQLException, AuthorizeException {
        if (collection.getTemplateItem() != null) {
            throw new UnprocessableEntityException("Collection with ID " + collection.getID()
                + " already contains a template item");
        }

        if (inputItemRest.getInArchive() || inputItemRest.getDiscoverable() || inputItemRest.getWithdrawn()) {
            throw new UnprocessableEntityException(
                    "The template item should not be archived, discoverable or withdrawn");
        }

        cs.createTemplateItem(context, collection);
        Item templateItem = collection.getTemplateItem();
        metadataConverter.setMetadata(context, templateItem, inputItemRest.getMetadata());
        templateItem.setDiscoverable(false);

        cs.update(context, collection);
        itemService.update(context, templateItem);

        return converter.toRest(templateItem, Projection.DEFAULT);
    }

    /**
     * This method looks up the template Item associated with a Collection
     *
     * @param collection    The Collection for which to find the template
     * @return              The template Item from the Collection
     * @throws SQLException
     */
    public ItemRest getTemplateItem(Collection collection) throws SQLException {
        Item item = collection.getTemplateItem();
        if (item == null) {
            throw new ResourceNotFoundException(
                    "TemplateItem from " + CollectionRest.CATEGORY + "." + CollectionRest.NAME + " with id: "
                            + collection.getID() + " not found");
        }

        return converter.toRest(item, Projection.DEFAULT);
    }
}<|MERGE_RESOLUTION|>--- conflicted
+++ resolved
@@ -94,17 +94,9 @@
     @Override
     public Page<CollectionRest> findAll(Context context, Pageable pageable) {
         try {
-<<<<<<< HEAD
-            total = cs.countTotal(context);
-            it = cs.findAll(context, pageable.getPageSize(), Math.toIntExact(pageable.getOffset()));
-            for (Collection c : it) {
-                collections.add(c);
-            }
-=======
             long total = cs.countTotal(context);
-            List<Collection> collections = cs.findAll(context, pageable.getPageSize(), pageable.getOffset());
+            List<Collection> collections = cs.findAll(context, pageable.getPageSize(), Math.toIntExact(pageable.getOffset()));
             return converter.toRestPage(collections, pageable, total, utils.obtainProjection(true));
->>>>>>> dd0ab630
         } catch (SQLException e) {
             throw new RuntimeException(e.getMessage(), e);
         }
