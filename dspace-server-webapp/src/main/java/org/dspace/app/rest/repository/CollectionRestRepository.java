--- conflicted
+++ resolved
@@ -73,12 +73,7 @@
     private ItemService itemService;
 
     public CollectionRestRepository(CollectionService dsoService) {
-<<<<<<< HEAD
         super(dsoService);
-=======
-        super(dsoService, new DSpaceObjectPatch<CollectionRest>() {
-        });
->>>>>>> 5e953f8b
     }
 
     @Override
@@ -101,7 +96,7 @@
         try {
             long total = cs.countTotal(context);
             List<Collection> collections = cs.findAll(context, pageable.getPageSize(),
-                    Math.toIntExact(pageable.getOffset()));
+                Math.toIntExact(pageable.getOffset()));
             return converter.toRestPage(collections, pageable, total, utils.obtainProjection());
         } catch (SQLException e) {
             throw new RuntimeException(e.getMessage(), e);
@@ -160,7 +155,7 @@
 
         if (id == null) {
             throw new DSpaceBadRequestException("Parent Community UUID is null. " +
-                                                    "Cannot create a Collection without providing a parent Community");
+                "Cannot create a Collection without providing a parent Community");
         }
 
         HttpServletRequest req = getRequestService().getCurrentRequest().getHttpServletRequest();
@@ -178,7 +173,7 @@
             Community parent = communityService.find(context, id);
             if (parent == null) {
                 throw new UnprocessableEntityException("Parent community for id: "
-                                                           + id + " not found");
+                    + id + " not found");
             }
             collection = cs.create(context, parent);
             cs.update(context, collection);
@@ -210,8 +205,8 @@
             metadataConverter.setMetadata(context, collection, collectionRest.getMetadata());
         } else {
             throw new IllegalArgumentException("The UUID in the Json and the UUID in the url do not match: "
-                                                   + id + ", "
-                                                   + collectionRest.getId());
+                + id + ", "
+                + collectionRest.getId());
         }
         return converter.toRest(collection, Projection.DEFAULT);
     }
@@ -236,9 +231,10 @@
     /**
      * Method to install a logo on a Collection which doesn't have a logo
      * Called by request mappings in CollectionLogoController
+     *
      * @param context
-     * @param collection    The collection on which to install the logo
-     * @param uploadfile    The new logo
+     * @param collection The collection on which to install the logo
+     * @param uploadfile The new logo
      * @return The created bitstream containing the new logo
      * @throws IOException
      * @throws AuthorizeException
@@ -271,7 +267,7 @@
         throws SQLException, AuthorizeException {
         if (collection.getTemplateItem() != null) {
             throw new UnprocessableEntityException("Collection with ID " + collection.getID()
-                                                       + " already contains a template item");
+                + " already contains a template item");
         }
         cs.createTemplateItem(context, collection);
         Item item = collection.getTemplateItem();
@@ -287,7 +283,7 @@
     /**
      * This method looks up the template Item associated with a Collection
      *
-     * @param collection    The Collection for which to find the template
+     * @param collection The Collection for which to find the template
      * @return The template Item from the Collection
      * @throws SQLException
      */
