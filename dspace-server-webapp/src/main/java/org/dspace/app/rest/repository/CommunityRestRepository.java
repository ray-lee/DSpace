--- conflicted
+++ resolved
@@ -197,28 +197,6 @@
         }
     }
 
-<<<<<<< HEAD
-    // TODO: add method in dspace api to support direct query for subcommunities
-    // with pagination and authorization check
-    @SearchRestMethod(name = "subCommunities")
-    public Page<CommunityRest> findSubCommunities(@Parameter(value = "parent", required = true) UUID parentCommunity,
-            Pageable pageable) {
-        Context context = obtainContext();
-        try {
-            Community community = cs.find(context, parentCommunity);
-            if (community == null) {
-                throw new ResourceNotFoundException(
-                    CommunityRest.CATEGORY + "." + CommunityRest.NAME + " with id: " + parentCommunity + " not found");
-            }
-            List<Community> subCommunities = community.getSubcommunities();
-            return converter.toRestPage(subCommunities, pageable, utils.obtainProjection());
-        } catch (SQLException e) {
-            throw new RuntimeException(e.getMessage(), e);
-        }
-    }
-
-=======
->>>>>>> 2334a87e
     @Override
     @PreAuthorize("hasPermission(#id, 'COMMUNITY', 'WRITE')")
     protected void patch(Context context, HttpServletRequest request, String apiCategory, String model, UUID id,
