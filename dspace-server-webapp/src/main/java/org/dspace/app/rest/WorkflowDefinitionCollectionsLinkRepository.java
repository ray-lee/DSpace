/**
 * The contents of this file are subject to the license and copyright
 * detailed in the LICENSE and NOTICE files at the root of the source
 * tree and available online at
 *
 * http://www.dspace.org/license/
 */
package org.dspace.app.rest;

import java.util.ArrayList;
import java.util.List;
import javax.annotation.Nullable;
import javax.servlet.http.HttpServletRequest;

import org.dspace.app.rest.converter.ConverterService;
import org.dspace.app.rest.model.CollectionRest;
import org.dspace.app.rest.model.WorkflowDefinitionRest;
import org.dspace.app.rest.projection.Projection;
import org.dspace.app.rest.repository.AbstractDSpaceRestRepository;
import org.dspace.app.rest.repository.LinkRestRepository;
import org.dspace.app.rest.utils.Utils;
import org.dspace.content.Collection;
import org.dspace.core.Context;
import org.dspace.xmlworkflow.factory.XmlWorkflowFactory;
import org.springframework.beans.factory.annotation.Autowired;
import org.springframework.data.domain.Page;
import org.springframework.data.domain.PageRequest;
import org.springframework.data.domain.Pageable;
import org.springframework.data.rest.webmvc.ResourceNotFoundException;
import org.springframework.security.access.prepost.PreAuthorize;
import org.springframework.stereotype.Component;

/**
 * Link repository for "collections" subresource of an individual workflow definition.
 *
 * @author Maria Verdonck (Atmire) on 11/12/2019
 */
@Component(WorkflowDefinitionRest.CATEGORY + "." + WorkflowDefinitionRest.NAME + "."
    + WorkflowDefinitionRest.COLLECTIONS_MAPPED_TO)
public class WorkflowDefinitionCollectionsLinkRepository extends AbstractDSpaceRestRepository
    implements LinkRestRepository {

    @Autowired
    protected XmlWorkflowFactory xmlWorkflowFactory;

    @Autowired
    protected ConverterService converter;

    @Autowired
    protected Utils utils;

    /**
     * GET endpoint that returns the list of collections that make an explicit use of the workflow-definition.
     * If a collection doesn't specify the workflow-definition to be used, the default mapping applies,
     * but this collection is not included in the list returned by this method.
     *
     * @param request      The request object
     * @param workflowName Name of workflow we want the collections of that are mapped to is
     * @return List of collections mapped to the requested workflow
     */
    @PreAuthorize("hasAuthority('AUTHENTICATED')")
    public Page<CollectionRest> getCollections(@Nullable HttpServletRequest request,
                                               String workflowName,
                                               @Nullable Pageable optionalPageable,
                                               Projection projection) {
        if (xmlWorkflowFactory.workflowByThisNameExists(workflowName)) {
            Context context = obtainContext();
            List<Collection> collectionsMappedToWorkflow = new ArrayList<>();
            if (xmlWorkflowFactory.isDefaultWorkflow(workflowName)) {
                collectionsMappedToWorkflow.addAll(xmlWorkflowFactory.getAllNonMappedCollectionsHandles(context));
            }
            collectionsMappedToWorkflow.addAll(xmlWorkflowFactory.getCollectionHandlesMappedToWorklow(context,
                workflowName));
<<<<<<< HEAD
            Pageable pageable = optionalPageable != null ? optionalPageable : new PageRequest(0, 20);
            return converter.toRestPage(collectionsMappedToWorkflow, pageable, projection);
=======
            Pageable pageable = optionalPageable != null ? optionalPageable : PageRequest.of(0, 20);
            return converter.toRestPage(utils.getPage(collectionsMappedToWorkflow, pageable),
                projection);
>>>>>>> aaa5f09a
        } else {
            throw new ResourceNotFoundException("No workflow with name " + workflowName + " is configured");
        }
    }

}<|MERGE_RESOLUTION|>--- conflicted
+++ resolved
@@ -71,14 +71,9 @@
             }
             collectionsMappedToWorkflow.addAll(xmlWorkflowFactory.getCollectionHandlesMappedToWorklow(context,
                 workflowName));
-<<<<<<< HEAD
-            Pageable pageable = optionalPageable != null ? optionalPageable : new PageRequest(0, 20);
-            return converter.toRestPage(collectionsMappedToWorkflow, pageable, projection);
-=======
             Pageable pageable = optionalPageable != null ? optionalPageable : PageRequest.of(0, 20);
             return converter.toRestPage(utils.getPage(collectionsMappedToWorkflow, pageable),
                 projection);
->>>>>>> aaa5f09a
         } else {
             throw new ResourceNotFoundException("No workflow with name " + workflowName + " is configured");
         }
