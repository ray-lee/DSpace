<?xml version="1.0" encoding="UTF-8"?>
<project xmlns="http://maven.apache.org/POM/4.0.0" xmlns:xsi="http://www.w3.org/2001/XMLSchema-instance" xsi:schemaLocation="http://maven.apache.org/POM/4.0.0 http://maven.apache.org/maven-v4_0_0.xsd">
    <modelVersion>4.0.0</modelVersion>
    <groupId>org.dspace</groupId>
    <artifactId>dspace-parent</artifactId>
    <packaging>pom</packaging>
    <version>7.2-SNAPSHOT</version>
    <name>DSpace Parent Project</name>
    <description>
   	DSpace open source software is a turnkey institutional repository application.
    </description>
    <url>https://github.com/dspace/DSpace</url>

    <organization>
        <name>LYRASIS</name>
        <url>http://www.dspace.org</url>
    </organization>

    <properties>
        <!--=== GENERAL / DSPACE-API DEPENDENCIES ===-->
        <java.version>11</java.version>
        <spring.version>5.2.5.RELEASE</spring.version>
        <spring-boot.version>2.2.6.RELEASE</spring-boot.version>
        <spring-security.version>5.2.2.RELEASE</spring-security.version> <!-- sync with version used by spring-boot-->
        <hibernate.version>5.4.10.Final</hibernate.version>
        <hibernate-validator.version>6.0.18.Final</hibernate-validator.version>
        <postgresql.driver.version>42.2.25</postgresql.driver.version>
        <solr.client.version>8.8.1</solr.client.version>

        <axiom.version>1.2.22</axiom.version>
<<<<<<< HEAD
        <ehcache.version>3.4.0</ehcache.version>
        <errorprone.version>2.3.4</errorprone.version>
=======
        <errorprone.version>2.10.0</errorprone.version>
>>>>>>> 41a21043
        <!-- NOTE: when updating jackson.version, also sync jackson-databind dependency below -->
        <jackson.version>2.12.3</jackson.version>
        <javax-annotation.version>1.3.2</javax-annotation.version>
        <jaxb-api.version>2.3.1</jaxb-api.version>
        <jaxb-runtime.version>2.3.1</jaxb-runtime.version>
        <jcache-version>1.1.0</jcache-version>
        <!-- NOTE: Jetty needed for Solr, Handle Server & tests -->
        <jetty.version>9.4.41.v20210516</jetty.version>
        <log4j.version>2.17.1</log4j.version>
        <pdfbox-version>2.0.24</pdfbox-version>
        <poi-version>3.17</poi-version>
        <slf4j.version>1.7.25</slf4j.version>

        <!--=== SERVER WEBAPP DEPENDENCIES ===-->
        <!-- Spring Data REST HAL Browser (used by Server webapp) -->
        <spring-hal-browser.version>3.2.6.RELEASE</spring-hal-browser.version>
        <!-- Library for reading JSON documents: https://github.com/json-path/JsonPath (used by Server webapp) -->
        <json-path.version>2.4.0</json-path.version>
        <!-- Library for managing JSON Web Tokens (JWT): https://bitbucket.org/connect2id/nimbus-jose-jwt/wiki/Home
             (used by Server webapp) -->
        <nimbus-jose-jwt.version>7.9</nimbus-jose-jwt.version>

        <!--=== OTHER MODULE-SPECIFIC DEPENDENCIES ===-->
        <!-- PIN Jena to 2.x until both RDF and SWORDv2 can be updated to Jena 3. Requires package renaming, see
             https://jena.apache.org/documentation/migrate_jena2_jena3.html -->
        <jena.version>2.13.0</jena.version>
        <!-- Used by (now obsolete) 'dspace-rest' WAR -->
        <jersey.version>2.30.1</jersey.version>

        <!--=== MAVEN SETTINGS ===-->
        <project.build.sourceEncoding>UTF-8</project.build.sourceEncoding>
        <project.reporting.outputEncoding>${project.build.sourceEncoding}</project.reporting.outputEncoding>

        <!--=== TEST SETTINGS (CUSTOM) ===-->
        <!-- By default skip running all tests.
             NOTE: Tests are always built, because we have modules that depend on common test infrastructure.
             * Run all tests : 'mvn install -DskipUnitTests=false -DskipIntegrationTests=false'
             * Run unit tests ONLY: 'mvn install -DskipUnitTests=false'
             * Run integration tests ONLY: `mvn install -DskipIntegrationTests=false'
        -->
        <skipUnitTests>true</skipUnitTests>
        <skipIntegrationTests>true</skipIntegrationTests>

        <!-- 'root.basedir' is the path to the root [dspace-src] dir. It must be redefined by each child POM,
                     as it is used to reference the LICENSE.header and *.properties file(s) in that directory. -->
        <root.basedir>${basedir}</root.basedir>
    </properties>

    <build>
        <!-- Define Maven Plugin Settings that should be inherited to ALL submodule POMs.
             (NOTE: individual POMs can override specific settings). -->
        <pluginManagement>
            <plugins>
                <!-- Use to enforce particular versions of Java and Maven,
                     and to ensure no conflicting dependencies -->
                <plugin>
                    <groupId>org.apache.maven.plugins</groupId>
                    <artifactId>maven-enforcer-plugin</artifactId>
                    <version>3.0.0-M3</version>
                    <executions>
                        <execution>
                            <id>enforce-java</id>
                            <goals>
                                <goal>enforce</goal>
                            </goals>
                            <configuration>
                                <rules>
                                    <requireJavaVersion>
                                        <version>${java.version}</version>
                                    </requireJavaVersion>
                                    <requireMavenVersion>
                                        <version>[3.0.5,)</version>
                                    </requireMavenVersion>
                                </rules>
                            </configuration>
                        </execution>
                        <!-- Make sure that we do not have conflicting dependencies-->
                        <execution>
                            <id>enforce-versions</id>
                            <goals>
                                <goal>enforce</goal>
                            </goals>
                            <configuration>
                                <rules>
                                    <DependencyConvergence />
                                </rules>
                            </configuration>
                        </execution>
                        <execution>
                            <id>ban-dependencies</id>
                            <goals>
                                <goal>enforce</goal>
                            </goals>
                            <configuration>
                                <rules>
                                    <bannedDependencies>
                                        <excludes>
                                            <exclude>log4j:log4j</exclude>
                                        </excludes>
                                    </bannedDependencies>
                                </rules>
                            </configuration>
                        </execution>
                    </executions>
                </plugin>
                <!-- Used to compile all Java classes -->
                <plugin>
                    <groupId>org.apache.maven.plugins</groupId>
                    <artifactId>maven-compiler-plugin</artifactId>
                    <version>3.8.1</version>
                    <configuration>
                        <release>11</release>
                        <!-- Turn on http://errorprone.info (requires fork=true & below compilerArgs)-->
                        <fork>true</fork>
                        <compilerArgs>
                            <arg>-XDcompilePolicy=simple</arg>
                            <arg>-Xplugin:ErrorProne</arg>
                            <arg>-J--add-exports=jdk.compiler/com.sun.tools.javac.api=ALL-UNNAMED</arg>
                            <arg>-J--add-exports=jdk.compiler/com.sun.tools.javac.file=ALL-UNNAMED</arg>
                            <arg>-J--add-exports=jdk.compiler/com.sun.tools.javac.main=ALL-UNNAMED</arg>
                            <arg>-J--add-exports=jdk.compiler/com.sun.tools.javac.model=ALL-UNNAMED</arg>
                            <arg>-J--add-exports=jdk.compiler/com.sun.tools.javac.parser=ALL-UNNAMED</arg>
                            <arg>-J--add-exports=jdk.compiler/com.sun.tools.javac.processing=ALL-UNNAMED</arg>
                            <arg>-J--add-exports=jdk.compiler/com.sun.tools.javac.tree=ALL-UNNAMED</arg>
                            <arg>-J--add-exports=jdk.compiler/com.sun.tools.javac.util=ALL-UNNAMED</arg>
                            <arg>-J--add-opens=jdk.compiler/com.sun.tools.javac.code=ALL-UNNAMED</arg>
                            <arg>-J--add-opens=jdk.compiler/com.sun.tools.javac.comp=ALL-UNNAMED</arg>
                        </compilerArgs>
                        <annotationProcessorPaths>
                            <path>
                                <groupId>com.google.errorprone</groupId>
                                <artifactId>error_prone_core</artifactId>
                                <version>${errorprone.version}</version>
                            </path>
                        </annotationProcessorPaths>
                    </configuration>
                </plugin>
                <!-- Used to package all DSpace JARs -->
                <plugin>
                    <groupId>org.apache.maven.plugins</groupId>
                    <artifactId>maven-jar-plugin</artifactId>
                    <version>3.2.0</version>
                    <configuration>
                        <archive>
                            <manifest>
                                <addDefaultImplementationEntries>true</addDefaultImplementationEntries>
                                <addDefaultSpecificationEntries>true</addDefaultSpecificationEntries>
                            </manifest>
                        </archive>
                    </configuration>
                </plugin>
                <!-- Used to package all DSpace WARs -->
                <plugin>
                    <groupId>org.apache.maven.plugins</groupId>
                    <artifactId>maven-war-plugin</artifactId>
                    <version>3.2.3</version>
                    <configuration>
                        <failOnMissingWebXml>false</failOnMissingWebXml>
                        <!-- Filter the web.xml (needed for IDE compatibility/debugging) -->
                        <filteringDeploymentDescriptors>true</filteringDeploymentDescriptors>
                        <archive>
                            <manifest>
                                <addDefaultImplementationEntries>true</addDefaultImplementationEntries>
                                <addDefaultSpecificationEntries>true</addDefaultSpecificationEntries>
                            </manifest>
                        </archive>
                    </configuration>
                </plugin>
                <!-- Used to run Unit tests (when enabled by -DskipUnitTests=false) -->
                <plugin>
                    <groupId>org.apache.maven.plugins</groupId>
                    <artifactId>maven-surefire-plugin</artifactId>
                    <version>2.22.2</version>
                    <configuration>
                        <!-- Allow for the ability to pass JVM memory flags for Unit Tests. Since
                             maven-surefire-plugin forks a new JVM, it ignores MAVEN_OPTS.-->
                        <argLine>${test.argLine} ${surefireJacoco}</argLine>
                        <!-- tests whose name starts by Abstract will be ignored -->
                        <excludes>
                            <exclude>**/Abstract*</exclude>
                        </excludes>
                        <!-- Detailed logs in surefire-reports/testName-output.txt instead of stdout -->
                        <redirectTestOutputToFile>true</redirectTestOutputToFile>
                        <!-- Ensure full stacktrace is logged (when errors occur) -->
                        <trimStackTrace>false</trimStackTrace>
                        <!-- Whether to skip unit tests or not -->
                        <skipTests>${skipUnitTests}</skipTests>
                        <!--
                        Enable to debug Maven Surefire tests in remote proces
                        <debugForkedProcess>true</debugForkedProcess>
                        -->
                    </configuration>
                </plugin>
                <!-- Used to run Integration tests (when enabled by -DskipIntegrationTests=false) -->
                <plugin>
                    <artifactId>maven-failsafe-plugin</artifactId>
                    <version>2.22.2</version>
                    <configuration>
                        <!-- Allow for the ability to pass JVM memory flags for Unit Tests. Since
                             maven-failsafe-plugin forks a new JVM, it ignores MAVEN_OPTS.-->
                        <argLine>${test.argLine} ${failsafeJacoco}</argLine>
                        <excludes>
                            <exclude>**/Abstract*</exclude>
                        </excludes>
                         <!-- Detailed logs in failsafe-reports/testName-output.txt instead of stdout -->
                        <redirectTestOutputToFile>true</redirectTestOutputToFile>
                        <!-- Ensure full stacktrace is logged (when errors occur) -->
                        <trimStackTrace>false</trimStackTrace>
                        <!-- Whether to skip integration tests or not -->
                        <skipTests>${skipIntegrationTests}</skipTests>
                    </configuration>
                    <executions>
                        <execution>
                            <goals>
                                <goal>integration-test</goal>
                                <goal>verify</goal>
                            </goals>
                        </execution>
                    </executions>
                </plugin>
                <!-- Used to validate all code style rules in source code via the Checkstyle config in checkstyle.xml -->
                <!-- Can be skipped by passing -Dcheckstyle.skip=true to Maven. -->
                <plugin>
                    <groupId>org.apache.maven.plugins</groupId>
                    <artifactId>maven-checkstyle-plugin</artifactId>
                    <version>3.1.0</version>
                    <executions>
                        <execution>
                            <id>verify-style</id>
                            <!-- Bind to verify so it runs after package & unit tests, but before install -->
                            <phase>verify</phase>
                            <goals>
                                <goal>check</goal>
                            </goals>
                        </execution>
                    </executions>
                    <configuration>
                        <sourceDirectories>
                            <sourceDirectory>src/main/java</sourceDirectory>
                        </sourceDirectories>
                        <configLocation>${root.basedir}/checkstyle.xml</configLocation>
                        <encoding>${project.build.sourceEncoding}</encoding>
                        <logViolationsToConsole>true</logViolationsToConsole>
                        <failOnViolation>true</failOnViolation>
                        <!-- Enable checks on all test source files -->
                        <includeTestSourceDirectory>true</includeTestSourceDirectory>
                        <!-- Define our suppressions file location, and the key used to pass it to checkstyle.xml-->
                        <suppressionsLocation>${root.basedir}/checkstyle-suppressions.xml</suppressionsLocation>
                        <suppressionsFileExpression>checkstyle.suppressions.file</suppressionsFileExpression>
                    </configuration>
                    <dependencies>
                        <!-- Override dependencies to use latest version of checkstyle -->
                        <dependency>
                            <groupId>com.puppycrawl.tools</groupId>
                            <artifactId>checkstyle</artifactId>
                            <version>8.30</version>
                        </dependency>
                    </dependencies>
                </plugin>
                <plugin>
                    <groupId>com.github.spotbugs</groupId>
                    <artifactId>spotbugs-maven-plugin</artifactId>
                    <version>4.0.4</version>
                    <configuration>
                        <effort>Max</effort>
                        <threshold>Low</threshold>
                        <xmlOutput>true</xmlOutput>
                    </configuration>
                    <dependencies>
                        <dependency>
                            <groupId>com.github.spotbugs</groupId>
                            <artifactId>spotbugs</artifactId>
                            <version>4.1.2</version>
                        </dependency>
                    </dependencies>
                    <executions>
                        <execution>
                            <phase>compile</phase>
                            <goals>
                                <goal>check</goal>
                            </goals>
                        </execution>
                    </executions>
                </plugin>
                <!-- Used to clean all 'target' directories from parent project -->
                <!-- This additional configuration also cleans sub-modules -->
                <plugin>
                    <artifactId>maven-clean-plugin</artifactId>
                    <version>3.1.0</version>
                    <configuration>
                        <filesets>
                            <fileset>
                                <directory>dspace/modules</directory>
                                <includes>
                                    <include>**/target</include>
                                </includes>
                            </fileset>
                        </filesets>
                    </configuration>
                </plugin>
                <plugin>
                    <artifactId>maven-assembly-plugin</artifactId>
                    <version>3.2.0</version>
                </plugin>
                <plugin>
                    <groupId>org.apache.maven.plugins</groupId>
                    <artifactId>maven-dependency-plugin</artifactId>
                    <version>3.1.2</version>
                </plugin>
                <plugin>
                    <groupId>org.apache.maven.plugins</groupId>
                    <artifactId>maven-resources-plugin</artifactId>
                    <version>3.1.0</version>
                </plugin>
                <!-- Used to validate License Headers (see build process) -->
                <plugin>
                    <groupId>com.mycila</groupId>
                    <artifactId>license-maven-plugin</artifactId>
                    <version>3.0</version>
                </plugin>
                <!-- Used to generate a new release via Sonatype (see release profile). -->
                <plugin>
                    <groupId>org.sonatype.plugins</groupId>
                    <artifactId>nexus-staging-maven-plugin</artifactId>
                    <version>1.6.8</version>
                </plugin>
                <!-- Used to generate JavaDocs for new releases (see release profile). -->
                <plugin>
                    <groupId>org.apache.maven.plugins</groupId>
                    <artifactId>maven-javadoc-plugin</artifactId>
                    <version>3.2.0</version>
                    <configuration>
                        <!-- Never fail a build based on Javadoc errors -->
                        <failOnError>false</failOnError>
                    </configuration>
                </plugin>
                <!-- Used to generate source JARs for new releases (see release profile). -->
                <plugin>
                    <groupId>org.apache.maven.plugins</groupId>
                    <artifactId>maven-source-plugin</artifactId>
                    <version>3.2.1</version>
                </plugin>
                <!-- Used for custom Groovy code that fills out the 'agnostic.build.dir' needed to
                     set 'dspace.dir' for our testing environment -->
                <plugin>
                    <groupId>org.codehaus.gmaven</groupId>
                    <artifactId>groovy-maven-plugin</artifactId>
                    <version>2.1.1</version>
                </plugin>
                <!-- Used to sign new releases via GPG (see release profile). -->
                <plugin>
                    <groupId>org.apache.maven.plugins</groupId>
                    <artifactId>maven-gpg-plugin</artifactId>
                    <version>1.6</version>
                </plugin>
                <!-- Used for code coverage reporting (see 'measure-test-coverage' profile) -->
                <plugin>
                    <groupId>org.jacoco</groupId>
                    <artifactId>jacoco-maven-plugin</artifactId>
                    <version>0.8.5</version>
                </plugin>
            </plugins>
        </pluginManagement>

        <!-- These plugin settings only apply to this single POM and are not inherited
            to any submodules. -->
        <plugins>
            <!-- Specify our settings for new releases via 'mvn release:*' -->
            <plugin>
                <groupId>org.apache.maven.plugins</groupId>
                <artifactId>maven-release-plugin</artifactId>
                <version>2.5.3</version>
                <configuration>
                    <!-- During release:prepare and release:perform, pass the "release" property to enable the
                     "release" profile (and enable/disable other profiles based on whether they need releasing) -->
                    <arguments>-Drelease</arguments>
                    <goals>deploy</goals>
                    <!-- Suggest tagging the release in SCM as "dspace-[version]" -->
                    <tagNameFormat>dspace-@{project.version}</tagNameFormat>
                    <!-- Auto-Version all modules the same as the parent module -->
                    <autoVersionSubmodules>true</autoVersionSubmodules>
                </configuration>
            </plugin>
            <!-- Check license headers in all files using LICENSE.header template -->
            <plugin>
                <groupId>com.mycila</groupId>
                <artifactId>license-maven-plugin</artifactId>
                <configuration>
                    <!-- License header file (can be a URL, but that's less stable if external site is down on occasion) -->
                    <header>${root.basedir}/LICENSE.header</header>
                    <!--Just check headers of everything in the /src directory -->
                    <includes>
                        <include>src/**</include>
                    </includes>
                    <!--Use all default exclusions for IDE files & Maven files, see:
                        http://mycila.mathieu.photography/license-maven-plugin/ -->
                    <useDefaultExcludes>true</useDefaultExcludes>
                    <!-- Add some default DSpace exclusions not covered by <useDefaultExcludes>
                         Individual Maven projects may choose to override these defaults. -->
                    <excludes>
                        <exclude>**/src/test/resources/**</exclude>
                        <exclude>**/src/test/data/**</exclude>
                        <exclude>**/src/main/license/**</exclude>
                        <exclude>**/META-INF/**</exclude>
                        <exclude>**/robots.txt</exclude>
                        <exclude>**/LICENSE*</exclude>
                        <exclude>**/README*</exclude>
                        <exclude>**/readme*</exclude>
                        <exclude>**/.gitignore</exclude>
                        <exclude>**/*.cfg</exclude>
                        <exclude>**/*.conf</exclude>
                    </excludes>
                    <mapping>
                        <!-- Custom DSpace file extensions which are not recognized by license-maven-plugin:
                             *.ttl (used by RDF), *.ts (used in Docker Compose for UI) -->
                        <ttl>SCRIPT_STYLE</ttl>
                        <ts>JAVADOC_STYLE</ts>
                    </mapping>
                    <encoding>UTF-8</encoding>
                    <!-- maven-license-plugin recommends a strict check (e.g. check spaces/tabs too) -->
                    <strictCheck>true</strictCheck>
                </configuration>
                <executions>
                    <execution>
                        <id>check-headers</id>
                        <phase>verify</phase>
                        <goals>
                            <goal>check</goal>
                        </goals>
                    </execution>
                </executions>
            </plugin>

            <!-- Validate all XML formatted files in the project (including submodules) -->
            <plugin>
                <groupId>org.codehaus.mojo</groupId>
                <artifactId>xml-maven-plugin</artifactId>
                <version>1.0.2</version>
                <executions>
                    <execution>
                        <id>validate-ALL-xml-and-xsl</id>
                        <phase>process-test-resources</phase>
                        <goals>
                            <goal>validate</goal>
                        </goals>
                    </execution>
                </executions>
                <configuration>
                    <validationSets>
                        <!-- validate ALL XML and XSL files throughout the project (excluding target dirs) -->
                        <validationSet>
                            <dir>${root.basedir}</dir>
                            <includes>
                                <include>**/*.xml</include>
                                <include>**/*.xsl</include>
                                <include>**/*.xsd</include>
                            </includes>
                            <excludes>
                                <exclude>**/target/**</exclude>
                            </excludes>
                        </validationSet>
                    </validationSets>
                </configuration>
            </plugin>

            <!-- Enforce our version of Java, Maven, dependencies, etc. -->
            <plugin>
                <groupId>org.apache.maven.plugins</groupId>
                <artifactId>maven-enforcer-plugin</artifactId>
            </plugin>

            <!-- Enforce our code style via CheckStyle (see settings above) -->
            <plugin>
                <groupId>org.apache.maven.plugins</groupId>
                <artifactId>maven-checkstyle-plugin</artifactId>
            </plugin>
        </plugins>
    </build>

    <profiles>
        <!-- Allow for passing extra memory to Unit/Integration tests.
             By default this gives unit tests 1GB of memory max (when tests are enabled),
             unless tweaked on commandline (e.g. "-Dtest.argLine=-Xmx512m"). Since
             m-surefire-p and m-failsafe-p both fork a new JVM for testing, they ignores MAVEN_OPTS. -->
        <profile>
            <id>test-argLine</id>
            <activation>
                <property>
                    <name>!test.argLine</name>
                </property>
            </activation>
            <properties>
                <test.argLine>-Xmx1024m</test.argLine>
            </properties>
        </profile>

        <!-- This profile ensures that we generate the Unit Test Environment, whenever the testEnvironment.xml
             file is found. This allows us to run Unit & Integration tests separately for CI, etc. -->
        <profile>
            <id>test-environment</id>
            <activation>
                <file>
                    <exists>src/main/assembly/testEnvironment.xml</exists>
                </file>
                <!-- Disable if we are doing a release (-Drelease) -->
                <property>
                    <name>!release</name>
                </property>
            </activation>
            <build>
                <plugins>
                    <!-- This plugin builds the testEnvironment.zip package
                         based on the specifications in testEnvironment.xml.
                         TestEnvironment.zip is an entire DSpace installation
                         directory, which is installed by 'dspace-api' and
                         used to run our DSpace Unit/Integration tests.  -->
                    <plugin>
                        <artifactId>maven-assembly-plugin</artifactId>
                        <executions>
                            <execution>
                                <phase>generate-test-resources</phase>
                                <goals>
                                    <goal>single</goal>
                                </goals>
                                <configuration>
                                    <descriptors>
                                        <descriptor>src/main/assembly/testEnvironment.xml</descriptor>
                                    </descriptors>
                                </configuration>
                            </execution>
                        </executions>
                        <inherited>false</inherited>
                    </plugin>
                </plugins>
            </build>
        </profile>

        <!-- Measure test coverage of Unit Tests using JaCoCo (when -DskipUnitTests=false) -->
        <profile>
            <id>measure-unit-test-coverage</id>
            <activation>
                <activeByDefault>false</activeByDefault>
                <property>
                    <name>skipUnitTests</name>
                    <value>false</value>
                </property>
            </activation>
            <build>
                <plugins>
                    <!-- Report unit test code coverage -->
                    <plugin>
                        <groupId>org.jacoco</groupId>
                        <artifactId>jacoco-maven-plugin</artifactId>
                        <executions>
                            <!--
                                Prepares the property pointing to the JaCoCo runtime agent which
                                is passed as VM argument when Maven the Surefire plugin is executed.
                            -->
                            <execution>
                                <id>pre-unit-test</id>
                                <goals>
                                    <goal>prepare-agent</goal>
                                </goals>
                                <configuration>
                                    <!-- Sets the path to the file which contains the execution data. -->
                                    <destFile>${project.build.directory}/coverage-reports/jacoco-ut.exec</destFile>
                                    <!--
                                        Sets the name of the property containing the settings
                                        for JaCoCo runtime agent.
                                    -->
                                    <propertyName>surefireJacoco</propertyName>
                                </configuration>
                            </execution>
                        </executions>
                    </plugin>
                </plugins>
            </build>
        </profile>

        <!-- Measure test coverage of Integration Tests using JaCoCo (when -DskipIntegrationTests=false) -->
        <profile>
            <id>measure-integration-test-coverage</id>
            <activation>
                <activeByDefault>false</activeByDefault>
                <property>
                    <name>skipIntegrationTests</name>
                    <value>false</value>
                </property>
            </activation>
            <build>
                <plugins>
                    <!-- Report integration test code coverage -->
                    <plugin>
                        <groupId>org.jacoco</groupId>
                        <artifactId>jacoco-maven-plugin</artifactId>
                        <executions>
                            <!--
                                Prepares the property pointing to the JaCoCo runtime agent which
                                is passed as VM argument when Maven the Failsafe plugin is executed.
                            -->
                            <execution>
                                <id>pre-integration-test</id>
                                <phase>pre-integration-test</phase>
                                <goals>
                                    <goal>prepare-agent</goal>
                                </goals>
                                <configuration>
                                    <!-- Sets the path to the file which contains the execution data. -->
                                    <destFile>${project.build.directory}/coverage-reports/jacoco-it.exec</destFile>
                                    <!--
                                        Sets the name of the property containing the settings
                                        for JaCoCo runtime agent.
                                    -->
                                    <propertyName>failsafeJacoco</propertyName>
                                </configuration>
                            </execution>
                        </executions>
                    </plugin>
                </plugins>
            </build>
        </profile>

        <!--
             Generate a list of all THIRD PARTY open source licenses for all DSpace dependencies.
             This list is automatically written to the [src]/LICENSES_THIRD_PARTY file.
             Third party tools whose licenses are unknown by Maven are maintained in
             [src]/src/main/license/LICENSES_THIRD_PARTY.properties.
             To update "LICENSES_THIRD_PARTY", just run:
                 mvn clean verify -Dthird.party.licenses=true
        -->
        <profile>
            <id>third-party-licenses</id>
            <activation>
                <activeByDefault>false</activeByDefault>
                <!-- This profile should ONLY be active when user specifies
                     -Dthird.party.licenses=true on command-line. -->
                <property>
                    <name>third.party.licenses</name>
                </property>
            </activation>
            <build>
                <plugins>
                    <plugin>
                        <groupId>org.codehaus.mojo</groupId>
                        <artifactId>license-maven-plugin</artifactId>
                        <version>2.0.0</version>
                        <!-- This plugin only needs to be run on the Parent POM
                             as it aggregates results from all child POMs. -->
                        <inherited>false</inherited>
                        <executions>
                            <execution>
                                <phase>verify</phase>
                                <goals>
                                    <goal>aggregate-add-third-party</goal>
                                </goals>
                                <configuration>
                                    <outputDirectory>${root.basedir}</outputDirectory>
                                    <thirdPartyFilename>LICENSES_THIRD_PARTY</thirdPartyFilename>
                                    <excludedGroups>org\.dspace</excludedGroups>
                                    <!-- Use the template which groups all dependencies by their License type (easier to read!). -->
                                    <!-- SEE: https://fisheye.codehaus.org/browse/mojo/trunk/mojo/license-maven-plugin/src/main/resources/org/codehaus/mojo/license -->
                                    <fileTemplate>src/main/license/third-party-file-groupByLicense.ftl</fileTemplate>
                                    <!-- License names that should all be merged into the *first* listed name -->
                                    <licenseMerges>
                                        <licenseMerge>Apache Software License, Version 2.0|The Apache Software License, Version 2.0|Apache License Version 2.0|Apache License, Version 2.0|Apache Public License 2.0|Apache License 2.0|Apache Software License - Version 2.0|Apache 2.0 License|Apache 2.0 license|Apache License V2.0|Apache 2|Apache License|Apache|ASF 2.0|Apache 2.0|Apache License v2|Apache License v2.0|Apache License, 2.0|Apache License, version 2.0|Apache-2.0|The Apache License, Version 2.0</licenseMerge>
                                        <!-- Ant-contrib is an Apache License -->
                                        <licenseMerge>Apache Software License, Version 2.0|http://ant-contrib.sourceforge.net/tasks/LICENSE.txt</licenseMerge>
                                        <!-- XML Commons claims these licenses, but it's really Apache License: https://xerces.apache.org/xml-commons/licenses.html -->
                                        <licenseMerge>Apache Software License, Version 2.0|The SAX License|The W3C License</licenseMerge>
                                        <!-- JDOM uses this license, but it's essentially just Apache -->
                                        <licenseMerge>Apache Software License, Version 2.0|Similar to Apache License but with the acknowledgment clause removed</licenseMerge>
                                        <licenseMerge>BSD License|The BSD License|BSD licence|BSD license|BSD|BSD-style license|New BSD License|New BSD license|Revised BSD License|BSD 2-Clause license|3-Clause BSD License|BSD 2-Clause|BSD 3-clause New License|BSD Licence 3|BSD-2-Clause|BSD-3-Clause|Modified BSD</licenseMerge>
                                        <!-- DSpace uses a BSD License -->
                                        <licenseMerge>BSD License|DSpace BSD License|DSpace Sourcecode License</licenseMerge>
                                        <!-- Coverity uses modified BSD: https://github.com/coverity/coverity-security-library -->
                                        <licenseMerge>BSD License|BSD style modified by Coverity</licenseMerge>
                                        <!-- Jaxen claims this license, but it's really BSD: http://jaxen.codehaus.org/license.html -->
                                        <licenseMerge>BSD License|http://jaxen.codehaus.org/license.html</licenseMerge>
                                        <!-- Java Advanced Imaging Image I/O Tools API core is just a BSD: https://github.com/jai-imageio/jai-imageio-core/blob/master/LICENSE.txt -->
                                        <licenseMerge>BSD License|BSD 3-clause License w/nuclear disclaimer</licenseMerge>
                                        <licenseMerge>Common Development and Distribution License (CDDL)|Common Development and Distribution License (CDDL) v1.0|COMMON DEVELOPMENT AND DISTRIBUTION LICENSE (CDDL) Version 1.0|Common Development and Distribution License|CDDL, v1.0|CDDL 1.0 license|CDDL 1.0|CDDL 1.1|CDDL|Dual license consisting of the CDDL v1.1 and GPL v2</licenseMerge>
                                        <!-- Jersey / Java Servlet API claims this license, but is actually CDDL 1.0: http://servlet-spec.java.net -->
                                        <licenseMerge>Common Development and Distribution License (CDDL)|CDDL + GPLv2 with classpath exception</licenseMerge>
                                        <!-- Jersey claims this license, but it is dual licensed with CDDL 1.1 being one: https://jersey.java.net/license.html -->
                                        <licenseMerge>Common Development and Distribution License (CDDL)|CDDL+GPL License</licenseMerge>
                                        <!-- JavaMail claims this license, but it is dual licensed with CDDL being one: https://java.net/projects/javamail/pages/License -->
                                        <licenseMerge>Common Development and Distribution License (CDDL)|GPLv2+CE|CDDL/GPLv2+CE</licenseMerge>
                                        <!-- JAXB claims this license, but it is dual licensed with CDDL being one: https://jaxb.java.net/ -->
                                        <licenseMerge>Common Development and Distribution License (CDDL)|GPL2 w/ CPE</licenseMerge>
                                        <!-- JBoss Transaction API claims this license, but it is dual licensed with CDDL being one: https://github.com/jboss/jboss-transaction-api_spec -->
                                        <licenseMerge>Common Development and Distribution License (CDDL)|GNU General Public License, Version 2 with the Classpath Exception</licenseMerge>
                                        <licenseMerge>Eclipse Distribution License, Version 1.0|Eclipse Distribution License (EDL), Version 1.0|Eclipse Distribution License - v 1.0|Eclipse Distribution License v. 1.0|EDL 1.0</licenseMerge>
                                        <licenseMerge>Eclipse Public License|Eclipse Public License - Version 1.0|Eclipse Public License - v 1.0|EPL 1.0 license|Eclipse Public License (EPL), Version 1.0|Eclipse Public License 1.0|Eclipse Public License v1.0|Eclipse Public License, Version 1.0|EPL 2.0</licenseMerge>
                                        <!-- JUnit claims this license but is actually Eclipse Public License: http://junit.org/license.html -->
                                        <licenseMerge>Eclipse Public License|Common Public License Version 1.0</licenseMerge>
                                        <!-- Jersey is dual licensed as EPL but lists its main license as GPL: https://github.com/eclipse-ee4j/jersey#licensing-and-governance -->
                                        <licenseMerge>Eclipse Public License|The GNU General Public License (GPL), Version 2, With Classpath Exception</licenseMerge>
                                        <licenseMerge>GNU Lesser General Public License (LGPL)|The GNU Lesser General Public License, Version 2.1|GNU Lesser General Public License (LGPL), Version 2.1|GNU LESSER GENERAL PUBLIC LICENSE, Version 2.1|GNU Lesser General Public License, version 2.1|GNU LESSER GENERAL PUBLIC LICENSE|GNU Lesser General Public License|GNU Lesser Public License|GNU Lesser General Public License, Version 2.1|Lesser General Public License (LGPL) v 2.1|LGPL 2.1|LGPL 2.1 license|LGPL 3.0 license|LGPL, v2.1 or later|LGPL|LGPL, version 2.1|lgpl</licenseMerge>
                                        <!-- Hibernate ORM claims this license, but it's really regular LGPL: https://hibernate.org/community/license/ -->
                                        <licenseMerge>GNU Lesser General Public License (LGPL)|GNU Library General Public License v2.1 or later</licenseMerge>
                                        <licenseMerge>MIT License|The MIT License|MIT LICENSE|MIT|MIT license|MIT License (MIT)</licenseMerge>
                                        <!-- BouncyCastle uses an MIT-style license: https://www.bouncycastle.org/licence.html -->
                                        <licenseMerge>MIT License|Bouncy Castle Licence</licenseMerge>
                                        <!-- netCDF tools uses an MIT-style license -->
                                        <licenseMerge>MIT License|(MIT-style) netCDF C library license</licenseMerge>
                                        <licenseMerge>Mozilla Public License|Mozilla Public License version 1.1|Mozilla Public License 1.1 (MPL 1.1)|MPL 1.1|Mozilla Public License Version 2.0</licenseMerge>
                                        <!-- H2 Database claims this license, but for our purposes it's MPL: http://www.h2database.com -->
                                        <licenseMerge>Mozilla Public License|MPL 2.0, and EPL 1.0</licenseMerge>
                                        <!-- "concurrent.concurrent" claims this license, but is actually Public Domain: http://mvnrepository.com/artifact/concurrent/concurrent/ -->
                                        <licenseMerge>Public Domain|Public domain, Sun Microsoystems</licenseMerge>
                                        <!-- WTFPL is essentially Public Domain: http://www.wtfpl.net/ ;) -->
                                        <licenseMerge>Public Domain|WTFPL</licenseMerge>
                                    </licenseMerges>
                                    <!-- For Licenses which are "Unknown" by Maven, load them from a properties file -->
                                    <useMissingFile>true</useMissingFile>
                                    <missingFile>src/main/license/LICENSES_THIRD_PARTY.properties</missingFile>
                                </configuration>
                            </execution>
                        </executions>
                    </plugin>
                </plugins>
            </build>
        </profile>

        <!--
           These profiles activate the inclusion of various modules into
           the DSpace Build process. They activate automatically if the
           source module is in the local file system, correctly located
           relative to this file.
        -->

        <!--
           Builds DSpace "Assembly & Configuration" project
        -->
        <profile>
            <id>dspace</id>
            <activation>
                <file>
                    <exists>dspace/pom.xml</exists>
                </file>
            </activation>
            <modules>
                <module>dspace</module>
            </modules>
        </profile>

        <!--
           Builds central API for DSpace
        -->
        <profile>
            <id>dspace-api</id>
            <activation>
                <file>
                    <exists>dspace-api/pom.xml</exists>
                </file>
            </activation>
            <modules>
                <module>dspace-api</module>
            </modules>
        </profile>

        <!--
           Builds Services for DSpace
        -->
        <profile>
            <id>dspace-services</id>
            <activation>
                <file>
                    <exists>dspace-services/pom.xml</exists>
                </file>
            </activation>
            <modules>
                <module>dspace-services</module>
            </modules>
        </profile>

        <!--
           Builds XOAI Gateway extension for DSpace
        -->
        <profile>
            <id>dspace-oai</id>
            <activation>
                <file>
                    <exists>dspace-oai/pom.xml</exists>
                </file>
            </activation>
            <modules>
                <module>dspace-oai</module>
            </modules>
        </profile>

        <!--
             Builds RDF API and Data Provider extension for DSpace
        -->
        <profile>
            <id>dspace-rdf</id>
            <activation>
                <file>
                    <exists>dspace-rdf/pom.xml</exists>
                </file>
            </activation>
            <modules>
                <module>dspace-rdf</module>
            </modules>
        </profile>

        <!--
            Builds IIIF extension for DSpace
        -->
        <profile>
            <id>dspace-iiif</id>
            <activation>
                <file>
                    <exists>dspace-iiif/pom.xml</exists>
                </file>
            </activation>
            <modules>
                <module>dspace-iiif</module>
            </modules>
        </profile>

       <!-- REST Jersey (Deprecated REST API from DSpace 6.x or below) -->
       <!-- As this module is deprecated, it only builds if you activate it via -Pdspace-rest -->
       <profile>
           <id>dspace-rest</id>
           <activation>
               <activeByDefault>false</activeByDefault>
               <!-- Enable if we are doing a release (-Drelease), to tag/release this optional module -->
               <property>
                   <name>release</name>
               </property>
           </activation>
           <modules>
               <module>dspace-rest</module>
           </modules>
           <dependencyManagement>
               <dependencies>
                   <dependency>
                       <groupId>org.dspace</groupId>
                       <artifactId>dspace-rest</artifactId>
                       <version>7.2-SNAPSHOT</version>
                       <type>jar</type>
                       <classifier>classes</classifier>
                   </dependency>
                   <dependency>
                       <groupId>org.dspace</groupId>
                       <artifactId>dspace-rest</artifactId>
                       <version>7.2-SNAPSHOT</version>
                       <type>war</type>
                   </dependency>
               </dependencies>
           </dependencyManagement>
       </profile>


        <!--
           Builds SWORD extension for DSpace
        -->
        <profile>
            <id>dspace-sword</id>
            <activation>
                <file>
                    <exists>dspace-sword/pom.xml</exists>
                </file>
            </activation>
            <modules>
                <module>dspace-sword</module>
            </modules>
        </profile>


        <!--
           Builds SWORDv2 extension for DSpace
        -->
        <profile>
            <id>dspace-swordv2</id>
            <activation>
                <file>
                    <exists>dspace-swordv2/pom.xml</exists>
                </file>
            </activation>
            <modules>
                <module>dspace-swordv2</module>
            </modules>
        </profile>

        <!--
           Builds Server API webapp for DSpace
        -->
		<profile>
            <id>dspace-server-webapp</id>
            <activation>
                <file>
                    <exists>dspace-server-webapp/pom.xml</exists>
                </file>
            </activation>
            <modules>
                <module>dspace-server-webapp</module>
            </modules>
        </profile>

        <!--
         The 'release' profile is used by the 'maven-release-plugin' (see above)
         to actually perform a DSpace software release to Maven central.
         This profile contains settings which are ONLY enabled when performing
         a DSpace release. See also https://wiki.duraspace.org/display/DSPACE/Release+Procedure
         NOTE: You MUST trigger this profile by running "-Drelease"
         (as that flag also triggers other modules to be enabled/disabled as necessary for release)
        -->
        <profile>
            <id>release</id>
            <activation>
                <activeByDefault>false</activeByDefault>
                <!-- Enable this profile if we are doing a release (-Drelease) -->
                <property>
                    <name>release</name>
                </property>
            </activation>
            <build>
                <plugins>
                    <!-- Configure Nexus plugin for new releases via Sonatype.
                         See: http://central.sonatype.org/pages/apache-maven.html -->
                    <plugin>
                        <groupId>org.sonatype.plugins</groupId>
                        <artifactId>nexus-staging-maven-plugin</artifactId>
                        <extensions>true</extensions>
                        <configuration>
                            <!-- In your settings.xml, your username/password
                                 MUST be specified for server 'ossrh' -->
                            <serverId>ossrh</serverId>
                            <nexusUrl>https://oss.sonatype.org/</nexusUrl>
                            <!-- Disable autoclose of repository after upload, as this sometimes times out -->
                            <skipStagingRepositoryClose>true</skipStagingRepositoryClose>
                            <!-- Require manual verification / release to Maven Central -->
                            <autoReleaseAfterClose>false</autoReleaseAfterClose>
                            <!-- Increase Staging timeout to 10mins -->
                            <stagingProgressTimeoutMinutes>10</stagingProgressTimeoutMinutes>
                        </configuration>
                    </plugin>
                    <!-- For new releases, generate Source JAR files -->
                    <plugin>
                        <groupId>org.apache.maven.plugins</groupId>
                        <artifactId>maven-source-plugin</artifactId>
                        <executions>
                            <execution>
                                <id>attach-sources</id>
                                <goals>
                                    <goal>jar-no-fork</goal>
                                </goals>
                            </execution>
                        </executions>
                    </plugin>
                    <!-- For new releases, generate JavaDocs for each module -->
                    <plugin>
                        <groupId>org.apache.maven.plugins</groupId>
                        <artifactId>maven-javadoc-plugin</artifactId>
                        <executions>
                            <execution>
                                <id>attach-javadocs</id>
                                <goals>
                                    <goal>jar</goal>
                                </goals>
                            </execution>
                        </executions>
                    </plugin>
                    <!-- Sign any new releases via GPG.
                         NOTE: you may optionall specify the "gpg.passphrase" in your settings.xml -->
                    <plugin>
                        <groupId>org.apache.maven.plugins</groupId>
                        <artifactId>maven-gpg-plugin</artifactId>
                        <executions>
                            <execution>
                                <id>sign-artifacts</id>
                                <phase>verify</phase>
                                <goals>
                                    <goal>sign</goal>
                                </goals>
                            </execution>
                        </executions>
                    </plugin>
                </plugins>
            </build>
        </profile>
    </profiles>

    <!--
      Dependency management provides a means to control which
      versions of dependency jars are used for compilation
      and packaging into the distribution.  Rather than placing
      a version in your dependencies, look here first to see if
      its already strongly defined in dspace-parent and dspace-api.
    -->
    <dependencyManagement>
        <dependencies>
            <!-- DSpace core and endorsed Addons -->
            <dependency>
                <groupId>org.dspace</groupId>
                <artifactId>dspace-api</artifactId>
                <version>7.2-SNAPSHOT</version>
            </dependency>
            <dependency>
                <groupId>org.dspace</groupId>
                <artifactId>dspace-api</artifactId>
                <type>test-jar</type>
                <version>7.2-SNAPSHOT</version>
                <scope>test</scope>
            </dependency>
            <dependency>
                <groupId>org.dspace.modules</groupId>
                <artifactId>additions</artifactId>
                <version>7.2-SNAPSHOT</version>
            </dependency>

            <dependency>
                <groupId>org.dspace</groupId>
                <artifactId>dspace-sword</artifactId>
                <version>7.2-SNAPSHOT</version>
            </dependency>
            <dependency>
                <groupId>org.dspace</groupId>
                <artifactId>dspace-swordv2</artifactId>
                <version>7.2-SNAPSHOT</version>
            </dependency>
            <dependency>
                <groupId>org.dspace</groupId>
                <artifactId>dspace-oai</artifactId>
                <version>7.2-SNAPSHOT</version>
            </dependency>
            <dependency>
                <groupId>org.dspace</groupId>
                <artifactId>dspace-services</artifactId>
                <version>7.2-SNAPSHOT</version>
            </dependency>
            <dependency>
                <groupId>org.dspace</groupId>
                <artifactId>dspace-server-webapp</artifactId>
                <type>test-jar</type>
                <version>7.2-SNAPSHOT</version>
                <scope>test</scope>
            </dependency>
            <dependency>
                <groupId>org.dspace</groupId>
                <artifactId>dspace-rdf</artifactId>
                <version>7.2-SNAPSHOT</version>
            </dependency>
            <dependency>
                <groupId>org.dspace</groupId>
                <artifactId>dspace-iiif</artifactId>
                <version>7.2-SNAPSHOT</version>
            </dependency>
            <dependency>
                <groupId>org.dspace</groupId>
                <artifactId>dspace-server-webapp</artifactId>
                <version>7.2-SNAPSHOT</version>
                <type>jar</type>
                <classifier>classes</classifier>
            </dependency>
            <dependency>
                <groupId>org.dspace</groupId>
                <artifactId>dspace-server-webapp</artifactId>
                <version>7.2-SNAPSHOT</version>
                <type>war</type>
            </dependency>
            <!-- DSpace API Localization Packages -->
            <dependency>
                <groupId>org.dspace</groupId>
                <artifactId>dspace-api-lang</artifactId>
                <version>[7.0.0,8.0.0)</version>
            </dependency>

            <!-- DSpace third Party Dependencies -->

            <dependency>
                <groupId>org.postgresql</groupId>
                <artifactId>postgresql</artifactId>
                <version>${postgresql.driver.version}</version>
            </dependency>

            <!-- Solr introduces multiple versions of zookeeper. So,
                 we specify the version we want -->
            <dependency>
                <groupId>org.apache.zookeeper</groupId>
                <artifactId>zookeeper</artifactId>
                <version>3.4.14</version>
            </dependency>

            <!-- solr-cell and axiom-api disagree on versions -->
            <dependency>
                <groupId>org.apache.james</groupId>
                <artifactId>apache-mime4j-core</artifactId>
                <version>0.8.3</version>
            </dependency>

            <!-- solr-core, solr-cell disagree with nimbus-jose-jwt -->
            <dependency>
                <groupId>org.ow2.asm</groupId>
                <artifactId>asm</artifactId>
                <version>8.0.1</version>
            </dependency>

            <dependency>
                <groupId>org.hibernate</groupId>
                <artifactId>hibernate-core</artifactId>
                <version>${hibernate.version}</version>
            </dependency>

            <dependency>
                <groupId>org.hibernate</groupId>
                <artifactId>hibernate-jpamodelgen</artifactId>
                <version>${hibernate.version}</version>
            </dependency>

            <dependency>
                <groupId>org.hibernate</groupId>
                <artifactId>hibernate-jcache</artifactId>
                <version>${hibernate.version}</version>
            </dependency>

            <dependency>
                <groupId>javax.cache</groupId>
                <artifactId>cache-api</artifactId>
                <version>${jcache-version}</version>
            </dependency>

            <dependency>
                <groupId>org.hibernate</groupId>
                <artifactId>hibernate-validator</artifactId>
                <!-- This artifact doesn't track the main Hibernate version. -->
                <version>${hibernate-validator.version}</version>
            </dependency>

            <dependency>
                <groupId>org.springframework</groupId>
                <artifactId>spring-orm</artifactId>
                <version>${spring.version}</version>
            </dependency>
            <dependency>
                <groupId>org.swordapp</groupId>
                <artifactId>sword-common</artifactId>
                <version>1.1</version>
            </dependency>
            <!-- Explicitly Specify Latest Version of Spring -->
            <dependency>
                <artifactId>spring-core</artifactId>
                <groupId>org.springframework</groupId>
                <version>${spring.version}</version>
            </dependency>

            <dependency>
                <artifactId>spring-beans</artifactId>
                <groupId>org.springframework</groupId>
                <version>${spring.version}</version>
            </dependency>

            <dependency>
                <artifactId>spring-aop</artifactId>
                <groupId>org.springframework</groupId>
                <version>${spring.version}</version>
            </dependency>

            <dependency>
                <artifactId>spring-context</artifactId>
                <groupId>org.springframework</groupId>
                <version>${spring.version}</version>
            </dependency>

            <dependency>
                <artifactId>spring-tx</artifactId>
                <groupId>org.springframework</groupId>
                <version>${spring.version}</version>
            </dependency>

            <dependency>
		    <artifactId>spring-jdbc</artifactId>
                <groupId>org.springframework</groupId>
                <version>${spring.version}</version>
            </dependency>

            <dependency>
                <artifactId>spring-web</artifactId>
                <groupId>org.springframework</groupId>
                <version>${spring.version}</version>
            </dependency>

            <dependency>
                <artifactId>spring-webmvc</artifactId>
                <groupId>org.springframework</groupId>
                <version>${spring.version}</version>
            </dependency>

            <dependency>
                <groupId>org.springframework</groupId>
                <artifactId>spring-expression</artifactId>
                <version>${spring.version}</version>
            </dependency>

            <dependency>
                <groupId>org.springframework</groupId>
                <artifactId>spring-test</artifactId>
                <version>${spring.version}</version>
                <scope>test</scope>
            </dependency>

            <dependency>
                <groupId>org.springframework.boot</groupId>
                <artifactId>spring-boot-starter-test</artifactId>
                <version>${spring-boot.version}</version>
                <scope>test</scope>
                <exclusions>
                    <!-- We are still using JUnit 4, while Spring Boot defaults to JUnit 5 -->
                    <exclusion>
                        <groupId>org.junit.jupiter</groupId>
                        <artifactId>junit-jupiter</artifactId>
                    </exclusion>
                    <exclusion>
                        <groupId>org.junit.vintage</groupId>
                        <artifactId>junit-vintage-engine</artifactId>
                    </exclusion>
                    <!-- We use a later version of Mockito -->
                    <exclusion>
                        <groupId>org.mockito</groupId>
                        <artifactId>mockito-junit-jupiter</artifactId>
                    </exclusion>
                    <exclusion>
                        <groupId>org.mockito</groupId>
                        <artifactId>mockito-core</artifactId>
                    </exclusion>
                </exclusions>
            </dependency>

            <dependency>
                <groupId>org.apache.solr</groupId>
                <artifactId>solr-cell</artifactId>
                <version>${solr.client.version}</version>
            </dependency>
            <dependency>
                <groupId>org.apache.lucene</groupId>
                <artifactId>lucene-core</artifactId>
                <version>${solr.client.version}</version>
            </dependency>
            <!-- Used for full-text indexing with Solr. Should be synced with version of Tika in solr-cell -->
            <dependency>
                <groupId>org.apache.tika</groupId>
                <artifactId>tika-parsers</artifactId>
                <version>1.24.1</version>
                <!-- Exclude a few tika-parsers dependencies that we already use, with slightly different versions -->
                <exclusions>
                    <exclusion>
                        <groupId>com.google.protobuf</groupId>
                        <artifactId>protobuf-java</artifactId>
                    </exclusion>
                    <exclusion>
                        <groupId>net.sf.ehcache</groupId>
                        <artifactId>ehcache-core</artifactId>
                    </exclusion>
                    <exclusion>
                        <groupId>jakarta.ws.rs</groupId>
                        <artifactId>jakarta.ws.rs-api</artifactId>
                    </exclusion>
                    <exclusion>
                        <groupId>javax.xml.soap</groupId>
                        <artifactId>javax.xml.soap-api</artifactId>
                    </exclusion>
                    <exclusion>
                        <groupId>org.jvnet.staxex</groupId>
                        <artifactId>stax-ex</artifactId>
                    </exclusion>
                </exclusions>
            </dependency>
            <!-- Reminder: Keep icu4j (in Parent POM) synced with version used by lucene-analyzers-icu below,
             otherwise ICUFoldingFilterFactory may throw errors in tests.  -->
            <dependency>
                <groupId>org.apache.lucene</groupId>
                <artifactId>lucene-analyzers-icu</artifactId>
                <version>${solr.client.version}</version>
                <scope>test</scope>
            </dependency>
            <dependency>
                <groupId>org.apache.lucene</groupId>
                <artifactId>lucene-analyzers-smartcn</artifactId>
                <version>${solr.client.version}</version>
                <scope>test</scope>
            </dependency>
            <dependency>
                <groupId>org.apache.lucene</groupId>
                <artifactId>lucene-analyzers-stempel</artifactId>
                <version>${solr.client.version}</version>
                <scope>test</scope>
            </dependency>


            <dependency>
                <groupId>org.apache.ant</groupId>
                <artifactId>ant</artifactId>
                <version>1.10.11</version>
            </dependency>
            <dependency>
                <groupId>org.apache.jena</groupId>
                <artifactId>apache-jena-libs</artifactId>
                <type>pom</type>
                <version>${jena.version}</version>
                <exclusions>
                    <exclusion>
                        <groupId>org.slf4j</groupId>
                        <artifactId>slf4j-log4j12</artifactId>
                    </exclusion>
                    <!-- Newer version brought in by solr-cell -->
                    <exclusion>
                        <groupId>org.apache.commons</groupId>
                        <artifactId>commons-csv</artifactId>
                    </exclusion>
                </exclusions>
            </dependency>
            <dependency>
                <groupId>net.handle</groupId>
                <artifactId>handle</artifactId>
                <version>9.3.0</version>
            </dependency>
            <!-- Required to run Handle Server -->
            <dependency>
                <groupId>net.cnri</groupId>
                <artifactId>cnri-servlet-container</artifactId>
                <version>3.0.0</version>
                <exclusions>
                    <!-- A later version of Jetty is pulled in below -->
                    <exclusion>
                        <groupId>org.eclipse.jetty</groupId>
                        <artifactId>jetty-http</artifactId>
                    </exclusion>
                    <exclusion>
                        <groupId>org.eclipse.jetty</groupId>
                        <artifactId>jetty-io</artifactId>
                    </exclusion>
                    <exclusion>
                        <groupId>org.eclipse.jetty</groupId>
                        <artifactId>jetty-util</artifactId>
                    </exclusion>
                </exclusions>
            </dependency>
            <!-- Jetty is needed to run Handle Server (and tests in some modules) -->
            <dependency>
                <groupId>org.eclipse.jetty</groupId>
                <artifactId>jetty-server</artifactId>
                <version>${jetty.version}</version>
            </dependency>
            <dependency>
                <groupId>org.dspace</groupId>
                <artifactId>mets</artifactId>
                <version>1.5.2</version>
            </dependency>

            <!-- Required by Commons Configuration -->
            <dependency>
                <groupId>commons-beanutils</groupId>
                <artifactId>commons-beanutils</artifactId>
                <version>1.9.4</version>
            </dependency>
            <dependency>
                <groupId>commons-cli</groupId>
                <artifactId>commons-cli</artifactId>
                <version>1.4</version>
            </dependency>
            <dependency>
                <groupId>commons-codec</groupId>
                <artifactId>commons-codec</artifactId>
                <version>1.10</version>
            </dependency>
            <dependency>
                <groupId>org.apache.commons</groupId>
                <artifactId>commons-collections4</artifactId>
                <version>4.1</version>
            </dependency>
            <!-- commons-collections v3 is still required by commons-beanutils,
                 which is required by commons-configuration. Once those are
                 upgraded, we should remove this dependency -->
            <dependency>
                <groupId>commons-collections</groupId>
                <artifactId>commons-collections</artifactId>
                <version>3.2.2</version>
            </dependency>
            <dependency>
                <groupId>org.apache.commons</groupId>
                <artifactId>commons-configuration2</artifactId>
                <version>2.7</version>
            </dependency>
            <dependency>
                <groupId>org.apache.commons</groupId>
                <artifactId>commons-dbcp2</artifactId>
                <version>2.8.0</version>
            </dependency>
            <dependency>
                <groupId>commons-fileupload</groupId>
                <artifactId>commons-fileupload</artifactId>
                <version>1.3.3</version>
            </dependency>
            <dependency>
                <groupId>commons-io</groupId>
                <artifactId>commons-io</artifactId>
                <version>2.7</version>
            </dependency>
            <dependency>
                <groupId>org.apache.commons</groupId>
                <artifactId>commons-lang3</artifactId>
                <version>3.7</version>
            </dependency>
            <!-- NOTE: We don't use commons-logging directly, but many dependencies rely on it.
                 So, we specify the version to use to avoid dependency convergence issues. -->
            <dependency>
                <groupId>commons-logging</groupId>
                <artifactId>commons-logging</artifactId>
                <version>1.2</version>
            </dependency>
            <dependency>
                <groupId>org.apache.commons</groupId>
                <artifactId>commons-pool2</artifactId>
                <version>2.9.0</version>
            </dependency>
            <dependency>
                <groupId>commons-validator</groupId>
                <artifactId>commons-validator</artifactId>
                <version>1.5.0</version>
            </dependency>
            <dependency>
                <groupId>joda-time</groupId>
                <artifactId>joda-time</artifactId>
                <version>2.9.2</version>
            </dependency>
            <dependency>
                <groupId>com.sun.mail</groupId>
                <artifactId>javax.mail</artifactId>
                <version>1.6.2</version>
            </dependency>
            <dependency>
                <groupId>javax.servlet</groupId>
                <artifactId>javax.servlet-api</artifactId>
                <version>3.1.0</version>
            </dependency>

            <dependency>
                <groupId>jaxen</groupId>
                <artifactId>jaxen</artifactId>
                <version>1.1.6</version>
                <exclusions>
                    <exclusion>
                        <artifactId>xom</artifactId>
                        <groupId>xom</groupId>
                    </exclusion>
                </exclusions>
            </dependency>
            <dependency>
                <groupId>org.jdom</groupId>
                <artifactId>jdom</artifactId>
                <version>1.1.3</version>
            </dependency>

            <dependency>
                <groupId>org.apache.logging.log4j</groupId>
                <artifactId>log4j-api</artifactId>
                <version>${log4j.version}</version>
            </dependency>
            <dependency>
                <groupId>org.apache.logging.log4j</groupId>
                <artifactId>log4j-1.2-api</artifactId>
                <version>${log4j.version}</version>
            </dependency>
            <dependency>
                <groupId>org.apache.logging.log4j</groupId>
                <artifactId>log4j-core</artifactId>
                <version>${log4j.version}</version>
            </dependency>
            <dependency>
                <groupId>org.apache.logging.log4j</groupId>
                <artifactId>log4j-web</artifactId>
                <version>${log4j.version}</version>
            </dependency>
            <dependency>
                <groupId>org.apache.logging.log4j</groupId>
                <artifactId>log4j-slf4j-impl</artifactId>
                <version>${log4j.version}</version>
            </dependency>
            <dependency>
                <groupId>org.apache.logging.log4j</groupId>
                <artifactId>log4j-jul</artifactId>
                <version>${log4j.version}</version>
            </dependency>
            <dependency>
                <groupId>org.slf4j</groupId>
                <artifactId>jul-to-slf4j</artifactId>
                <version>${slf4j.version}</version>
            </dependency>

            <dependency>
                <groupId>org.apache.pdfbox</groupId>
                <artifactId>pdfbox</artifactId>
                <version>${pdfbox-version}</version>
            </dependency>
            <dependency>
                <groupId>org.apache.pdfbox</groupId>
                <artifactId>fontbox</artifactId>
                <version>${pdfbox-version}</version>
            </dependency>
            <dependency>
                <groupId>org.apache.poi</groupId>
                <artifactId>poi</artifactId>
                <version>${poi-version}</version>
            </dependency>
            <dependency>
                <groupId>org.apache.poi</groupId>
                <artifactId>poi-scratchpad</artifactId>
                <version>${poi-version}</version>
            </dependency>
            <dependency>
                <groupId>org.apache.poi</groupId>
                <artifactId>poi-ooxml</artifactId>
                <version>${poi-version}</version>
                <exclusions>
                    <!-- Newer version brought in by solr-cell -->
                    <exclusion>
                        <groupId>com.github.virtuald</groupId>
                        <artifactId>curvesapi</artifactId>
                    </exclusion>
                </exclusions>
            </dependency>
            <dependency>
                <groupId>org.apache.poi</groupId>
                <artifactId>poi-ooxml-schemas</artifactId>
                <version>${poi-version}</version>
                <exclusions>
                    <!-- Newer version pulled in below -->
                    <exclusion>
                        <groupId>org.apache.xmlbeans</groupId>
                        <artifactId>xmlbeans</artifactId>
                    </exclusion>
                </exclusions>
            </dependency>
            <dependency>
                <groupId>org.apache.xmlbeans</groupId>
                <artifactId>xmlbeans</artifactId>
                <version>3.1.0</version>
            </dependency>
            <dependency>
                <groupId>xalan</groupId>
                <artifactId>xalan</artifactId>
                <version>2.7.0</version>
            </dependency>
            <dependency>
                <groupId>xerces</groupId>
                <artifactId>xercesImpl</artifactId>
                <version>2.12.0</version>
            </dependency>
            <dependency>
                <groupId>xml-apis</groupId>
                <artifactId>xml-apis</artifactId>
                <version>1.4.01</version>
            </dependency>

            <!-- Keep icu4j synced with version used by lucene-analyzers-icu (Solr) -->
            <dependency>
                <groupId>com.ibm.icu</groupId>
                <artifactId>icu4j</artifactId>
                <version>62.1</version>
            </dependency>
            <dependency>
                <groupId>com.oracle</groupId>
                <artifactId>ojdbc6</artifactId>
                <version>11.2.0.4.0</version>
            </dependency>
            <dependency>
                <groupId>org.dspace</groupId>
                <artifactId>oclc-harvester2</artifactId>
                <version>0.1.12</version>
            </dependency>
            <dependency>
                <groupId>org.apache.httpcomponents</groupId>
                <artifactId>httpcore</artifactId>
                <version>4.4.4</version>
            </dependency>
            <dependency>
                <groupId>org.apache.httpcomponents</groupId>
                <artifactId>httpclient</artifactId>
                <version>4.5.13</version>
            </dependency>
            <dependency>
                <groupId>org.slf4j</groupId>
                <artifactId>jcl-over-slf4j</artifactId>
                <version>${slf4j.version}</version>
            </dependency>
            <dependency>
                <groupId>org.slf4j</groupId>
                <artifactId>slf4j-api</artifactId>
                <version>${slf4j.version}</version>
            </dependency>
            <dependency>
                <groupId>org.slf4j</groupId>
                <artifactId>slf4j-jdk14</artifactId>
                <version>${slf4j.version}</version>
            </dependency>
            <dependency>
                <groupId>org.slf4j</groupId>
                <artifactId>log4j-over-slf4j</artifactId>
                <version>${slf4j.version}</version>
            </dependency>
            <!-- http://errorprone.info : used to check for common/obvious code errors during compilation -->
            <dependency>
                <groupId>com.google.errorprone</groupId>
                <artifactId>error_prone_core</artifactId>
                <version>${errorprone.version}</version>
                <scope>compile</scope>
            </dependency>
            <!-- JUnit, Mockito and Hamcrest are used for Unit/Integration tests -->
            <dependency>
                <groupId>junit</groupId>
                <artifactId>junit</artifactId>
                <version>4.13.1</version>
                <scope>test</scope>
            </dependency>
            <dependency>
                <groupId>org.hamcrest</groupId>
                <artifactId>hamcrest-all</artifactId>
                <version>1.3</version>
                <scope>test</scope>
            </dependency>
            <dependency>
                <groupId>org.hamcrest</groupId>
                <artifactId>hamcrest-core</artifactId>
                <version>1.3</version>
                <scope>test</scope>
            </dependency>
            <dependency>
                <groupId>org.mockito</groupId>
                <artifactId>mockito-inline</artifactId>
                <version>3.12.4</version>
                <scope>test</scope>
            </dependency>
            <!-- H2 is an in-memory database used for Unit/Integration tests -->
            <dependency>
                <groupId>com.h2database</groupId>
                <artifactId>h2</artifactId>
                <version>1.4.187</version>
                <scope>test</scope>
            </dependency>
            <dependency>
                <groupId>com.google.code.gson</groupId>
                <artifactId>gson</artifactId>
                <version>2.8.6</version>
                <scope>compile</scope>
            </dependency>
            <!-- Google Analytics -->
            <dependency>
                <groupId>com.google.apis</groupId>
                <artifactId>google-api-services-analytics</artifactId>
                <version>v3-rev145-1.23.0</version>
            </dependency>
            <dependency>
                <groupId>com.google.api-client</groupId>
                <artifactId>google-api-client</artifactId>
                <version>1.23.0</version>
            </dependency>
            <dependency>
                <groupId>com.google.http-client</groupId>
                <artifactId>google-http-client</artifactId>
                <version>1.23.0</version>
            </dependency>
            <dependency>
                <groupId>com.google.http-client</groupId>
                <artifactId>google-http-client-jackson2</artifactId>
                <version>1.23.0</version>
                <exclusions>
                    <exclusion>
                        <artifactId>jackson-core</artifactId>
                        <groupId>com.fasterxml.jackson.core</groupId>
                    </exclusion>
                    <exclusion>
                        <artifactId>jackson-databind</artifactId>
                        <groupId>com.fasterxml.jackson.core</groupId>
                    </exclusion>
                </exclusions>
            </dependency>
            <dependency>
                <groupId>com.google.oauth-client</groupId>
                <artifactId>google-oauth-client</artifactId>
                <version>1.32.1</version>
            </dependency>

            <!-- Findbugs annotations -->
            <dependency>
                <groupId>com.google.code.findbugs</groupId>
                <artifactId>jsr305</artifactId>
                <version>3.0.1</version>
                <scope>provided</scope>
            </dependency>
            <dependency>
                <groupId>com.google.code.findbugs</groupId>
                <artifactId>annotations</artifactId>
                <version>3.0.1u2</version>
                <scope>provided</scope>
            </dependency>

            <!-- Converge miscellaneous transitive dependencies. -->
            <dependency>
                <groupId>com.fasterxml</groupId>
                <artifactId>classmate</artifactId>
                <version>1.3.0</version>
            </dependency>
            <dependency>
                <groupId>com.fasterxml.jackson.core</groupId>
                <artifactId>jackson-annotations</artifactId>
                <version>${jackson.version}</version>
            </dependency>
            <dependency>
                <groupId>com.fasterxml.jackson.core</groupId>
                <artifactId>jackson-core</artifactId>
                <version>${jackson.version}</version>
            </dependency>
            <dependency>
                <groupId>com.fasterxml.jackson.core</groupId>
                <artifactId>jackson-databind</artifactId>
                <version>${jackson.version}</version>
            </dependency>
            <dependency>
                <groupId>com.google.guava</groupId>
                <artifactId>guava</artifactId>
                <version>30.0-jre</version>
            </dependency>
            <dependency>
                <groupId>xom</groupId>
                <artifactId>xom</artifactId>
                <version>1.2.5</version>
            </dependency>
            <!-- JAXB API and implementation (no longer bundled as of Java 11) -->
            <dependency>
                <groupId>javax.xml.bind</groupId>
                <artifactId>jaxb-api</artifactId>
                <version>${jaxb-api.version}</version>
            </dependency>
            <dependency>
                <groupId>org.glassfish.jaxb</groupId>
                <artifactId>jaxb-runtime</artifactId>
                <version>${jaxb-runtime.version}</version>
                <scope>runtime</scope>
            </dependency>
            <dependency>
                <groupId>javax.annotation</groupId>
                <artifactId>javax.annotation-api</artifactId>
                <version>${javax-annotation.version}</version>
            </dependency>
            <!-- mockito-inline and hibernate-ehcache pull in different versions of byte-buddy. Specify which we want. -->
            <!-- TODO: We might be able to remove this after hibernate-ehcache is replaced by hibernate-jcache -->
            <dependency>
                <groupId>net.bytebuddy</groupId>
                <artifactId>byte-buddy</artifactId>
                <version>1.11.13</version>
            </dependency>
        </dependencies>
    </dependencyManagement>

    <licenses>
        <license>
            <name>DSpace BSD License</name>
            <url>https://raw.github.com/DSpace/DSpace/main/LICENSE</url>
            <distribution>repo</distribution>
            <comments>
               A BSD 3-Clause license for the DSpace codebase.
            </comments>
        </license>
    </licenses>

    <issueManagement>
        <system>GitHub</system>
        <url>https://github.com/DSpace/DSpace/issues</url>
    </issueManagement>

    <mailingLists>
        <mailingList>
            <name>DSpace Technical Users List</name>
            <subscribe>
               https://groups.google.com/d/forum/dspace-tech
            </subscribe>
            <unsubscribe>
               https://groups.google.com/d/forum/dspace-tech
            </unsubscribe>
            <post>dspace-tech AT googlegroups.com</post>
            <archive>
               https://groups.google.com/d/forum/dspace-tech
            </archive>
        </mailingList>
        <mailingList>
            <name>DSpace Developers List</name>
            <subscribe>
               https://groups.google.com/d/forum/dspace-devel
            </subscribe>
            <unsubscribe>
               https://groups.google.com/d/forum/dspace-devel
            </unsubscribe>
            <post>dspace-devel AT googlegroups.com</post>
            <archive>
               https://groups.google.com/d/forum/dspace-devel
            </archive>
        </mailingList>
        <mailingList>
            <name>DSpace Community List</name>
            <subscribe>
               https://groups.google.com/d/forum/dspace-community
            </subscribe>
            <unsubscribe>
               https://groups.google.com/d/forum/dspace-community
            </unsubscribe>
            <post>dspace-community AT googlegroups.com</post>
            <archive>
               https://groups.google.com/d/forum/dspace-community
            </archive>
        </mailingList>
        <mailingList>
            <name>DSpace Commit Change-Log</name>
            <subscribe>
               https://groups.google.com/d/forum/dspace-changelog
            </subscribe>
            <unsubscribe>
               https://groups.google.com/d/forum/dspace-changelog
            </unsubscribe>
            <archive>
               https://groups.google.com/d/forum/dspace-changelog
            </archive>
        </mailingList>
    </mailingLists>

    <developers>
        <developer>
           <name>DSpace Committers</name>
           <email>dspace-devel@googlegroups.com</email>
           <url>https://wiki.lyrasis.org/display/DSPACE/DSpace+Committers</url>
           <roles>
             <role>committer</role>
           </roles>
        </developer>
    </developers>

    <contributors>
        <contributor>
           <name>DSpace Contributors</name>
           <email>dspace-tech@googlegroups.com</email>
           <url>https://wiki.lyrasis.org/display/DSPACE/DSpaceContributors</url>
           <roles>
             <role>developer</role>
           </roles>
        </contributor>
    </contributors>

    <!--
      Information about the SCM repository where source code exists.
    -->
    <scm>
        <connection>scm:git:git@github.com:DSpace/DSpace.git</connection>
        <developerConnection>scm:git:git@github.com:DSpace/DSpace.git</developerConnection>
        <url>git@github.com:DSpace/DSpace.git</url>
        <tag>HEAD</tag>
    </scm>


    <!-- Configure our release repositories to use Sonatype.
         See: http://central.sonatype.org/pages/apache-maven.html -->
    <distributionManagement>
        <snapshotRepository>
            <id>ossrh</id>
            <url>https://oss.sonatype.org/content/repositories/snapshots</url>
        </snapshotRepository>
        <repository>
            <id>ossrh</id>
            <url>https://oss.sonatype.org/service/local/staging/deploy/maven2/</url>
        </repository>
    </distributionManagement>

    <repositories>
        <!-- Check Maven Central first (before other repos below) -->
        <repository>
            <id>maven-central</id>
            <url>https://repo.maven.apache.org/maven2</url>
        </repository>
        <!-- Enable access to artifacts in Sonatype's snapshot repo for Snapshots ONLY -->
        <repository>
            <id>maven-snapshots</id>
            <url>https://oss.sonatype.org/content/repositories/snapshots</url>
            <layout>default</layout>
            <releases>
                <enabled>false</enabled>
            </releases>
            <snapshots>
                <enabled>true</enabled>
            </snapshots>
        </repository>
        <!-- For Handle Server -->
        <repository>
            <id>handle.net</id>
            <url>https://handle.net/maven</url>
        </repository>
    </repositories>
</project><|MERGE_RESOLUTION|>--- conflicted
+++ resolved
@@ -28,12 +28,8 @@
         <solr.client.version>8.8.1</solr.client.version>
 
         <axiom.version>1.2.22</axiom.version>
-<<<<<<< HEAD
         <ehcache.version>3.4.0</ehcache.version>
-        <errorprone.version>2.3.4</errorprone.version>
-=======
         <errorprone.version>2.10.0</errorprone.version>
->>>>>>> 41a21043
         <!-- NOTE: when updating jackson.version, also sync jackson-databind dependency below -->
         <jackson.version>2.12.3</jackson.version>
         <javax-annotation.version>1.3.2</javax-annotation.version>
