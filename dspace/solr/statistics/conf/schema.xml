<?xml version="1.0" encoding="UTF-8" ?>
<!--
 Licensed to the Apache Software Foundation (ASF) under one or more
 contributor license agreements.  See the NOTICE file distributed with
 this work for additional information regarding copyright ownership.
 The ASF licenses this file to You under the Apache License, Version 2.0
 (the "License"); you may not use this file except in compliance with
 the License.  You may obtain a copy of the License at

     http://www.apache.org/licenses/LICENSE-2.0

 Unless required by applicable law or agreed to in writing, software
 distributed under the License is distributed on an "AS IS" BASIS,
 WITHOUT WARRANTIES OR CONDITIONS OF ANY KIND, either express or implied.
 See the License for the specific language governing permissions and
 limitations under the License.
-->

<!--  
 This is the Solr schema file. This file should be named "schema.xml" and
 should be in the conf directory under the solr home
 (i.e. ./solr/conf/schema.xml by default) 
 or located where the classloader for the Solr webapp can find it.

 This example schema is the recommended starting point for users.
 It should be kept correct and concise, usable out-of-the-box.

 For more information, on how to customize this file, please see
 http://wiki.apache.org/solr/SchemaXml
-->

<schema name="example" version="1.1">
  <!-- attribute "name" is the name of this schema and is only used for display purposes.
       Applications should change this to reflect the nature of the search collection.
       version="1.1" is Solr's version number for the schema syntax and semantics.  It should
       not normally be changed by applications.
       1.0: multiValued attribute did not exist, all fields are multiValued by nature
       1.1: multiValued attribute introduced, false by default -->

  <types>
    <!-- field type definitions. The "name" attribute is
       just a label to be used by field definitions.  The "class"
       attribute and any other attributes determine the real
       behavior of the fieldType.
         Class names starting with "solr" refer to java classes in the
       org.apache.solr.analysis package.
    -->

    <!-- The StrField type is not analyzed, but indexed/stored verbatim.  
       - StrField and TextField support an optional compressThreshold which
       limits compression (if enabled in the derived fields) to values which
       exceed a certain size (in characters).
    -->
    <fieldType name="string" class="solr.StrField" sortMissingLast="true" omitNorms="true"/>

    <!-- boolean type: "true" or "false" -->
    <fieldType name="boolean" class="solr.BoolField" sortMissingLast="true" omitNorms="true"/>
    <!--Binary data type. The data should be sent/retrieved in as Base64 encoded Strings -->
    <fieldtype name="binary" class="solr.BinaryField"/>

    <!-- The optional sortMissingLast and sortMissingFirst attributes are
         currently supported on types that are sorted internally as strings.
       - If sortMissingLast="true", then a sort on this field will cause documents
         without the field to come after documents with the field,
         regardless of the requested sort order (asc or desc).
       - If sortMissingFirst="true", then a sort on this field will cause documents
         without the field to come before documents with the field,
         regardless of the requested sort order.
       - If sortMissingLast="false" and sortMissingFirst="false" (the default),
         then default lucene sorting will be used which places docs without the
         field first in an ascending sort and last in a descending sort.
    -->    


    <!-- numeric field types that store and index the text
         value verbatim (and hence don't support range queries, since the
         lexicographic ordering isn't equal to the numeric ordering) -->
    <fieldType name="integer" class="solr.IntField" omitNorms="true"/>
    <fieldType name="long" class="solr.LongField" omitNorms="true"/>
    <fieldType name="float" class="solr.FloatField" omitNorms="true"/>
    <fieldType name="double" class="solr.DoubleField" omitNorms="true"/>


    <!-- Numeric field types that manipulate the value into
         a string value that isn't human-readable in its internal form,
         but with a lexicographic ordering the same as the numeric ordering,
         so that range queries work correctly. -->
    <fieldType name="sint" class="solr.SortableIntField" sortMissingLast="true" omitNorms="true"/>
    <fieldType name="slong" class="solr.SortableLongField" sortMissingLast="true" omitNorms="true"/>
    <fieldType name="sfloat" class="solr.SortableFloatField" sortMissingLast="true" omitNorms="true"/>
    <fieldType name="sdouble" class="solr.SortableDoubleField" sortMissingLast="true" omitNorms="true"/>


    <!-- The format for this date field is of the form 1995-12-31T23:59:59Z, and
         is a more restricted form of the canonical representation of dateTime
         http://www.w3.org/TR/xmlschema-2/#dateTime    
         The trailing "Z" designates UTC time and is mandatory.
         Optional fractional seconds are allowed: 1995-12-31T23:59:59.999Z
         All other components are mandatory.

         Expressions can also be used to denote calculations that should be
         performed relative to "NOW" to determine the value, ie...

               NOW/HOUR
                  ... Round to the start of the current hour
               NOW-1DAY
                  ... Exactly 1 day prior to now
               NOW/DAY+6MONTHS+3DAYS
                  ... 6 months and 3 days in the future from the start of
                      the current day
                      
         Consult the DateField javadocs for more information.
      -->
    <fieldType name="date" class="solr.DateField" sortMissingLast="true" omitNorms="true"/>


    <!-- The "RandomSortField" is not used to store or search any
         data.  You can declare fields of this type it in your schema
         to generate psuedo-random orderings of your docs for sorting 
         purposes.  The ordering is generated based on the field name 
         and the version of the index, As long as the index version
         remains unchanged, and the same field name is reused,
         the ordering of the docs will be consistent.  
         If you want differend psuedo-random orderings of documents,
         for the same version of the index, use a dynamicField and
         change the name
     -->
    <fieldType name="random" class="solr.RandomSortField" indexed="true" />

    <!-- solr.TextField allows the specification of custom text analyzers
         specified as a tokenizer and a list of token filters. Different
         analyzers may be specified for indexing and querying.

         The optional positionIncrementGap puts space between multiple fields of
         this type on the same document, with the purpose of preventing false phrase
         matching across fields.

         For more info on customizing your analyzer chain, please see
         http://wiki.apache.org/solr/AnalyzersTokenizersTokenFilters
     -->

    <!-- One can also specify an existing Analyzer class that has a
         default constructor via the class attribute on the analyzer element
    <fieldType name="text_greek" class="solr.TextField">
      <analyzer class="org.apache.lucene.analysis.el.GreekAnalyzer"/>
    </fieldType>
    -->

    <!-- A text field that only splits on whitespace for exact matching of words -->
    <fieldType name="text_ws" class="solr.TextField" positionIncrementGap="100">
      <analyzer>
        <tokenizer class="solr.WhitespaceTokenizerFactory"/>
      </analyzer>
    </fieldType>

    <!-- A text field that uses WordDelimiterFilter to enable splitting and matching of
        words on case-change, alpha numeric boundaries, and non-alphanumeric chars,
        so that a query of "wifi" or "wi fi" could match a document containing "Wi-Fi".
        Synonyms and stopwords are customized by external files, and stemming is enabled.
        Duplicate tokens at the same position (which may result from Stemmed Synonyms or
        WordDelim parts) are removed.
        -->
   <fieldType name="text" class="solr.TextField" positionIncrementGap="100">
      <analyzer type="index">
        <tokenizer class="solr.WhitespaceTokenizerFactory"/>
        <!-- in this example, we will only use synonyms at query time
        <filter class="solr.SynonymFilterFactory" synonyms="index_synonyms.txt" ignoreCase="true" expand="false"/>
        -->
        <!-- Case insensitive stop word removal.
          add enablePositionIncrements=true in both the index and query
          analyzers to leave a 'gap' for more accurate phrase queries.
        -->
        <filter class="solr.StopFilterFactory"
                ignoreCase="true"
                words="stopwords.txt"
                enablePositionIncrements="true"
                />
        <filter class="solr.WordDelimiterFilterFactory" generateWordParts="1" generateNumberParts="1" catenateWords="1" catenateNumbers="1" catenateAll="0" splitOnCaseChange="1"/>
        <filter class="solr.LowerCaseFilterFactory"/>
        <filter class="solr.SnowballPorterFilterFactory" language="English" protected="protwords.txt"/>
        <filter class="solr.RemoveDuplicatesTokenFilterFactory"/>
      </analyzer>
      <analyzer type="query">
        <tokenizer class="solr.WhitespaceTokenizerFactory"/>
        <filter class="solr.SynonymFilterFactory" synonyms="synonyms.txt" ignoreCase="true" expand="true"/>
        <filter class="solr.StopFilterFactory"
                ignoreCase="true"
                words="stopwords.txt"
                enablePositionIncrements="true"
                />
        <filter class="solr.WordDelimiterFilterFactory" generateWordParts="1" generateNumberParts="1" catenateWords="0" catenateNumbers="0" catenateAll="0" splitOnCaseChange="1"/>
        <filter class="solr.LowerCaseFilterFactory"/>
        <filter class="solr.SnowballPorterFilterFactory" language="English" protected="protwords.txt"/>
        <filter class="solr.RemoveDuplicatesTokenFilterFactory"/>
      </analyzer>
    </fieldType>


    <!-- Less flexible matching, but less false matches.  Probably not ideal for product names,
         but may be good for SKUs.  Can insert dashes in the wrong place and still match. -->
    <fieldType name="textTight" class="solr.TextField" positionIncrementGap="100" >
      <analyzer>
        <tokenizer class="solr.WhitespaceTokenizerFactory"/>
        <filter class="solr.SynonymFilterFactory" synonyms="synonyms.txt" ignoreCase="true" expand="false"/>
        <filter class="solr.StopFilterFactory" ignoreCase="true" words="stopwords.txt"/>
        <filter class="solr.WordDelimiterFilterFactory" generateWordParts="0" generateNumberParts="0" catenateWords="1" catenateNumbers="1" catenateAll="0"/>
        <filter class="solr.LowerCaseFilterFactory"/>
        <filter class="solr.SnowballPorterFilterFactory" language="English" protected="protwords.txt"/>
        <!-- this filter can remove any duplicate tokens that appear at the same position - sometimes
             possible with WordDelimiterFilter in conjuncton with stemming. -->
        <filter class="solr.RemoveDuplicatesTokenFilterFactory"/>
      </analyzer>
    </fieldType>

    <!--
     Setup simple analysis for spell checking
     -->
    <fieldType name="textSpell" class="solr.TextField" positionIncrementGap="100" >
      <analyzer>
        <tokenizer class="solr.StandardTokenizerFactory"/>
        <filter class="solr.LowerCaseFilterFactory"/>
        <filter class="solr.RemoveDuplicatesTokenFilterFactory"/>
      </analyzer>
    </fieldType>

    <!-- This is an example of using the KeywordTokenizer along
         With various TokenFilterFactories to produce a sortable field
         that does not include some properties of the source text
      -->
    <fieldType name="alphaOnlySort" class="solr.TextField" sortMissingLast="true" omitNorms="true">
      <analyzer>
        <!-- KeywordTokenizer does no actual tokenizing, so the entire
             input string is preserved as a single token
          -->
        <tokenizer class="solr.KeywordTokenizerFactory"/>
        <!-- The LowerCase TokenFilter does what you expect, which can be
             when you want your sorting to be case insensitive
          -->
        <filter class="solr.LowerCaseFilterFactory" />
        <!-- The TrimFilter removes any leading or trailing whitespace -->
        <filter class="solr.TrimFilterFactory" />
        <!-- The PatternReplaceFilter gives you the flexibility to use
             Java Regular expression to replace any sequence of characters
             matching a pattern with an arbitrary replacement string, 
             which may include back references to portions of the original
             string matched by the pattern.
             
             See the Java Regular Expression documentation for more
             information on pattern and replacement string syntax.
             
             http://java.sun.com/j2se/1.5.0/docs/api/java/util/regex/package-summary.html
          -->
        <filter class="solr.PatternReplaceFilterFactory"
                pattern="([^a-z])" replacement="" replace="all"
        />
      </analyzer>
    </fieldType>

    <!-- since fields of this type are by default not stored or indexed, any data added to 
         them will be ignored outright 
     --> 
    <fieldtype name="ignored" stored="false" indexed="false" class="solr.StrField" /> 

    <fieldType name="uuid" class="solr.UUIDField" indexed="true" />
 </types>


 <fields>
 	<field name="_version_" type="long" indexed="true" stored="true" multiValued="false"/>
   <!-- Valid attributes for fields:
     name: mandatory - the name for the field
     type: mandatory - the name of a previously defined type from the <types> section
     indexed: true if this field should be indexed (searchable or sortable)
     stored: true if this field should be retrievable
     compressed: [false] if this field should be stored using gzip compression
       (this will only apply if the field type is compressable; among
       the standard field types, only TextField and StrField are)
     multiValued: true if this field may contain multiple values per document
     omitNorms: (expert) set to true to omit the norms associated with
       this field (this disables length normalization and index-time
       boosting for the field, and saves some memory).  Only full-text
       fields or fields that need an index-time boost need norms.
     termVectors: [false] set to true to store the term vector for a given field.
       When using MoreLikeThis, fields used for similarity should be stored for 
       best performance.
   -->

   <field name="type" type="integer" indexed="true" stored="true" required="false" />
   <field name="id" type="string" indexed="true" stored="true" required="false" />
   <field name="ip" type="string" indexed="true" stored="true" required="false" docValues="true"/>
   <field name="time" type="date" indexed="true" stored="true" required="true" /> 
   <field name="epersonid" type="string" indexed="true" stored="true" required="false" />
   <field name="continent" type="string" indexed="true" stored="true" required="false" docValues="true"/>
   <field name="country" type="string" indexed="true" stored="true" required="false" docValues="true"/>
   <field name="countryCode" type="string" indexed="true" stored="true" required="false" docValues="true"/>
   <field name="city" type="string" indexed="true" stored="true" required="false" docValues="true"/>
   <field name="longitude" type="float" indexed="true" stored="true" required="false" />
   <field name="latitude" type="float" indexed="true" stored="true" required="false" />
<<<<<<< HEAD
   <field name="owningComm" type="string" indexed="true" stored="true" required="false" multiValued="true" /> 
   <field name="owningColl" type="string" indexed="true" stored="true" required="false" multiValued="true" /> 
=======
   <field name="owningComm" type="string" indexed="true" stored="true" required="false" multiValued="true" />
   <field name="owningColl" type="string" indexed="true" stored="true" required="false" multiValued="true" />
>>>>>>> 1f15bb87
   <field name="owningItem" type="string" indexed="true" stored="true" required="false" multiValued="true" />
   <field name="dns" type="string" indexed="true" stored="true" required="false" docValues="true"/>
   <field name="userAgent" type="string" indexed="true" stored="true" required="false" docValues="true"/>
   <field name="isBot" type="boolean" indexed="true" stored="true" required="false" />
   <field name="bundleName" type="string" indexed="true" stored="true" required="false" multiValued="true" docValues="true"/>
   <field name="referrer" type="string" indexed="true" stored="true" required="false" docValues="true"/>
    <!-- use uuid as uniqueKey update processor chain, see solrconfig.xml-->
   <field name="uid" type="string" indexed="true" stored="true" required="true" docValues="true"/>

   <!--Can either be view/search/search_result/workflow-->
   <field name="statistics_type" type="string" indexed="true" stored="true" required="true" default="view" docValues="true"/>

   <!-- Search specific  -->
   <field name="query" type="string" indexed="true" stored="true" required="false" multiValued="true" docValues="true"/>
   <field name="scopeType" type="integer" indexed="true" stored="true" required="false" />
   <field name="scopeId" type="string" indexed="true" stored="true" required="false" />
   <field name="rpp" type="integer" indexed="true" stored="true" required="false" />
   <field name="sortBy" type="string" indexed="true" stored="true" required="false" docValues="true"/>
   <field name="sortOrder" type="string" indexed="true" stored="true" required="false" docValues="true"/>
   <field name="page" type="integer" indexed="true" stored="true" required="false" />

   <!--Workflow spefic-->
   <field name="workflowStep" type="string" indexed="true" stored="true" required="false" multiValued="true" docValues="true"/>
   <field name="previousWorkflowStep" type="string" indexed="true" stored="true" required="false" multiValued="true" docValues="true"/>
   <field name="owner" type="string" indexed="true" stored="true" required="false" multiValued="true" docValues="true"/>
   <field name="submitter" type="string" indexed="true" stored="true" required="false" />
   <field name="actor" type="string" indexed="true" stored="true" required="false" />
   <field name="workflowItemId" type="integer" indexed="true" stored="true" required="false" />


 </fields>

 <uniqueKey>uid</uniqueKey>

 <!-- field for the QueryParser to use when an explicit fieldname is absent -->
 <defaultSearchField>id</defaultSearchField>

 <!-- SolrQueryParser configuration: defaultOperator="AND|OR" -->
 <solrQueryParser defaultOperator="AND"/>

   
   
</schema><|MERGE_RESOLUTION|>--- conflicted
+++ resolved
@@ -296,13 +296,8 @@
    <field name="city" type="string" indexed="true" stored="true" required="false" docValues="true"/>
    <field name="longitude" type="float" indexed="true" stored="true" required="false" />
    <field name="latitude" type="float" indexed="true" stored="true" required="false" />
-<<<<<<< HEAD
-   <field name="owningComm" type="string" indexed="true" stored="true" required="false" multiValued="true" /> 
-   <field name="owningColl" type="string" indexed="true" stored="true" required="false" multiValued="true" /> 
-=======
    <field name="owningComm" type="string" indexed="true" stored="true" required="false" multiValued="true" />
    <field name="owningColl" type="string" indexed="true" stored="true" required="false" multiValued="true" />
->>>>>>> 1f15bb87
    <field name="owningItem" type="string" indexed="true" stored="true" required="false" multiValued="true" />
    <field name="dns" type="string" indexed="true" stored="true" required="false" docValues="true"/>
    <field name="userAgent" type="string" indexed="true" stored="true" required="false" docValues="true"/>
