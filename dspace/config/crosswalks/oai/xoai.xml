--- conflicted
+++ resolved
@@ -13,179 +13,10 @@
                maxListSetsSize="100" stylesheet="static/style.xsl"
                xmlns="http://www.lyncode.com/XOAIConfiguration">
 
-<<<<<<< HEAD
-	<Contexts>
-		<Context baseurl="request">
-			<Format refid="oaidc" />
-			<Format refid="mets" />
-			<Format refid="xoai" />
-			<Format refid="didl" />
-			<Format refid="dim" />
-			<Format refid="ore" />
-			<Format refid="rdf" />
-			<Format refid="etdms" />
-			<Format refid="mods" />
-			<Format refid="qdc" />
-			<Format refid="marc" />
-			<Format refid="uketd_dc" />
-			<!-- <Format refid="junii2" /> -->
-		</Context> 
-		
-		<!--
-			Driver Guidelines:
-		 
-			- http://www.driver-support.eu/documents/DRIVER_Guidelines_v2_Final_2008-11-13.pdf
-			
-			Page 57 - 58
-		 -->
-		<Context baseurl="driver">
-			<!-- Date format, field prefixes, etc are ensured by the transformer -->
-			<Transformer refid="driverTransformer"/>
-			<!-- Title : Mandatory -->
-			<Filter refid="titleexistsFilter" />
-			<!-- Author : Mandatory -->
-			<Filter refid="authorexistsFilter"/>
-			<!-- Possible Document Type -->
-			<Filter refid="driverdocumenttypeFilter"/>
-			<!-- dc.rights must contain openAccess token -->
-			<Filter refid="driveraccessFilter"/>
-			<!-- Open Access (Downloadable) -->
-			<Filter refid="bitstreamaccessFilter"/>
-			<!-- Just an alias, if fact it returns all items within the driver context -->
-			<Set refid="driverSet" />
-			<!-- Metadata Formats -->
-			<Format refid="oaidc"/>
-			<Format refid="mets" />
-			<Format refid="didl" />
-		</Context>
-		
-		<!-- 
-			OpenAIRE Guidelines 1.1:
-			
-			- http://www.openaire.eu/en/component/attachments/download/79%E2%8C%A9=en
-			
-			There is a limitation over the embargoedEndDate parameter:
-			
-			- Predefined DSpace fields don't allow to set this up with a default.
-		 -->
-		<Context baseurl="openaire">
-			<!-- Date format, field prefixes, etc are ensured by the transformer -->
-			<Transformer refid="openaireTransformer" />
-			<!-- Title : Mandatory -->
-			<Filter refid="titleexistsFilter" />
-			<!-- Author : Mandatory -->
-			<Filter refid="authorexistsFilter"/>
-			<!-- Possible Document Type (same as Driver)-->
-			<Filter refid="driverdocumenttypeFilter"/>
-			<!-- dc.relation must has the specified prefix -->
-			<Filter refid="openairerelationFilter" />
-			<!-- Just an alias, if fact it returns all items within the driver context -->
-			<Set refid="openaireSet" />
-			<!-- Metadata Formats -->
-			<Format refid="oaidc" />
-			<Format refid="mets" />
-		</Context>
-	</Contexts>
-	
-	
-	<Formats>
-		<Format id="oaidc">
-			<Prefix>oai_dc</Prefix>
-			<XSLT>metadataFormats/oai_dc.xsl</XSLT>
-			<Namespace>http://www.openarchives.org/OAI/2.0/oai_dc/</Namespace>
-			<SchemaLocation>http://www.openarchives.org/OAI/2.0/oai_dc.xsd</SchemaLocation>
-		</Format>
-		<Format id="mets">
-			<Prefix>mets</Prefix>
-			<XSLT>metadataFormats/mets.xsl</XSLT>
-			<Namespace>http://www.loc.gov/METS/</Namespace>
-			<SchemaLocation>http://www.loc.gov/standards/mets/mets.xsd</SchemaLocation>
-		</Format>
-		<!-- Shows the XOAI internal generated XML -->
-		<Format id="xoai">
-			<Prefix>xoai</Prefix>
-			<XSLT>metadataFormats/xoai.xsl</XSLT>
-			<Namespace>http://www.lyncode.com/xoai</Namespace>
-			<SchemaLocation>http://www.lyncode.com/schemas/xoai.xsd</SchemaLocation>
-		</Format>
-		<Format id="didl">
-			<Prefix>didl</Prefix>
-			<XSLT>metadataFormats/didl.xsl</XSLT>
-			<Namespace>urn:mpeg:mpeg21:2002:02-DIDL-NS</Namespace>
-			<SchemaLocation>http://standards.iso.org/ittf/PubliclyAvailableStandards/MPEG-21_schema_files/did/didl.xsd</SchemaLocation>
-		</Format>
-		<Format id="dim">
-			<Prefix>dim</Prefix>
-			<XSLT>metadataFormats/dim.xsl</XSLT>
-			<Namespace>http://www.dspace.org/xmlns/dspace/dim</Namespace>
-			<SchemaLocation>http://www.dspace.org/schema/dim.xsd</SchemaLocation>
-		</Format>
-		<Format id="ore">
-			<Prefix>ore</Prefix>
-			<XSLT>metadataFormats/ore.xsl</XSLT>
-			<Namespace>http://www.w3.org/2005/Atom</Namespace>
-			<SchemaLocation>http://tweety.lanl.gov/public/schemas/2008-06/atom-tron.sch</SchemaLocation>
-		</Format>
-		<Format id="rdf">
-			<Prefix>rdf</Prefix>
-			<XSLT>metadataFormats/rdf.xsl</XSLT>
-			<Namespace>http://www.openarchives.org/OAI/2.0/rdf/</Namespace>
-			<SchemaLocation>http://www.openarchives.org/OAI/2.0/rdf.xsd</SchemaLocation>
-		</Format>
-		<Format id="etdms">
-			<Prefix>etdms</Prefix>
-			<XSLT>metadataFormats/etdms.xsl</XSLT>
-			<Namespace>http://www.ndltd.org/standards/metadata/etdms/1.0/</Namespace>
-			<SchemaLocation>http://www.ndltd.org/standards/metadata/etdms/1.0/etdms.xsd</SchemaLocation>
-		</Format>
-		<Format id="mods">
-			<Prefix>mods</Prefix>
-			<XSLT>metadataFormats/mods.xsl</XSLT>
-			<Namespace>http://www.loc.gov/mods/v3</Namespace>
-			<SchemaLocation>http://www.loc.gov/standards/mods/v3/mods-3-1.xsd</SchemaLocation>
-		</Format>
-		<Format id="qdc">
-			<Prefix>qdc</Prefix>
-			<XSLT>metadataFormats/qdc.xsl</XSLT>
-			<Namespace>http://purl.org/dc/terms/</Namespace>
-			<SchemaLocation>http://dublincore.org/schemas/xmls/qdc/2006/01/06/dcterms.xsd</SchemaLocation>
-		</Format>
-		<Format id="marc">
-			<Prefix>marc</Prefix>
-			<XSLT>metadataFormats/marc.xsl</XSLT>
-			<Namespace>http://www.loc.gov/MARC21/slim</Namespace>
-			<SchemaLocation>http://www.loc.gov/standards/marcxml/schema/MARC21slim.xsd</SchemaLocation>
-		</Format>
-		<Format id="uketd_dc">
-			<Prefix>uketd_dc</Prefix>
-			<XSLT>metadataFormats/uketd_dc.xsl</XSLT>
-			<Namespace>http://naca.central.cranfield.ac.uk/ethos-oai/2.0/</Namespace>
-			<SchemaLocation>http://naca.central.cranfield.ac.uk/ethos-oai/2.0/uketd_dc.xsd</SchemaLocation>
-			<Filter refid="thesisFilter" />
-		</Format>
-		<Format id="junii2">
-			<Prefix>junii2</Prefix>
-			<XSLT>metadataFormats/junii2.xsl</XSLT>
-			<Namespace>http://irdb.nii.ac.jp/oai</Namespace>
-			<SchemaLocation>http://irdb.nii.ac.jp/oai/junii2-3_0.xsd</SchemaLocation>
-		</Format>
-	</Formats>
-	
-	<Transformers>
-		<Transformer id="driverTransformer">
-			<XSLT>transformers/driver.xsl</XSLT>
-		</Transformer>
-		<Transformer id="openaireTransformer">
-			<XSLT>transformers/openaire.xsl</XSLT>
-		</Transformer>
-	</Transformers>
-	
-=======
     <Contexts>
         <Context baseurl="request" name="Default Context">
             <!-- Restrict access to hidden items by default -->
             <Filter ref="defaultFilter" />
->>>>>>> b233f24d
 
             <Format ref="oaidc"/>
             <Format ref="mets"/>
