--- conflicted
+++ resolved
@@ -24,16 +24,9 @@
 #  * X.509 Certificate Authentication
 #        Plugin class: org.dspace.authenticate.X509Authentication
 #        Configuration file: authentication-x509.cfg
-<<<<<<< HEAD
-
-# ORCID certificate authentication.
-# plugin.sequence.org.dspace.authenticate.AuthenticationMethod = org.dspace.authenticate.OrcidAuthentication
-
-=======
 #  * ORCID certificate authentication.
 #        Plugin class: org.dspace.authenticate.OrcidAuthentication
 #        Configuration file: authentication-orcid.cfg
->>>>>>> e88a67d5
 #  * OIDC Authentication
 #        Plugin class: org.dspace.authenticate.OidcAuthentication
 #        Configuration file: authentication-oidc.cfg
