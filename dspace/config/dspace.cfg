--- conflicted
+++ resolved
@@ -1405,23 +1405,6 @@
 # register for a new API key
 sherpa.romeo.apikey =
 
-<<<<<<< HEAD
-# URL of ORCID API
-# Defaults to using the Public API V3 (pub.orcid.org)
-orcid.api.url = https://pub.orcid.org/v3.0
-orcid.url = https://orcid.org/
-
-# ORCID Credentials
-# Your public or member API Credentials, see
-# https://orcid.org/content/register-client-application-0
-orcid.clientid =
-orcid.clientsecret =
-
-#ORCID JWT Endpoint
-orcid.oauth.url = https://orcid.org/oauth/token
-
-=======
->>>>>>> de391f09
 ##### Google Scholar Metadata Configuration #####
 google-metadata.config = ${dspace.dir}/config/crosswalks/google-metadata.properties
 google-metadata.enable = true
