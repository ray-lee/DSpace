--- conflicted
+++ resolved
@@ -38,18 +38,14 @@
         <property name="description" value="Manage the OAI-PMH harvesting of external collections"/>
         <property name="dspaceRunnableClass" value="org.dspace.app.harvest.Harvest"/>
     </bean>
-<<<<<<< HEAD
     
     <bean id="orcid-bulk-push" class="org.dspace.app.orcid.script.OrcidBulkPushScriptConfiguration" primary="true">
         <property name="description" value="Perform the bulk synchronization of all the BATCH configured ORCID entities placed in the ORCID queue"/>
         <property name="dspaceRunnableClass" value="org.dspace.app.orcid.script.OrcidBulkPush"/>
     </bean>
     
-=======
-
     <bean name="metadata-export-search" class="org.dspace.app.bulkedit.MetadataExportSearchScriptConfiguration">
         <property name="description" value="export metadata from a discovery search" />
         <property name="dspaceRunnableClass" value="org.dspace.app.bulkedit.MetadataExportSearch" />
     </bean>
->>>>>>> 3fa31f5e
 </beans>