--- conflicted
+++ resolved
@@ -41,7 +41,6 @@
         <property name="dspaceRunnableClass" value="org.dspace.app.bulkedit.MetadataDeletionCli"/>
     </bean>
 
-<<<<<<< HEAD
     <bean id="harvest" class="org.dspace.app.harvest.HarvestCliScriptConfiguration">
         <property name="description" value="Manage the OAI-PMH harvesting of external collections"/>
         <property name="dspaceRunnableClass" value="org.dspace.app.harvest.HarvestCli"/>
@@ -52,10 +51,7 @@
         <property name="dspaceRunnableClass" value="org.dspace.app.mediafilter.MediaFilterScript"/>
     </bean>
 
-    <bean id="item-database-status" class="org.dspace.app.itemdbstatus.ItemDatabaseStatusCliScriptConfiguration">
-=======
     <bean id="solr-database-resync" class="org.dspace.app.solrdatabaseresync.SolrDatabaseResyncCliScriptConfiguration">
->>>>>>> 2649bea6
         <property name="description" value="Update the database status of Items in solr"/>
         <property name="dspaceRunnableClass" value="org.dspace.app.solrdatabaseresync.SolrDatabaseResyncCli"/>
     </bean>
