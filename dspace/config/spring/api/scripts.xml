<?xml version="1.0" encoding="UTF-8"?>
<beans xmlns="http://www.springframework.org/schema/beans"
    xmlns:xsi="http://www.w3.org/2001/XMLSchema-instance"
    xsi:schemaLocation="http://www.springframework.org/schema/beans
           http://www.springframework.org/schema/beans/spring-beans-2.5.xsd">

    <bean id="import-openaire-events" class="org.dspace.qaevent.OpenaireEventsCliScriptConfiguration" primary="true">
        <property name="description" value="Import new openAIRE quality assurance broker events"/>
        <property name="dspaceRunnableClass" value="org.dspace.qaevent.OpenaireEventsRunnableCli"/>
    </bean>

    <bean id="index-discovery" class="org.dspace.discovery.IndexDiscoveryScriptConfiguration">
        <property name="description" value="Update Discovery Solr Search Index"/>
        <property name="dspaceRunnableClass" value="org.dspace.discovery.IndexClient"/>
    </bean>

    <bean id="metadata-import" class="org.dspace.app.bulkedit.MetadataImportCliScriptConfiguration">
        <property name="description" value="Import metadata after batch editing" />
        <property name="dspaceRunnableClass" value="org.dspace.app.bulkedit.MetadataImportCLI"/>
    </bean>

    <bean id="metadata-export" class="org.dspace.app.bulkedit.MetadataExportCliScriptConfiguration">
        <property name="description" value="Export metadata for batch editing"/>
        <property name="dspaceRunnableClass" value="org.dspace.app.bulkedit.MetadataExportCli"/>
    </bean>

    <bean name="metadata-export-search" class="org.dspace.app.bulkedit.MetadataExportSearchCliScriptConfiguration">
        <property name="description" value="export metadata from a discovery search" />
        <property name="dspaceRunnableClass" value="org.dspace.app.bulkedit.MetadataExportSearchCli" />
    </bean>
    
    <bean id="retry-tracker" class="org.dspace.statistics.export.RetryFailedOpenUrlTrackerScriptConfiguration" scope="prototype">
        <property name="description" value="Retry all failed commits to the OpenURLTracker"/>
        <property name="dspaceRunnableClass" value="org.dspace.statistics.export.RetryFailedOpenUrlTracker"/>
    </bean>

    <bean id="curate"
          class="org.dspace.curate.CurationCliScriptConfiguration">
        <property name="description"
                  value="Curation tasks"/>
        <property name="dspaceRunnableClass"
                  value="org.dspace.curate.CurationCli"/>
    </bean>

    <bean id="submission-forms-migrate" class="org.dspace.submit.migration.SubmissionFormsMigrationCliScriptConfiguration">
        <property name="description" value="Script for migrating submission forms to DSpace 7"/>
        <property name="dspaceRunnableClass" value="org.dspace.submit.migration.SubmissionFormsMigration"/>
    </bean>

    <bean id="metadata-deletion" class="org.dspace.app.bulkedit.MetadataDeletionCliScriptConfiguration">
        <property name="description" value="Delete all the values of the specified metadata field"/>
        <property name="dspaceRunnableClass" value="org.dspace.app.bulkedit.MetadataDeletionCli"/>
    </bean>

    <bean id="harvest" class="org.dspace.app.harvest.HarvestCliScriptConfiguration">
        <property name="description" value="Manage the OAI-PMH harvesting of external collections"/>
        <property name="dspaceRunnableClass" value="org.dspace.app.harvest.HarvestCli"/>
    </bean>

    <bean id="filter-media" class="org.dspace.app.mediafilter.MediaFilterScriptConfiguration">
        <property name="description" value="Perform the media filtering to extract full text from documents and to create thumbnails"/>
        <property name="dspaceRunnableClass" value="org.dspace.app.mediafilter.MediaFilterScript"/>
    </bean>
    
<<<<<<< HEAD
    <bean id="import-oaire-suggestions" class="org.dspace.app.suggestion.OAIREPublicationLoaderCliScriptConfiguration">
       <property name="description" value="Import and store locally metadata from OpenAIRE"/>
       <property name="dspaceRunnableClass" value="org.dspace.app.suggestion.OAIREPublicationLoaderRunnableCli"/>
    </bean>
    
=======
    <bean id="orcid-bulk-push" class="org.dspace.orcid.script.OrcidBulkPushScriptConfiguration">
        <property name="description" value="Perform the bulk synchronization of all the BATCH configured ORCID entities placed in the ORCID queue"/>
        <property name="dspaceRunnableClass" value="org.dspace.orcid.script.OrcidBulkPush"/>
    </bean>
    
    <bean id="solr-database-resync" class="org.dspace.app.solrdatabaseresync.SolrDatabaseResyncCliScriptConfiguration">
        <property name="description" value="Update the database status of Items in solr"/>
        <property name="dspaceRunnableClass" value="org.dspace.app.solrdatabaseresync.SolrDatabaseResyncCli"/>
    </bean>
>>>>>>> de391f09
</beans><|MERGE_RESOLUTION|>--- conflicted
+++ resolved
@@ -62,13 +62,6 @@
         <property name="dspaceRunnableClass" value="org.dspace.app.mediafilter.MediaFilterScript"/>
     </bean>
     
-<<<<<<< HEAD
-    <bean id="import-oaire-suggestions" class="org.dspace.app.suggestion.OAIREPublicationLoaderCliScriptConfiguration">
-       <property name="description" value="Import and store locally metadata from OpenAIRE"/>
-       <property name="dspaceRunnableClass" value="org.dspace.app.suggestion.OAIREPublicationLoaderRunnableCli"/>
-    </bean>
-    
-=======
     <bean id="orcid-bulk-push" class="org.dspace.orcid.script.OrcidBulkPushScriptConfiguration">
         <property name="description" value="Perform the bulk synchronization of all the BATCH configured ORCID entities placed in the ORCID queue"/>
         <property name="dspaceRunnableClass" value="org.dspace.orcid.script.OrcidBulkPush"/>
@@ -78,5 +71,9 @@
         <property name="description" value="Update the database status of Items in solr"/>
         <property name="dspaceRunnableClass" value="org.dspace.app.solrdatabaseresync.SolrDatabaseResyncCli"/>
     </bean>
->>>>>>> de391f09
+    
+    <bean id="import-oaire-suggestions" class="org.dspace.app.suggestion.OAIREPublicationLoaderCliScriptConfiguration">
+       <property name="description" value="Import and store locally metadata from OpenAIRE"/>
+       <property name="dspaceRunnableClass" value="org.dspace.app.suggestion.OAIREPublicationLoaderRunnableCli"/>
+    </bean>
 </beans>