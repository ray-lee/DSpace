--- conflicted
+++ resolved
@@ -123,8 +123,7 @@
   description         TEXT,
   support_level       INTEGER,
   -- Identifies internal types
-  internal            BOOL,
-  uuid                VARCHAR(36)
+  internal             BOOL
 );
 
 -------------------------------------------------------
@@ -156,8 +155,7 @@
    internal_id             VARCHAR(256),
    deleted                 BOOL,
    store_number            INTEGER,
-   sequence_id             INTEGER,
-   uuid                    VARCHAR(36)
+   sequence_id             INTEGER
 );
 
 CREATE INDEX bit_bitstream_fk_idx ON Bitstream(bitstream_format_id);
@@ -179,8 +177,7 @@
   sub_frequency       INTEGER,
   phone	              VARCHAR(32),
   netid               VARCHAR(64),
-  language            VARCHAR(64),
-  uuid                VARCHAR(36)
+  language            VARCHAR(64)
 );
 
 -- index by email
@@ -195,8 +192,7 @@
 CREATE TABLE EPersonGroup
 (
   eperson_group_id INTEGER PRIMARY KEY,
-  name             VARCHAR(256) UNIQUE,
-  uuid             VARCHAR(36)
+  name             VARCHAR(256) UNIQUE
 );
 
 ------------------------------------------------------
@@ -241,8 +237,7 @@
   in_archive      BOOL,
   withdrawn       BOOL,
   last_modified   TIMESTAMP WITH TIME ZONE,
-  owning_collection INTEGER,
-  uuid            VARCHAR(36)
+  owning_collection INTEGER
 );
 
 CREATE INDEX item_submitter_fk_idx ON Item(submitter_id);
@@ -253,9 +248,8 @@
 CREATE TABLE Bundle
 (
   bundle_id          INTEGER PRIMARY KEY,
-  name               VARCHAR(16),  -- ORIGINAL | THUMBNAIL | TEXT
-  primary_bitstream_id	INTEGER REFERENCES Bitstream(bitstream_id),
-  uuid               VARCHAR(36)
+  name               VARCHAR(16),  -- ORIGINAL | THUMBNAIL | TEXT 
+  primary_bitstream_id	INTEGER REFERENCES Bitstream(bitstream_id)
 );
 
 CREATE INDEX bundle_primary_fk_idx ON Bundle(primary_bitstream_id);
@@ -297,26 +291,17 @@
 (
   metadata_schema_id INTEGER PRIMARY KEY DEFAULT NEXTVAL('metadataschemaregistry_seq'),
   namespace          VARCHAR(256) UNIQUE,
-  short_id           VARCHAR(32) UNIQUE,
-  uuid               VARCHAR(36)
+  short_id           VARCHAR(32) UNIQUE
 );
 
 CREATE TABLE MetadataFieldRegistry
 (
   metadata_field_id   INTEGER PRIMARY KEY DEFAULT NEXTVAL('metadatafieldregistry_seq'),
---  metadata_schema_id  INTEGER NOT NULL REFERENCES MetadataSchemaRegistry(metadata_schema_id),
-  metadata_schema_id  INTEGER REFERENCES MetadataSchemaRegistry(metadata_schema_id),
+  metadata_schema_id  INTEGER NOT NULL REFERENCES MetadataSchemaRegistry(metadata_schema_id),
   element             VARCHAR(64),
   qualifier           VARCHAR(64),
-  scope_note          TEXT,
-  uuid                VARCHAR(36)
-);
-
--- FIXME: Sort this out before the 1.6 release.
--- This is necessary because of the way in which entries in the field registry
--- are created. Eventually, it should be possible to re-introduce this
--- constraint.
-ALTER TABLE metadatafieldregistry ALTER COLUMN metadata_schema_id DROP NOT NULL;
+  scope_note          TEXT
+);
 
 CREATE TABLE MetadataValue
 (
@@ -325,8 +310,7 @@
   metadata_field_id  INTEGER REFERENCES MetadataFieldRegistry(metadata_field_id),
   text_value         TEXT,
   text_lang          VARCHAR(24),
-  place              INTEGER,
-  uuid               VARCHAR(36)
+  place              INTEGER
 );
 
 -- Create a dcvalue view for backwards compatibilty
@@ -357,8 +341,7 @@
   introductory_text TEXT,
   logo_bitstream_id INTEGER REFERENCES Bitstream(bitstream_id),
   copyright_text    TEXT,
-  side_bar_text     TEXT,
-  uuid              VARCHAR(36)
+  side_bar_text     TEXT
 );
 
 CREATE INDEX community_logo_fk_idx ON Community(logo_bitstream_id);
@@ -382,8 +365,7 @@
   workflow_step_2   INTEGER REFERENCES EPersonGroup( eperson_group_id ),
   workflow_step_3   INTEGER REFERENCES EPersonGroup( eperson_group_id ),
   submitter         INTEGER REFERENCES EPersonGroup( eperson_group_id ),
-  admin             INTEGER REFERENCES EPersonGroup( eperson_group_id ),
-  uuid              VARCHAR(36)
+  admin             INTEGER REFERENCES EPersonGroup( eperson_group_id)
 );
 
 CREATE INDEX collection_logo_fk_idx ON Collection(logo_bitstream_id);
@@ -449,8 +431,7 @@
   eperson_id           INTEGER REFERENCES EPerson(eperson_id),
   epersongroup_id      INTEGER REFERENCES EPersonGroup(eperson_group_id),
   start_date           DATE,
-  end_date             DATE,
-  uuid                 VARCHAR(36)
+  end_date             DATE
 );
 
 -- index by resource_type,resource_id - all queries by
@@ -475,22 +456,21 @@
 
 CREATE INDEX epg2ep_eperson_fk_idx ON EPersonGroup2EPerson(eperson_id);
 
--- NOTE: there is no longer an explicit Handle table (v1.6; Richard Jones)
 -------------------------------------------------------
 -- Handle table
 -------------------------------------------------------
---CREATE TABLE Handle
---(
---  handle_id        INTEGER PRIMARY KEY,
---  handle           VARCHAR(256) UNIQUE,
---  resource_type_id INTEGER,
---  resource_id      INTEGER
---);
+CREATE TABLE Handle
+(
+  handle_id        INTEGER PRIMARY KEY,
+  handle           VARCHAR(256) UNIQUE,
+  resource_type_id INTEGER,
+  resource_id      INTEGER
+);
 
 -- index by handle, commonly looked up
---CREATE INDEX handle_handle_idx ON Handle(handle);
+CREATE INDEX handle_handle_idx ON Handle(handle);
 -- index by resource id and resource type id
---CREATE INDEX handle_resource_id_and_type_idx ON handle(resource_id, resource_type_id);
+CREATE INDEX handle_resource_id_and_type_idx ON handle(resource_id, resource_type_id);
 
 -------------------------------------------------------
 --  WorkspaceItem table
@@ -506,8 +486,7 @@
   multiple_files    BOOL,
   -- How for the user has got in the submit process
   stage_reached     INTEGER,
-  page_reached      INTEGER,
-  uuid              VARCHAR(36)
+  page_reached      INTEGER
 );
 
 CREATE INDEX workspace_item_fk_idx ON WorkspaceItem(item_id);
@@ -527,10 +506,10 @@
   -- Answers to questions on first page of submit UI
   multiple_titles       BOOL,
   published_before      BOOL,
-  multiple_files        BOOL,
+  multiple_files        BOOL
   -- Note: stage reached not applicable here - people involved in workflow
   -- can always jump around submission UI
-  uuid           VARCHAR(36)
+
 );
 
 CREATE INDEX workflow_item_fk_idx ON WorkflowItem(item_id);
@@ -569,8 +548,7 @@
 (
   subscription_id   INTEGER PRIMARY KEY,
   eperson_id        INTEGER REFERENCES EPerson(eperson_id),
-  collection_id     INTEGER REFERENCES Collection(collection_id),
-  uuid              VARCHAR(36)
+  collection_id     INTEGER REFERENCES Collection(collection_id)
 );
 
 CREATE INDEX subs_eperson_fk_idx ON Subscription(eperson_id);
@@ -627,7 +605,6 @@
 CREATE TABLE collection_item_count (
 	collection_id INTEGER PRIMARY KEY REFERENCES collection(collection_id),
 	count INTEGER
-<<<<<<< HEAD
 );
 
 CREATE TABLE community_item_count (
@@ -635,25 +612,13 @@
 	count INTEGER
 );
 
-=======
-);
-
-CREATE TABLE community_item_count (
-	community_id INTEGER PRIMARY KEY REFERENCES community(community_id),
-	count INTEGER
-);
-
->>>>>>> a68d3779
 -------------------------------------------------------
 --  Create 'special' groups, for anonymous access
 --  and administrators
---
--- FIXME: This should be done in Java using the Group API. If it did, we
--- wouldn't need these horrible hard-coded UUIDs.
 -------------------------------------------------------
 -- We don't use getnextid() for 'anonymous' since the sequences start at '1'
-INSERT INTO epersongroup VALUES(0, 'Anonymous', '3aa7309d-1bef-4f24-bd1e-ff7921238259');
-INSERT INTO epersongroup VALUES(getnextid('epersongroup'), 'Administrator', 'd3e477f0-d28f-413f-8a38-4379279814ed');
+INSERT INTO epersongroup VALUES(0, 'Anonymous');
+INSERT INTO epersongroup VALUES(getnextid('epersongroup'), 'Administrator');
 
 
 -------------------------------------------------------
@@ -773,24 +738,4 @@
 );
 
 
--------------------------------------------------------
--- Create the UUID Table and Index
--------------------------------------------------------
-
-CREATE TABLE uuid (
-    uuid VARCHAR(36) not null,
-    resource_type integer,
-    resource_id integer
-);
-
-CREATE INDEX uuid_idx ON uuid (uuid);
-
-CREATE TABLE externalidentifier (
-    namespace varchar(20),
-    identifier text,
-    resource_type_id integer,
-    resource_id integer,
-    tombstone integer
-);
-
-CREATE INDEX externalidentifier_idx ON externalidentifier(namespace, identifier);+
