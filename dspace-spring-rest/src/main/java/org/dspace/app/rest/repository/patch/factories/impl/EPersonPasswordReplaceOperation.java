--- conflicted
+++ resolved
@@ -28,24 +28,6 @@
     @Override
     EPersonRest replace(EPersonRest eperson, Operation operation) {
 
-<<<<<<< HEAD
-        return replace(resource, operation);
-    }
-
-    @Override
-    EPersonRest replace(EPersonRest eperson, Operation operation) throws PatchBadRequestException {
-
-        // The value must not be null.
-        checkOperationValue(operation.getValue());
-        /*
-         * TODO: the password field in eperson rest model is always null (initially) since
-         * the password value is not set by eperson converter.fromModel() method. So for now,
-         * not calling checkModelForExistingValue() or throwing error when replacing what
-         * appears to be a non-existent value.
-         */
-        eperson.setPassword((String) operation.getValue());
-        return eperson;
-=======
         eperson.setPassword((String) operation.getValue());
         return eperson;
     }
@@ -59,7 +41,6 @@
          * operations are not allowed on non-existent values, but that
          * would prevent the password update from ever taking place.
          */
->>>>>>> 837814b5
     }
 
     @Override
