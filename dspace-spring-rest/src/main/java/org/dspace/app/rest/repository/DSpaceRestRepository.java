/**
 * The contents of this file are subject to the license and copyright
 * detailed in the LICENSE and NOTICE files at the root of the source
 * tree and available online at
 *
 * http://www.dspace.org/license/
 */
package org.dspace.app.rest.repository;

import java.io.FileNotFoundException;
import java.io.IOException;
import java.io.Serializable;
import java.sql.SQLException;
import java.util.List;

import javax.servlet.http.HttpServletRequest;

import com.fasterxml.jackson.databind.JsonNode;
import org.apache.logging.log4j.Logger;
import org.dspace.app.rest.exception.PatchBadRequestException;
import org.dspace.app.rest.exception.RESTAuthorizationException;
import org.dspace.app.rest.exception.RepositoryMethodNotImplementedException;
import org.dspace.app.rest.exception.UnprocessableEntityException;
import org.dspace.app.rest.model.RestAddressableModel;
import org.dspace.app.rest.model.hateoas.DSpaceResource;
import org.dspace.app.rest.model.patch.Patch;
import org.dspace.app.util.DCInputsReaderException;
import org.dspace.authorize.AuthorizeException;
<<<<<<< HEAD
import org.dspace.content.DSpaceObject;
=======
import org.dspace.content.service.MetadataFieldService;
>>>>>>> efbffe4e
import org.dspace.core.Context;
import org.springframework.beans.factory.annotation.Autowired;
import org.springframework.data.domain.Page;
import org.springframework.data.domain.Pageable;
import org.springframework.data.domain.Sort;
import org.springframework.data.repository.PagingAndSortingRepository;
import org.springframework.web.HttpRequestMethodNotSupportedException;
import org.springframework.web.multipart.MultipartFile;

/**
 * This is the base class for any Rest Repository. It add a DSpaceContext to the
 * normal Spring Data Repository methods signature and assure that the
 * repository is able to wrap a DSpace Rest Object in a HAL Resource
 *
 * @author Andrea Bollini (andrea.bollini at 4science.it)
 */
public abstract class DSpaceRestRepository<T extends RestAddressableModel, ID extends Serializable>
    extends AbstractDSpaceRestRepository
    implements PagingAndSortingRepository<T, ID> {

    private static final Logger log = org.apache.logging.log4j.LogManager.getLogger(DSpaceRestRepository.class);

    //Trick to make inner-calls to ourselves that are checked by Spring security
    //See:
    // https://stackoverflow.com/questions/13564627/spring-aop-not-working-for-method-call-inside-another-method
    // https://docs.spring.io/spring/docs/4.3.18.RELEASE/spring-framework-reference/htmlsingle/#aop-understanding-aop-proxies
    @Autowired
    private DSpaceRestRepository<T, ID> thisRepository;

    @Autowired
    private MetadataFieldService metadataFieldService;

    @Override
    public <S extends T> S save(S entity) {
        Context context = null;
        try {
            context = obtainContext();
            S res = save(context, entity);
            context.commit();
            return res;
        } catch (AuthorizeException ex) {
            throw new RESTAuthorizationException(ex);
        } catch (SQLException ex) {
            throw new RuntimeException(ex.getMessage(), ex);
        }
    }

    /**
     * Method to implement to support full update of a REST object. This is usually required by a PUT request.
     *
     * @param context
     *            the dspace context
     * @param entity
     *            the REST object to update
     * @return the new state of the REST object after persistence
     * @throws AuthorizeException
     * @throws RepositoryMethodNotImplementedException
     *             returned by the default implementation when the operation is not supported for the entity
     */
    protected <S extends T> S save(Context context, S entity) throws AuthorizeException,
        RepositoryMethodNotImplementedException {
        throw new RepositoryMethodNotImplementedException("No implementation found; Method not allowed!", "");
    }

    @Override
    /**
     * Method to implement to support bulk update of a REST objects via a PUT request
     */
    public <S extends T> Iterable<S> save(Iterable<S> entities) {
        // TODO Auto-generated method stub
        return null;
    }

    @Override
    /**
     * Return a specific REST object
     *
     * @return the REST object identified by its ID
     */
    public T findOne(ID id) {
        Context context = obtainContext();
        return thisRepository.findOne(context, id);
    }

    /**
     * Method to implement to support retrieval of a specific REST object instance
     *
     * @param context
     *            the dspace context
     * @param id
     *            the rest object id
     * @return the REST object identified by its ID
     */
    public abstract T findOne(Context context, ID id);

    @Override
    /**
     * Return true if an object exist for the specified ID. The default implementation is inefficient as it retrieves
     * the actual object to state that it exists. This could lead to retrieve and inizialize lot of linked objects
     */
    public boolean exists(ID id) {
        return findOne(id) != null;
    }

    @Override
    /**
     * This method cannot be implemented we required all the find method to be paginated
     */
    public final Iterable<T> findAll() {
        throw new RuntimeException("findAll MUST be paginated");
    }

    @Override
    /**
     * This method could be implemented to support bulk retrieval of specific object by their IDs. Unfortunately, this
     * method doesn't allow pagination and it could be misused to retrieve thousand objects at once
     */
    public Iterable<T> findAll(Iterable<ID> ids) {
        throw new RuntimeException("findAll MUST be paginated");
    }

    @Override
    /**
     * This method return the number of object instances of the type managed by the repository class available in the
     * system
     */
    public long count() {
        // FIXME DS-4038
        return 0;
    }

    @Override
    /**
     * Delete the object identified by its ID
     */
    public void delete(ID id) {
        Context context = obtainContext();
        try {
            thisRepository.delete(context, id);
            context.commit();
        } catch (AuthorizeException e) {
            throw new RESTAuthorizationException(e);
        } catch (SQLException ex) {
            throw new RuntimeException(ex.getMessage(), ex);
        }
    }

    /**
     * Method to implement to support delete of a single object instance
     *
     * @param context
     *            the dspace context
     * @param id
     *            the id of the rest object to delete
     * @throws AuthorizeException
     * @throws RepositoryMethodNotImplementedException
     *             returned by the default implementation when the operation is not supported for the entity
     */
    protected void delete(Context context, ID id) throws AuthorizeException, RepositoryMethodNotImplementedException {
        throw new RepositoryMethodNotImplementedException("No implementation found; Method not allowed!", "");
    }

    @Override
    /**
     * Method to implement to allow delete of a specific entity instance
     */
    public void delete(T entity) {
        // TODO Auto-generated method stub
    }

    @Override
    /**
     * Method to implement to support bulk delete of multiple entity instances
     */
    public void delete(Iterable<? extends T> entities) {
        // TODO Auto-generated method stub

    }

    @Override
    /**
     * Method to implement to support bulk delete of ALL entity instances
     */
    public void deleteAll() {
        // TODO Auto-generated method stub

    }

    @Override
    /**
     * This method cannot be implemented we required all the find method to be paginated
     */
    public final Iterable<T> findAll(Sort sort) {
        throw new RuntimeException("findAll MUST be paginated");
    }

    @Override
    /**
     * Provide access to the manage entity instances in a paginated way
     */
    public Page<T> findAll(Pageable pageable) {
        Context context = obtainContext();
        return thisRepository.findAll(context, pageable);
    }

    /**
     * Method to implement to support scroll of entity instances from the collection resource endpoin
     *
     * @param context
     *            the dspace context
     * @param pageable
     *            object embedding the requested pagination info
     * @return
     */
    public abstract Page<T> findAll(Context context, Pageable pageable);

    /**
     * The REST model supported by the repository
     */
    public abstract Class<T> getDomainClass();

    /**
     * Wrap the REST model in a REST HAL Resource
     *
     * @param model
     *            the rest model instance
     * @param rels
     *            the HAL links
     * @return the REST Resource
     */
    public abstract DSpaceResource<T> wrapResource(T model, String... rels);

    /**
     * Create and return a new instance. Data is recovered from the thread bound HTTP request and the list
     * of DSpaceObjects provided in the parameter
     *
     * @param list  The list of DSpaceObjects to be used in the createAndReturn method
     * @return  The created REST object
     */
    public T createAndReturn(List<DSpaceObject> list) {
        Context context = null;
        try {
            context = obtainContext();
            T entity = thisRepository.createAndReturn(context, list);
            context.commit();
            return entity;
        } catch (AuthorizeException e) {
            throw new RESTAuthorizationException(e);
        } catch (SQLException ex) {
            throw new RuntimeException(ex.getMessage(), ex);
        }
    }

    /**
     * Create and return a new instance. Data are usually retrieved from the thread bound http request
     *
     * @return the created REST object
     */
    public T createAndReturn() {
        Context context = null;
        try {
            context = obtainContext();
            T entity = thisRepository.createAndReturn(context);
            context.commit();
            return entity;
        } catch (AuthorizeException e) {
            throw new RESTAuthorizationException(e);
        } catch (SQLException ex) {
            throw new RuntimeException(ex.getMessage(), ex);
        }
    }

    /**
     * Method to implement to support the creation of a new instance. Usually require to retrieve the http request from
     * the thread bound attribute
     *
     * @param context
     *            the dspace context
     * @param list
     *            The list of DSpaceObjects that will be used as data for the object that's to be created
     * @return the created REST object
     * @throws AuthorizeException
     * @throws SQLException
     * @throws RepositoryMethodNotImplementedException
     *             returned by the default implementation when the operation is not supported for the entity
     */
    protected T createAndReturn(Context context, List<DSpaceObject> list)
            throws AuthorizeException, SQLException, RepositoryMethodNotImplementedException {
        throw new RepositoryMethodNotImplementedException("No implementation found; Method not allowed!", "");
    }

    /**
     * Method to implement to support the creation of a new instance. Usually require to retrieve the http request from
     * the thread bound attribute
     *
     * @param context
     *            the dspace context
     * @return the created REST object
     * @throws AuthorizeException
     * @throws SQLException
     * @throws RepositoryMethodNotImplementedException
     *             returned by the default implementation when the operation is not supported for the entity
     */
    protected T createAndReturn(Context context)
        throws AuthorizeException, SQLException, RepositoryMethodNotImplementedException {
        throw new RepositoryMethodNotImplementedException("No implementation found; Method not allowed!", "");
    }

    /**
     * Method to implement to attach/upload a file to a specific REST object
     *
     * @param request
     *            the http request
     * @param apiCategory
     * @param model
     * @param id
     *            the ID of the target REST object
     * @param file
     *            the uploaded file
     * @return the new state of the REST object
     * @throws Exception
     */
    public T upload(HttpServletRequest request, String apiCategory, String model,
                                                     ID id, MultipartFile file) throws Exception {
        throw new RuntimeException("No implementation found; Method not allowed!");
    }

    /**
     * Apply a partial update to the REST object via JSON Patch
     *
     * @param request
     *            the http request
     * @param apiCategory
     * @param model
     * @param id
     *            the ID of the target REST object
     * @param patch
     * the JSON Patch (https://tools.ietf.org/html/rfc6902) operation
     * @return
     * @throws HttpRequestMethodNotSupportedException
     * @throws UnprocessableEntityException
     * @throws PatchBadRequestException
     */
    public T patch(HttpServletRequest request, String apiCategory, String model, ID id, Patch patch)
        throws HttpRequestMethodNotSupportedException, UnprocessableEntityException, PatchBadRequestException {
        Context context = obtainContext();
        try {
            thisRepository.patch(context, request, apiCategory, model, id, patch);
            context.commit();
        } catch (AuthorizeException ae) {
            throw new RESTAuthorizationException(ae);
        } catch (SQLException | DCInputsReaderException e) {
            throw new RuntimeException(e.getMessage(), e);
        }
        return findOne(id);
    }

    /**
     * Method to implement to allow partial update of the REST object via JSON Patch
     *
     * @param request
     *            the http request
     * @param apiCategory
     * @param model
     * @param id
     *            the ID of the target REST object
     * @param patch
     *            the JSON Patch (https://tools.ietf.org/html/rfc6902) operation
     * @return the full new state of the REST object after patching
     * @throws HttpRequestMethodNotSupportedException
     * @throws UnprocessableEntityException
     * @throws PatchBadRequestException
     * @throws RepositoryMethodNotImplementedException
     *             returned by the default implementation when the operation is not supported for the entity
     *
     * @throws SQLException
     * @throws AuthorizeException
     * @throws DCInputsReaderException
     */
    protected void patch(Context context, HttpServletRequest request, String apiCategory, String model, ID id,
                         Patch patch)
        throws RepositoryMethodNotImplementedException, SQLException, AuthorizeException, DCInputsReaderException {
        throw new RepositoryMethodNotImplementedException(apiCategory, model);
    }

    /**
     * Bulk create object instances from an uploaded file
     *
     * @param request
     *            the http request
     * @param uploadfile
     *            the file to process
     * @return the created objects
     * @throws SQLException
     * @throws FileNotFoundException
     * @throws IOException
     * @throws AuthorizeException
     */
    public Iterable<T> upload(HttpServletRequest request, MultipartFile uploadfile)
        throws SQLException, FileNotFoundException, IOException, AuthorizeException {
        Context context = obtainContext();
        Iterable<T> entity = upload(context, request, uploadfile);
        context.commit();
        return entity;
    }

    /**
     * Method to implement to support bulk creation of objects from a file
     *
     * @param request
     *            the http request
     * @param uploadfile
     *            the file to process
     * @return the created objects
     * @throws SQLException
     * @throws FileNotFoundException
     * @throws IOException
     * @throws AuthorizeException
     * @throws RepositoryMethodNotImplementedException
     */
    protected Iterable<T> upload(Context context, HttpServletRequest request,
            MultipartFile uploadfile)
        throws SQLException, FileNotFoundException, IOException, AuthorizeException {
        throw new RepositoryMethodNotImplementedException("No implementation found; Method not allowed!", "");
    }

    /**
<<<<<<< HEAD
     * Apply an update to the REST object via JSON PUT
=======
     * This method will fully replace the REST object with the given UUID with the REST object that is described
     * in the JsonNode parameter
>>>>>>> efbffe4e
     *
     * @param request     the http request
     * @param apiCategory the API category e.g. "api"
     * @param model       the DSpace model e.g. "metadatafield"
<<<<<<< HEAD
     * @param id        the ID of the target REST object
     * @param jsonNode    the part of the request body representing the updated rest object
     * @return the updated REST object
     */
    public T put(HttpServletRequest request, String apiCategory, String model, ID id, JsonNode jsonNode) {
        Context context = obtainContext();
        try {
            thisRepository.put(context, request, apiCategory, model, id, jsonNode);
            context.commit();
        } catch (SQLException | AuthorizeException e) {
            throw new RuntimeException(e.getMessage(), e);
        }
        return findOne(id);
    }

    /**
     * Method to support updating a DSpace instance.
     *
     * @param request       the http request
     * @param apiCategory   the API category e.g. "api"
     * @param model         the DSpace model e.g. "metadatafield"
     * @param id            the ID of the target REST object
     * @param dSpaceObjects The list of DSpaceObjects that will be used as data for the put
     * @return the updated REST object
     */
    public T put(HttpServletRequest request, String apiCategory, String model, ID id,
                 List<DSpaceObject> dSpaceObjects) {
        Context context = obtainContext();
        try {
            thisRepository.put(context, request, apiCategory, model, id, dSpaceObjects);
            context.commit();
        } catch (SQLException | AuthorizeException e) {
            throw new RuntimeException(e.getMessage(), e);
        }
        return findOne(id);
    }

    /**
     * Implement this method in the subclass to support updating a REST object.
     *
     * @param context     the dspace context
=======
     * @param uuid        the ID of the target REST object
     * @param jsonNode    the part of the request body representing the updated rest object
     * @return the updated REST object
     */
    public T put(HttpServletRequest request, String apiCategory, String model, ID uuid, JsonNode jsonNode) {
        Context context = obtainContext();
        try {
            thisRepository.put(context, request, apiCategory, model, uuid, jsonNode);
            context.commit();
        } catch (SQLException e) {
            throw new RuntimeException("Unable to update DSpace object " + model + " with id=" + uuid, e);
        } catch (AuthorizeException e) {
            throw new RuntimeException("Unable to perform PUT request as the " +
                                           "current user does not have sufficient rights", e);
        }
        return findOne(uuid);
    }

    /**
     * Implement this method in the subclass to support the PUT functionality for a REST object.
     * This PUT functionality will fully replace the REST object with the given UUID with the REST object that is
     * described in the JsonNode parameter
     *
     * @param context     the dspace context
     * @param request     the http request
>>>>>>> efbffe4e
     * @param apiCategory the API category e.g. "api"
     * @param model       the DSpace model e.g. "metadatafield"
     * @param id          the ID of the target REST object
     * @param jsonNode    the part of the request body representing the updated rest object
     * @return the updated REST object
     * @throws AuthorizeException if the context user is not authorized to perform this operation
     * @throws SQLException when the database returns an error
     * @throws RepositoryMethodNotImplementedException
     *             returned by the default implementation when the operation is not supported for the entity
     */
    protected T put(Context context, HttpServletRequest request, String apiCategory, String model, ID id,
<<<<<<< HEAD
                    JsonNode jsonNode)
        throws RepositoryMethodNotImplementedException, SQLException, AuthorizeException {
        throw new RepositoryMethodNotImplementedException(apiCategory, model);
    }

    /**
     * Implement this method in the subclass to support updating a DSpace instance.
     *
     * @param context           the dspace context
     * @param apiCategory       the API category e.g. "api"
     * @param model             the DSpace model e.g. "metadatafield"
     * @param id                the ID of the target REST object
     * @param dSpaceObjects     The list of DSpaceObjects that will be used as data for the put
     * @return the updated REST object
     * @throws AuthorizeException if the context user is not authorized to perform this operation
     * @throws SQLException when the database returns an error
     * @throws RepositoryMethodNotImplementedException
     *             returned by the default implementation when the operation is not supported for the entity
     */
    protected T put(Context context, HttpServletRequest request, String apiCategory, String model, ID id,
                    List<DSpaceObject> dSpaceObjects)
        throws RepositoryMethodNotImplementedException, SQLException, AuthorizeException {
        throw new RepositoryMethodNotImplementedException(apiCategory, model);
    }

=======
                         JsonNode jsonNode)
        throws RepositoryMethodNotImplementedException, SQLException, AuthorizeException {
        throw new RepositoryMethodNotImplementedException(apiCategory, model);
    }
>>>>>>> efbffe4e
}<|MERGE_RESOLUTION|>--- conflicted
+++ resolved
@@ -26,11 +26,8 @@
 import org.dspace.app.rest.model.patch.Patch;
 import org.dspace.app.util.DCInputsReaderException;
 import org.dspace.authorize.AuthorizeException;
-<<<<<<< HEAD
 import org.dspace.content.DSpaceObject;
-=======
 import org.dspace.content.service.MetadataFieldService;
->>>>>>> efbffe4e
 import org.dspace.core.Context;
 import org.springframework.beans.factory.annotation.Autowired;
 import org.springframework.data.domain.Page;
@@ -458,30 +455,28 @@
     }
 
     /**
-<<<<<<< HEAD
-     * Apply an update to the REST object via JSON PUT
-=======
      * This method will fully replace the REST object with the given UUID with the REST object that is described
      * in the JsonNode parameter
->>>>>>> efbffe4e
      *
      * @param request     the http request
      * @param apiCategory the API category e.g. "api"
      * @param model       the DSpace model e.g. "metadatafield"
-<<<<<<< HEAD
-     * @param id        the ID of the target REST object
+     * @param uuid        the ID of the target REST object
      * @param jsonNode    the part of the request body representing the updated rest object
      * @return the updated REST object
      */
-    public T put(HttpServletRequest request, String apiCategory, String model, ID id, JsonNode jsonNode) {
-        Context context = obtainContext();
-        try {
-            thisRepository.put(context, request, apiCategory, model, id, jsonNode);
-            context.commit();
-        } catch (SQLException | AuthorizeException e) {
-            throw new RuntimeException(e.getMessage(), e);
-        }
-        return findOne(id);
+    public T put(HttpServletRequest request, String apiCategory, String model, ID uuid, JsonNode jsonNode) {
+        Context context = obtainContext();
+        try {
+            thisRepository.put(context, request, apiCategory, model, uuid, jsonNode);
+            context.commit();
+        } catch (SQLException e) {
+            throw new RuntimeException("Unable to update DSpace object " + model + " with id=" + uuid, e);
+        } catch (AuthorizeException e) {
+            throw new RuntimeException("Unable to perform PUT request as the " +
+                                           "current user does not have sufficient rights", e);
+        }
+        return findOne(uuid);
     }
 
     /**
@@ -510,33 +505,6 @@
      * Implement this method in the subclass to support updating a REST object.
      *
      * @param context     the dspace context
-=======
-     * @param uuid        the ID of the target REST object
-     * @param jsonNode    the part of the request body representing the updated rest object
-     * @return the updated REST object
-     */
-    public T put(HttpServletRequest request, String apiCategory, String model, ID uuid, JsonNode jsonNode) {
-        Context context = obtainContext();
-        try {
-            thisRepository.put(context, request, apiCategory, model, uuid, jsonNode);
-            context.commit();
-        } catch (SQLException e) {
-            throw new RuntimeException("Unable to update DSpace object " + model + " with id=" + uuid, e);
-        } catch (AuthorizeException e) {
-            throw new RuntimeException("Unable to perform PUT request as the " +
-                                           "current user does not have sufficient rights", e);
-        }
-        return findOne(uuid);
-    }
-
-    /**
-     * Implement this method in the subclass to support the PUT functionality for a REST object.
-     * This PUT functionality will fully replace the REST object with the given UUID with the REST object that is
-     * described in the JsonNode parameter
-     *
-     * @param context     the dspace context
-     * @param request     the http request
->>>>>>> efbffe4e
      * @param apiCategory the API category e.g. "api"
      * @param model       the DSpace model e.g. "metadatafield"
      * @param id          the ID of the target REST object
@@ -548,7 +516,6 @@
      *             returned by the default implementation when the operation is not supported for the entity
      */
     protected T put(Context context, HttpServletRequest request, String apiCategory, String model, ID id,
-<<<<<<< HEAD
                     JsonNode jsonNode)
         throws RepositoryMethodNotImplementedException, SQLException, AuthorizeException {
         throw new RepositoryMethodNotImplementedException(apiCategory, model);
@@ -574,10 +541,4 @@
         throw new RepositoryMethodNotImplementedException(apiCategory, model);
     }
 
-=======
-                         JsonNode jsonNode)
-        throws RepositoryMethodNotImplementedException, SQLException, AuthorizeException {
-        throw new RepositoryMethodNotImplementedException(apiCategory, model);
-    }
->>>>>>> efbffe4e
 }