--- conflicted
+++ resolved
@@ -1047,33 +1047,46 @@
         return ControllerUtils.toEmptyResponse(HttpStatus.NO_CONTENT);
     }
 
-<<<<<<< HEAD
-    /**
-     * Execute a PUT request for an entity with id of type Integer;
-     *
-     * curl -X PUT -H "Content-Type:application/json" http://<dspace.url>/dspace-spring-rest/api/{apiCategory}/{model}/{id}
-=======
-
-
-    /**
-     * Execute a PUT request for an entity with id of type Integer;
-     *
-     * curl -X PUT http://<dspace.restUrl>/api/{apiCategory}/{model}/{id}
->>>>>>> efbffe4e
+    /**
+     * Execute a PUT request for an entity with id of type UUID;
+     *
+     * curl -X PUT http://<dspace.restUrl>/api/{apiCategory}/{model}/{uuid}
      *
      * Example:
      * <pre>
      * {@code
-<<<<<<< HEAD
-     *      curl -X PUT -H "Content-Type:application/json" http://<dspace.url>/dspace-spring-rest/api/core/metadatafield/1
-=======
-     *      curl -X PUT http://<dspace.restUrl>/api/core/metadatafield/1
->>>>>>> efbffe4e
+     *      curl -X PUT http://<dspace.restUrl>/api/core/collection/8b632938-77c2-487c-81f0-e804f63e68e6
      * }
      * </pre>
      *
      * @param request     the http request
-<<<<<<< HEAD
+     * @param apiCategory the API category e.g. "core"
+     * @param model       the DSpace model e.g. "collection"
+     * @param uuid        the ID of the target REST object
+     * @param jsonNode    the part of the request body representing the updated rest object
+     * @return the relevant REST resource
+     */
+    @RequestMapping(method = RequestMethod.PUT, value = REGEX_REQUESTMAPPING_IDENTIFIER_AS_UUID)
+    public DSpaceResource<RestAddressableModel> put(HttpServletRequest request,
+                                                    @PathVariable String apiCategory, @PathVariable String model,
+                                                    @PathVariable UUID uuid,
+                                                    @RequestBody JsonNode jsonNode) {
+        return putOneJsonInternal(request, apiCategory, model, uuid, jsonNode);
+    }
+
+    /**
+     * Execute a PUT request for an entity with id of type Integer;
+     *
+     * curl -X PUT -H "Content-Type:application/json" http://<dspace.url>/dspace-spring-rest/api/{apiCategory}/{model}/{id}
+     *
+     * Example:
+     * <pre>
+     * {@code
+     *      curl -X PUT -H "Content-Type:application/json" http://<dspace.url>/dspace-spring-rest/api/core/metadatafield/1
+     * }
+     * </pre>
+     *
+     * @param request     the http request
      * @param apiCategory the API category e.g. "api"
      * @param model       the DSpace model e.g. "collection"
      * @param id        the ID of the target REST object
@@ -1093,40 +1106,15 @@
      * Execute a PUT request for an entity with id of type Integer;
      *
      * curl -X PUT -H "Content-Type:text/uri-list" http://<dspace.url>/dspace-spring-rest/api/{apiCategory}/{model}/{id}
-=======
-     * @param apiCategory the API category e.g. "core"
-     * @param model       the DSpace model e.g. "metadatafield"
-     * @param id          the ID of the target REST object
-     * @param jsonNode    the part of the request body representing the updated rest object
-     * @return the relevant REST resource
-     */
-    @RequestMapping(method = RequestMethod.PUT, value = REGEX_REQUESTMAPPING_IDENTIFIER_AS_DIGIT)
-    public DSpaceResource<RestAddressableModel> put(HttpServletRequest request,
-                                                    @PathVariable String apiCategory, @PathVariable String model,
-                                                    @PathVariable Integer id,
-                                                    @RequestBody JsonNode jsonNode) {
-        return putOneInternal(request, apiCategory, model, id, jsonNode);
-    }
-
-    /**
-     * Execute a PUT request for an entity with id of type UUID;
-     *
-     * curl -X PUT http://<dspace.restUrl>/api/{apiCategory}/{model}/{uuid}
->>>>>>> efbffe4e
      *
      * Example:
      * <pre>
      * {@code
-<<<<<<< HEAD
      *      curl -X PUT -H "Content-Type:text/uri-list" http://<dspace.url>/dspace-spring-rest/api/core/metadatafield/1
-=======
-     *      curl -X PUT http://<dspace.restUrl>/api/core/collection/8b632938-77c2-487c-81f0-e804f63e68e6
->>>>>>> efbffe4e
      * }
      * </pre>
      *
      * @param request     the http request
-<<<<<<< HEAD
      * @param apiCategory the API category e.g. "api"
      * @param model       the DSpace model e.g. "collection"
      * @param id        the ID of the target REST object
@@ -1183,49 +1171,10 @@
         modelObject = repository.put(request, apiCategory, model, id, dSpaceObjectList);
         if (modelObject == null) {
             throw new ResourceNotFoundException(apiCategory + "." + model + " with id: " + id + " not found");
-=======
-     * @param apiCategory the API category e.g. "core"
-     * @param model       the DSpace model e.g. "collection"
-     * @param uuid        the ID of the target REST object
-     * @param jsonNode    the part of the request body representing the updated rest object
-     * @return the relevant REST resource
-     */
-    @RequestMapping(method = RequestMethod.PUT, value = REGEX_REQUESTMAPPING_IDENTIFIER_AS_UUID)
-    public DSpaceResource<RestAddressableModel> put(HttpServletRequest request,
-                                                    @PathVariable String apiCategory, @PathVariable String model,
-                                                    @PathVariable UUID uuid,
-                                                    @RequestBody JsonNode jsonNode) {
-        return putOneInternal(request, apiCategory, model, uuid, jsonNode);
-    }
-
-    /**
-     * Internal method to update a single entity
-     *
-     * @param request     the http request
-     * @param apiCategory the API category e.g. "api"
-     * @param model       the DSpace model e.g. "metadatafield"
-     * @param uuid        the ID of the target REST object
-     * @param jsonNode    the part of the request body representing the updated rest object
-     * @return the relevant REST resource
-     */
-    private <ID extends Serializable> DSpaceResource<RestAddressableModel> putOneInternal(HttpServletRequest request,
-                                                                                          String apiCategory,
-                                                                                          String model, ID uuid,
-                                                                                          JsonNode jsonNode) {
-        checkModelPluralForm(apiCategory, model);
-        DSpaceRestRepository<RestAddressableModel, ID> repository = utils.getResourceRepository(apiCategory, model);
-        RestAddressableModel modelObject = null;
-        modelObject = repository.put(request, apiCategory, model, uuid, jsonNode);
-        if (modelObject == null) {
-            throw new ResourceNotFoundException(apiCategory + "." + model + " with id: " + uuid + " not found");
->>>>>>> efbffe4e
         }
         DSpaceResource result = repository.wrapResource(modelObject);
         linkService.addLinks(result);
         return result;
-<<<<<<< HEAD
-
-=======
->>>>>>> efbffe4e
+
     }
 }