/**
 * The contents of this file are subject to the license and copyright
 * detailed in the LICENSE and NOTICE files at the root of the source
 * tree and available online at
 *
 * http://www.dspace.org/license/
 */
package org.dspace.app.rest.repository.patch.factories.impl;

import org.apache.log4j.Logger;
import org.dspace.app.rest.exception.PatchBadRequestException;
import org.dspace.app.rest.model.ItemRest;
import org.dspace.app.rest.model.patch.Operation;
import org.springframework.stereotype.Component;

/**
 * This is the implementation for Item resource patches.
 *
 * Example: <code>
 * curl -X PATCH http://${dspace.url}/api/item/<:id-item> -H "
 * Content-Type: application/json" -d '[{ "op": "replace", "path": "
 * /discoverable", "value": true|false]'
 * </code>
 *
 *  @author Michael Spalti
 */
@Component
<<<<<<< HEAD
public class ItemDiscoverableReplaceOperation extends ReplacePatchOperation<ItemRest, String> {

    private static final Logger log = Logger.getLogger(ItemDiscoverableReplaceOperation.class);

    @Override
    public ItemRest perform(ItemRest item, Operation operation)
            throws PatchBadRequestException {
=======
public class ItemDiscoverableReplaceOperation extends ReplacePatchOperation<ItemRest, Boolean> {

    private static final Logger log = Logger.getLogger(ItemDiscoverableReplaceOperation.class);

>>>>>>> 837814b5

    @Override
    public ItemRest replace(ItemRest item, Operation operation) {

<<<<<<< HEAD
    }

    @Override
    public ItemRest replace(ItemRest item, Operation operation) {

        checkOperationValue(operation.getValue());
        checkModelForExistingValue(item.getDiscoverable());
=======
>>>>>>> 837814b5
        Boolean discoverable = getBooleanOperationValue(operation.getValue());
        item.setDiscoverable(discoverable);
        return item;

    }

    @Override
    void checkModelForExistingValue(ItemRest resource) {
        if ((Object) resource.getDiscoverable() == null) {
            throw new PatchBadRequestException("Attempting to replace a non-existent value.");
        }
    }

    protected Class<Boolean[]> getArrayClassForEvaluation() {
        return Boolean[].class;
    }

    protected Class<Boolean> getClassForEvaluation() {
        return Boolean.class;
    }

}<|MERGE_RESOLUTION|>--- conflicted
+++ resolved
@@ -25,34 +25,14 @@
  *  @author Michael Spalti
  */
 @Component
-<<<<<<< HEAD
-public class ItemDiscoverableReplaceOperation extends ReplacePatchOperation<ItemRest, String> {
-
-    private static final Logger log = Logger.getLogger(ItemDiscoverableReplaceOperation.class);
-
-    @Override
-    public ItemRest perform(ItemRest item, Operation operation)
-            throws PatchBadRequestException {
-=======
 public class ItemDiscoverableReplaceOperation extends ReplacePatchOperation<ItemRest, Boolean> {
 
     private static final Logger log = Logger.getLogger(ItemDiscoverableReplaceOperation.class);
 
->>>>>>> 837814b5
 
     @Override
     public ItemRest replace(ItemRest item, Operation operation) {
 
-<<<<<<< HEAD
-    }
-
-    @Override
-    public ItemRest replace(ItemRest item, Operation operation) {
-
-        checkOperationValue(operation.getValue());
-        checkModelForExistingValue(item.getDiscoverable());
-=======
->>>>>>> 837814b5
         Boolean discoverable = getBooleanOperationValue(operation.getValue());
         item.setDiscoverable(discoverable);
         return item;
